/*
 * (c) Copyright Ascensio System SIA 2010-2017
 *
 * This program is a free software product. You can redistribute it and/or
 * modify it under the terms of the GNU Affero General Public License (AGPL)
 * version 3 as published by the Free Software Foundation. In accordance with
 * Section 7(a) of the GNU AGPL its Section 15 shall be amended to the effect
 * that Ascensio System SIA expressly excludes the warranty of non-infringement
 * of any third-party rights.
 *
 * This program is distributed WITHOUT ANY WARRANTY; without even the implied
 * warranty of MERCHANTABILITY or FITNESS FOR A PARTICULAR  PURPOSE. For
 * details, see the GNU AGPL at: http://www.gnu.org/licenses/agpl-3.0.html
 *
 * You can contact Ascensio System SIA at Lubanas st. 125a-25, Riga, Latvia,
 * EU, LV-1021.
 *
 * The  interactive user interfaces in modified source and object code versions
 * of the Program must display Appropriate Legal Notices, as required under
 * Section 5 of the GNU AGPL version 3.
 *
 * Pursuant to Section 7(b) of the License you must retain the original Product
 * logo when distributing the program. Pursuant to Section 7(e) we decline to
 * grant you any rights under trademark law for use of our trademarks.
 *
 * All the Product's GUI elements, including illustrations and icon sets, as
 * well as technical writing content are licensed under the terms of the
 * Creative Commons Attribution-ShareAlike 4.0 International. See the License
 * terms at http://creativecommons.org/licenses/by-sa/4.0/legalcode
 *
 */

'use strict';

var config = require('config');
var co = require('co');
var taskResult = require('./taskresult');
var logger = require('./../../Common/sources/logger');
var utils = require('./../../Common/sources/utils');
var constants = require('./../../Common/sources/constants');
var commonDefines = require('./../../Common/sources/commondefines');
var docsCoServer = require('./DocsCoServer');
var canvasService = require('./canvasservice');
var storage = require('./../../Common/sources/storage-base');
var formatChecker = require('./../../Common/sources/formatchecker');
var statsDClient = require('./../../Common/sources/statsdclient');
var storageBase = require('./../../Common/sources/storage-base');

var cfgTokenEnableRequestInbox = config.get('services.CoAuthoring.token.enable.request.inbox');

var CONVERT_ASYNC_DELAY = 1000;

var clientStatsD = statsDClient.getClient();

function* getConvertStatus(cmd, selectRes, baseUrl, opt_fileTo) {
  var status = {end: false, url: undefined, err: constants.NO_ERROR};
  if (selectRes.length > 0) {
    var docId = cmd.getDocId();
    var row = selectRes[0];
    switch (row.status) {
      case taskResult.FileStatus.Ok:
<<<<<<< HEAD
        status.end = true;
        if (opt_fileTo) {
          status.url = yield storage.getSignedUrl(baseUrl, docId + '/' + opt_fileTo);
        }
=======
        status.url = yield storage.getSignedUrl(baseUrl, docId + '/' + fileTo, commonDefines.c_oAscUrlTypes.Temporary);
>>>>>>> 25f5d949
        break;
      case taskResult.FileStatus.Err:
      case taskResult.FileStatus.ErrToReload:
        status.err = row.status_info;
        if (taskResult.FileStatus.ErrToReload == row.status) {
          yield canvasService.cleanupCache(docId);
        }
        break;
      case taskResult.FileStatus.NeedParams:
      case taskResult.FileStatus.SaveVersion:
      case taskResult.FileStatus.UpdateVersion:
        status.err = constants.UNKNOWN;
        break;
      case taskResult.FileStatus.NeedPassword:
        status.err = row.status_info;
        break;
    }
    var lastOpenDate = row.last_open_date;
    if (new Date().getTime() - lastOpenDate.getTime() > utils.CONVERTION_TIMEOUT) {
      status.err = constants.CONVERT_TIMEOUT;
    }
  } else {
    status.err = constants.UNKNOWN;
  }
  return status;
}

function* convertByCmd(cmd, async, baseUrl, opt_fileTo, opt_taskExist, opt_priority, opt_expiration, opt_queue) {
  var docId = cmd.getDocId();
  var startDate = null;
  if (clientStatsD) {
    startDate = new Date();
  }
  logger.debug('Start convert request docId = %s', docId);

  let bCreate = false;
  if (!opt_taskExist) {
    let task = new taskResult.TaskResultData();
    task.key = docId;
    task.status = taskResult.FileStatus.WaitQueue;
    task.statusInfo = constants.NO_ERROR;

    let upsertRes = yield taskResult.upsert(task);
    //if CLIENT_FOUND_ROWS don't specify 1 row is inserted , 2 row is updated, and 0 row is set to its current values
    //http://dev.mysql.com/doc/refman/5.7/en/insert-on-duplicate.html
    bCreate = upsertRes.affectedRows == 1;
  }
  var selectRes;
  var status;
  if (!bCreate) {
    selectRes = yield taskResult.select(docId);
    status = yield* getConvertStatus(cmd, selectRes, baseUrl, opt_fileTo);
  } else {
    var queueData = new commonDefines.TaskQueueData();
    queueData.setCmd(cmd);
    if (opt_fileTo) {
      queueData.setToFile(opt_fileTo);
    }
    queueData.setFromOrigin(true);
    var priority = null != opt_priority ? opt_priority : constants.QUEUE_PRIORITY_LOW
    yield* docsCoServer.addTask(queueData, priority, opt_queue, opt_expiration);
    status = {end: false, url: undefined, err: constants.NO_ERROR};
  }
  //wait
  if (!async) {
    var waitTime = 0;
    while (true) {
      if (status.end || constants.NO_ERROR != status.err) {
        break;
      }
      yield utils.sleep(CONVERT_ASYNC_DELAY);
      selectRes = yield taskResult.select(docId);
      status = yield* getConvertStatus(cmd, selectRes, baseUrl, opt_fileTo);
      waitTime += CONVERT_ASYNC_DELAY;
      if (waitTime > utils.CONVERTION_TIMEOUT) {
        status.err = constants.CONVERT_TIMEOUT;
      }
    }
  }
  logger.debug('End convert request end %s url %s status %s docId = %s', status.end, status.url, status.err, docId);
  if (clientStatsD) {
    clientStatsD.timing('coauth.convertservice', new Date() - startDate);
  }
  return status;
}

function* convertFromChanges(docId, baseUrl, forceSave, opt_userdata, opt_userConnectionId, opt_priority,
                             opt_expiration, opt_queue, opt_redisKey) {
  var cmd = new commonDefines.InputCommand();
  cmd.setCommand('sfcm');
  cmd.setDocId(docId);
  cmd.setOutputFormat(constants.AVS_OFFICESTUDIO_FILE_OTHER_TEAMLAB_INNER);
  cmd.setEmbeddedFonts(false);
  cmd.setCodepage(commonDefines.c_oAscCodePageUtf8);
  cmd.setDelimiter(commonDefines.c_oAscCsvDelimiter.Comma);
  cmd.setForceSave(forceSave);
  if (opt_userdata) {
    cmd.setUserData(opt_userdata);
  }
  if (opt_userConnectionId) {
    cmd.setUserConnectionId(opt_userConnectionId);
  }
  if (opt_redisKey) {
    cmd.setRedisKey(opt_redisKey);
  }

  yield* canvasService.commandSfctByCmd(cmd, opt_priority, opt_expiration, opt_queue);
  return yield* convertByCmd(cmd, true, baseUrl, constants.OUTPUT_NAME, undefined, opt_priority, opt_expiration, opt_queue);
}
function parseIntParam(val){
  return (typeof val === 'string') ? parseInt(val) : val;
}

function convertRequest(req, res) {
  return co(function* () {
    var docId = 'convertRequest';
    try {
      var params;
      if (req.body && Buffer.isBuffer(req.body)) {
        params = JSON.parse(req.body.toString('utf8'));
      } else {
        params = req.query;
      }
      if (cfgTokenEnableRequestInbox) {
        var authError = constants.VKEY;
        var checkJwtRes = docsCoServer.checkJwtHeader(docId, req);
        if (checkJwtRes) {
          if (checkJwtRes.decoded) {
            if (!utils.isEmptyObject(checkJwtRes.decoded.payload)) {
              Object.assign(params, checkJwtRes.decoded.payload);
              authError = constants.NO_ERROR;
            } else if (checkJwtRes.decoded.payloadhash) {
              if (docsCoServer.checkJwtPayloadHash(docId, checkJwtRes.decoded.payloadhash, req.body, checkJwtRes.token)) {
                authError = constants.NO_ERROR;
              }
            } else if (!utils.isEmptyObject(checkJwtRes.decoded.query)) {
              Object.assign(params, checkJwtRes.decoded.query);
              authError = constants.NO_ERROR;
            }
          } else {
            if (constants.JWT_EXPIRED_CODE == checkJwtRes.code) {
              authError = constants.VKEY_KEY_EXPIRE;
            }
          }
        }
        if (authError !== constants.NO_ERROR) {
          utils.fillResponse(req, res, undefined, authError);
          return;
        }
      }

      var cmd = new commonDefines.InputCommand();
      cmd.setCommand('conv');
      cmd.setUrl(params.url);
      cmd.setEmbeddedFonts(false);//params.embeddedfonts'];
      cmd.setFormat(params.filetype);
      var outputtype = params.outputtype || '';
      docId = 'conv_' + params.key + '_' + outputtype;
      cmd.setDocId(docId);
      var fileTo = constants.OUTPUT_NAME + '.' + outputtype;
      cmd.setOutputFormat(formatChecker.getFormatFromString(outputtype));
      cmd.setCodepage(commonDefines.c_oAscEncodingsMap[params.codePage] || commonDefines.c_oAscCodePageUtf8);
      cmd.setDelimiter(parseIntParam(params.delimiter) || commonDefines.c_oAscCsvDelimiter.Comma);
      if(undefined != params.delimiterChar)
        cmd.setDelimiterChar(params.delimiterChar);
      cmd.setDoctParams(parseIntParam(params.doctparams));
      cmd.setPassword(params.password);
      var thumbnail = params.thumbnail;
      if (thumbnail) {
        if (typeof thumbnail === 'string') {
          thumbnail = JSON.parse(thumbnail);
        }
        var thumbnailData = new commonDefines.CThumbnailData(thumbnail);
        //constants from CXIMAGE_FORMAT_
        switch (cmd.getOutputFormat()) {
          case constants.AVS_OFFICESTUDIO_FILE_IMAGE_JPG:
            thumbnailData.setFormat(3);
            break;
          case constants.AVS_OFFICESTUDIO_FILE_IMAGE_PNG:
            thumbnailData.setFormat(4);
            break;
          case constants.AVS_OFFICESTUDIO_FILE_IMAGE_GIF:
            thumbnailData.setFormat(2);
            break;
          case constants.AVS_OFFICESTUDIO_FILE_IMAGE_BMP:
            thumbnailData.setFormat(1);
            break;
        }
        cmd.setThumbnail(thumbnailData);
        cmd.setOutputFormat(constants.AVS_OFFICESTUDIO_FILE_IMAGE);
        if (false == thumbnailData.getFirst()) {
          cmd.setTitle(constants.OUTPUT_NAME + '.zip');
        }
      }
      var async = (typeof params.async === 'string') ? 'true' == params.async : params.async;

      if (constants.AVS_OFFICESTUDIO_FILE_UNKNOWN !== cmd.getOutputFormat()) {
        var status = yield* convertByCmd(cmd, async, utils.getBaseUrlByRequest(req), fileTo);
        utils.fillResponse(req, res, status.url, status.err);
      } else {
        var addresses = utils.forwarded(req);
        logger.error('Error convert unknown outputtype: query = %j from = %s docId = %s', params, addresses, docId);
        utils.fillResponse(req, res, undefined, constants.UNKNOWN);
      }
    }
    catch (e) {
      logger.error('Error convert: docId = %s\r\n%s', docId, e.stack);
      utils.fillResponse(req, res, undefined, constants.UNKNOWN);
    }
  });
}

function builderRequest(req, res) {
  return co(function* () {
    let docId = 'builderRequest';
    try {
      let params = req.query;
      let urls;
      let end = false;
      let error = constants.NO_ERROR;
      if (cfgTokenEnableRequestInbox) {
        error = constants.VKEY;
        let checkJwtRes = docsCoServer.checkJwtHeader(docId, req);
        if (checkJwtRes) {
          if (checkJwtRes.decoded) {
            error = constants.NO_ERROR;
            if (!utils.isEmptyObject(checkJwtRes.decoded.query)) {
              Object.assign(params, checkJwtRes.decoded.query);
            }
            if (checkJwtRes.decoded.payloadhash &&
              !docsCoServer.checkJwtPayloadHash(docId, checkJwtRes.decoded.payloadhash, req.body, checkJwtRes.token)) {
              error = constants.VKEY;
            }
          } else {
            if (constants.JWT_EXPIRED_CODE === checkJwtRes.code) {
              error = constants.VKEY_KEY_EXPIRE;
            }
          }
        }
      }
      if (error === constants.NO_ERROR && (params.key || params.url || (req.body && Buffer.isBuffer(req.body)))) {
        docId = params.key;
        let cmd = new commonDefines.InputCommand();
        cmd.setCommand('builder');
        cmd.setIsBuilder(true);
        cmd.setDocId(docId);
        if (!docId) {
          let task = yield* taskResult.addRandomKeyTask(undefined, 'bldr_', 16);
          docId = task.key;
          cmd.setDocId(docId);
          if (params.url) {
            cmd.setUrl(params.url);
            cmd.setFormat('docbuilder');
          } else {
            yield storageBase.putObject(docId + '/script.docbuilder', req.body, req.body.length);
          }
          let queueData = new commonDefines.TaskQueueData();
          queueData.setCmd(cmd);
          yield* docsCoServer.addTask(queueData, constants.QUEUE_PRIORITY_LOW);
        }
        let async = (typeof params.async === 'string') ? 'true' === params.async : params.async;
        let status = yield* convertByCmd(cmd, async, utils.getBaseUrlByRequest(req), undefined, true);
        end = status.end;
        error = status.err;
        if (end) {
          urls = yield storageBase.getSignedUrls(utils.getBaseUrlByRequest(req), docId + '/output');
        }
      } else {
        error = constants.UNKNOWN;
      }
      logger.debug('End builderRequest request: docId = %s urls = %j end = %s error = %s', docId, urls, end, error);
      utils.fillResponseBuilder(res, docId, urls, end, error);
    }
    catch (e) {
      logger.error('Error builderRequest: docId = %s\r\n%s', docId, e.stack);
      utils.fillResponseBuilder(res, undefined, undefined, undefined, constants.UNKNOWN);
    }
  });
}

exports.convertFromChanges = convertFromChanges;
exports.convert = convertRequest;
exports.builder = builderRequest;
<|MERGE_RESOLUTION|>--- conflicted
+++ resolved
@@ -1,352 +1,348 @@
-/*
- * (c) Copyright Ascensio System SIA 2010-2017
- *
- * This program is a free software product. You can redistribute it and/or
- * modify it under the terms of the GNU Affero General Public License (AGPL)
- * version 3 as published by the Free Software Foundation. In accordance with
- * Section 7(a) of the GNU AGPL its Section 15 shall be amended to the effect
- * that Ascensio System SIA expressly excludes the warranty of non-infringement
- * of any third-party rights.
- *
- * This program is distributed WITHOUT ANY WARRANTY; without even the implied
- * warranty of MERCHANTABILITY or FITNESS FOR A PARTICULAR  PURPOSE. For
- * details, see the GNU AGPL at: http://www.gnu.org/licenses/agpl-3.0.html
- *
- * You can contact Ascensio System SIA at Lubanas st. 125a-25, Riga, Latvia,
- * EU, LV-1021.
- *
- * The  interactive user interfaces in modified source and object code versions
- * of the Program must display Appropriate Legal Notices, as required under
- * Section 5 of the GNU AGPL version 3.
- *
- * Pursuant to Section 7(b) of the License you must retain the original Product
- * logo when distributing the program. Pursuant to Section 7(e) we decline to
- * grant you any rights under trademark law for use of our trademarks.
- *
- * All the Product's GUI elements, including illustrations and icon sets, as
- * well as technical writing content are licensed under the terms of the
- * Creative Commons Attribution-ShareAlike 4.0 International. See the License
- * terms at http://creativecommons.org/licenses/by-sa/4.0/legalcode
- *
- */
-
-'use strict';
-
-var config = require('config');
-var co = require('co');
-var taskResult = require('./taskresult');
-var logger = require('./../../Common/sources/logger');
-var utils = require('./../../Common/sources/utils');
-var constants = require('./../../Common/sources/constants');
-var commonDefines = require('./../../Common/sources/commondefines');
-var docsCoServer = require('./DocsCoServer');
-var canvasService = require('./canvasservice');
-var storage = require('./../../Common/sources/storage-base');
-var formatChecker = require('./../../Common/sources/formatchecker');
-var statsDClient = require('./../../Common/sources/statsdclient');
-var storageBase = require('./../../Common/sources/storage-base');
-
-var cfgTokenEnableRequestInbox = config.get('services.CoAuthoring.token.enable.request.inbox');
-
-var CONVERT_ASYNC_DELAY = 1000;
-
-var clientStatsD = statsDClient.getClient();
-
-function* getConvertStatus(cmd, selectRes, baseUrl, opt_fileTo) {
-  var status = {end: false, url: undefined, err: constants.NO_ERROR};
-  if (selectRes.length > 0) {
-    var docId = cmd.getDocId();
-    var row = selectRes[0];
-    switch (row.status) {
-      case taskResult.FileStatus.Ok:
-<<<<<<< HEAD
-        status.end = true;
-        if (opt_fileTo) {
-          status.url = yield storage.getSignedUrl(baseUrl, docId + '/' + opt_fileTo);
-        }
-=======
-        status.url = yield storage.getSignedUrl(baseUrl, docId + '/' + fileTo, commonDefines.c_oAscUrlTypes.Temporary);
->>>>>>> 25f5d949
-        break;
-      case taskResult.FileStatus.Err:
-      case taskResult.FileStatus.ErrToReload:
-        status.err = row.status_info;
-        if (taskResult.FileStatus.ErrToReload == row.status) {
-          yield canvasService.cleanupCache(docId);
-        }
-        break;
-      case taskResult.FileStatus.NeedParams:
-      case taskResult.FileStatus.SaveVersion:
-      case taskResult.FileStatus.UpdateVersion:
-        status.err = constants.UNKNOWN;
-        break;
-      case taskResult.FileStatus.NeedPassword:
-        status.err = row.status_info;
-        break;
-    }
-    var lastOpenDate = row.last_open_date;
-    if (new Date().getTime() - lastOpenDate.getTime() > utils.CONVERTION_TIMEOUT) {
-      status.err = constants.CONVERT_TIMEOUT;
-    }
-  } else {
-    status.err = constants.UNKNOWN;
-  }
-  return status;
-}
-
-function* convertByCmd(cmd, async, baseUrl, opt_fileTo, opt_taskExist, opt_priority, opt_expiration, opt_queue) {
-  var docId = cmd.getDocId();
-  var startDate = null;
-  if (clientStatsD) {
-    startDate = new Date();
-  }
-  logger.debug('Start convert request docId = %s', docId);
-
-  let bCreate = false;
-  if (!opt_taskExist) {
-    let task = new taskResult.TaskResultData();
-    task.key = docId;
-    task.status = taskResult.FileStatus.WaitQueue;
-    task.statusInfo = constants.NO_ERROR;
-
-    let upsertRes = yield taskResult.upsert(task);
-    //if CLIENT_FOUND_ROWS don't specify 1 row is inserted , 2 row is updated, and 0 row is set to its current values
-    //http://dev.mysql.com/doc/refman/5.7/en/insert-on-duplicate.html
-    bCreate = upsertRes.affectedRows == 1;
-  }
-  var selectRes;
-  var status;
-  if (!bCreate) {
-    selectRes = yield taskResult.select(docId);
-    status = yield* getConvertStatus(cmd, selectRes, baseUrl, opt_fileTo);
-  } else {
-    var queueData = new commonDefines.TaskQueueData();
-    queueData.setCmd(cmd);
-    if (opt_fileTo) {
-      queueData.setToFile(opt_fileTo);
-    }
-    queueData.setFromOrigin(true);
-    var priority = null != opt_priority ? opt_priority : constants.QUEUE_PRIORITY_LOW
-    yield* docsCoServer.addTask(queueData, priority, opt_queue, opt_expiration);
-    status = {end: false, url: undefined, err: constants.NO_ERROR};
-  }
-  //wait
-  if (!async) {
-    var waitTime = 0;
-    while (true) {
-      if (status.end || constants.NO_ERROR != status.err) {
-        break;
-      }
-      yield utils.sleep(CONVERT_ASYNC_DELAY);
-      selectRes = yield taskResult.select(docId);
-      status = yield* getConvertStatus(cmd, selectRes, baseUrl, opt_fileTo);
-      waitTime += CONVERT_ASYNC_DELAY;
-      if (waitTime > utils.CONVERTION_TIMEOUT) {
-        status.err = constants.CONVERT_TIMEOUT;
-      }
-    }
-  }
-  logger.debug('End convert request end %s url %s status %s docId = %s', status.end, status.url, status.err, docId);
-  if (clientStatsD) {
-    clientStatsD.timing('coauth.convertservice', new Date() - startDate);
-  }
-  return status;
-}
-
-function* convertFromChanges(docId, baseUrl, forceSave, opt_userdata, opt_userConnectionId, opt_priority,
-                             opt_expiration, opt_queue, opt_redisKey) {
-  var cmd = new commonDefines.InputCommand();
-  cmd.setCommand('sfcm');
-  cmd.setDocId(docId);
-  cmd.setOutputFormat(constants.AVS_OFFICESTUDIO_FILE_OTHER_TEAMLAB_INNER);
-  cmd.setEmbeddedFonts(false);
-  cmd.setCodepage(commonDefines.c_oAscCodePageUtf8);
-  cmd.setDelimiter(commonDefines.c_oAscCsvDelimiter.Comma);
-  cmd.setForceSave(forceSave);
-  if (opt_userdata) {
-    cmd.setUserData(opt_userdata);
-  }
-  if (opt_userConnectionId) {
-    cmd.setUserConnectionId(opt_userConnectionId);
-  }
-  if (opt_redisKey) {
-    cmd.setRedisKey(opt_redisKey);
-  }
-
-  yield* canvasService.commandSfctByCmd(cmd, opt_priority, opt_expiration, opt_queue);
-  return yield* convertByCmd(cmd, true, baseUrl, constants.OUTPUT_NAME, undefined, opt_priority, opt_expiration, opt_queue);
-}
-function parseIntParam(val){
-  return (typeof val === 'string') ? parseInt(val) : val;
-}
-
-function convertRequest(req, res) {
-  return co(function* () {
-    var docId = 'convertRequest';
-    try {
-      var params;
-      if (req.body && Buffer.isBuffer(req.body)) {
-        params = JSON.parse(req.body.toString('utf8'));
-      } else {
-        params = req.query;
-      }
-      if (cfgTokenEnableRequestInbox) {
-        var authError = constants.VKEY;
-        var checkJwtRes = docsCoServer.checkJwtHeader(docId, req);
-        if (checkJwtRes) {
-          if (checkJwtRes.decoded) {
-            if (!utils.isEmptyObject(checkJwtRes.decoded.payload)) {
-              Object.assign(params, checkJwtRes.decoded.payload);
-              authError = constants.NO_ERROR;
-            } else if (checkJwtRes.decoded.payloadhash) {
-              if (docsCoServer.checkJwtPayloadHash(docId, checkJwtRes.decoded.payloadhash, req.body, checkJwtRes.token)) {
-                authError = constants.NO_ERROR;
-              }
-            } else if (!utils.isEmptyObject(checkJwtRes.decoded.query)) {
-              Object.assign(params, checkJwtRes.decoded.query);
-              authError = constants.NO_ERROR;
-            }
-          } else {
-            if (constants.JWT_EXPIRED_CODE == checkJwtRes.code) {
-              authError = constants.VKEY_KEY_EXPIRE;
-            }
-          }
-        }
-        if (authError !== constants.NO_ERROR) {
-          utils.fillResponse(req, res, undefined, authError);
-          return;
-        }
-      }
-
-      var cmd = new commonDefines.InputCommand();
-      cmd.setCommand('conv');
-      cmd.setUrl(params.url);
-      cmd.setEmbeddedFonts(false);//params.embeddedfonts'];
-      cmd.setFormat(params.filetype);
-      var outputtype = params.outputtype || '';
-      docId = 'conv_' + params.key + '_' + outputtype;
-      cmd.setDocId(docId);
-      var fileTo = constants.OUTPUT_NAME + '.' + outputtype;
-      cmd.setOutputFormat(formatChecker.getFormatFromString(outputtype));
-      cmd.setCodepage(commonDefines.c_oAscEncodingsMap[params.codePage] || commonDefines.c_oAscCodePageUtf8);
-      cmd.setDelimiter(parseIntParam(params.delimiter) || commonDefines.c_oAscCsvDelimiter.Comma);
-      if(undefined != params.delimiterChar)
-        cmd.setDelimiterChar(params.delimiterChar);
-      cmd.setDoctParams(parseIntParam(params.doctparams));
-      cmd.setPassword(params.password);
-      var thumbnail = params.thumbnail;
-      if (thumbnail) {
-        if (typeof thumbnail === 'string') {
-          thumbnail = JSON.parse(thumbnail);
-        }
-        var thumbnailData = new commonDefines.CThumbnailData(thumbnail);
-        //constants from CXIMAGE_FORMAT_
-        switch (cmd.getOutputFormat()) {
-          case constants.AVS_OFFICESTUDIO_FILE_IMAGE_JPG:
-            thumbnailData.setFormat(3);
-            break;
-          case constants.AVS_OFFICESTUDIO_FILE_IMAGE_PNG:
-            thumbnailData.setFormat(4);
-            break;
-          case constants.AVS_OFFICESTUDIO_FILE_IMAGE_GIF:
-            thumbnailData.setFormat(2);
-            break;
-          case constants.AVS_OFFICESTUDIO_FILE_IMAGE_BMP:
-            thumbnailData.setFormat(1);
-            break;
-        }
-        cmd.setThumbnail(thumbnailData);
-        cmd.setOutputFormat(constants.AVS_OFFICESTUDIO_FILE_IMAGE);
-        if (false == thumbnailData.getFirst()) {
-          cmd.setTitle(constants.OUTPUT_NAME + '.zip');
-        }
-      }
-      var async = (typeof params.async === 'string') ? 'true' == params.async : params.async;
-
-      if (constants.AVS_OFFICESTUDIO_FILE_UNKNOWN !== cmd.getOutputFormat()) {
-        var status = yield* convertByCmd(cmd, async, utils.getBaseUrlByRequest(req), fileTo);
-        utils.fillResponse(req, res, status.url, status.err);
-      } else {
-        var addresses = utils.forwarded(req);
-        logger.error('Error convert unknown outputtype: query = %j from = %s docId = %s', params, addresses, docId);
-        utils.fillResponse(req, res, undefined, constants.UNKNOWN);
-      }
-    }
-    catch (e) {
-      logger.error('Error convert: docId = %s\r\n%s', docId, e.stack);
-      utils.fillResponse(req, res, undefined, constants.UNKNOWN);
-    }
-  });
-}
-
-function builderRequest(req, res) {
-  return co(function* () {
-    let docId = 'builderRequest';
-    try {
-      let params = req.query;
-      let urls;
-      let end = false;
-      let error = constants.NO_ERROR;
-      if (cfgTokenEnableRequestInbox) {
-        error = constants.VKEY;
-        let checkJwtRes = docsCoServer.checkJwtHeader(docId, req);
-        if (checkJwtRes) {
-          if (checkJwtRes.decoded) {
-            error = constants.NO_ERROR;
-            if (!utils.isEmptyObject(checkJwtRes.decoded.query)) {
-              Object.assign(params, checkJwtRes.decoded.query);
-            }
-            if (checkJwtRes.decoded.payloadhash &&
-              !docsCoServer.checkJwtPayloadHash(docId, checkJwtRes.decoded.payloadhash, req.body, checkJwtRes.token)) {
-              error = constants.VKEY;
-            }
-          } else {
-            if (constants.JWT_EXPIRED_CODE === checkJwtRes.code) {
-              error = constants.VKEY_KEY_EXPIRE;
-            }
-          }
-        }
-      }
-      if (error === constants.NO_ERROR && (params.key || params.url || (req.body && Buffer.isBuffer(req.body)))) {
-        docId = params.key;
-        let cmd = new commonDefines.InputCommand();
-        cmd.setCommand('builder');
-        cmd.setIsBuilder(true);
-        cmd.setDocId(docId);
-        if (!docId) {
-          let task = yield* taskResult.addRandomKeyTask(undefined, 'bldr_', 16);
-          docId = task.key;
-          cmd.setDocId(docId);
-          if (params.url) {
-            cmd.setUrl(params.url);
-            cmd.setFormat('docbuilder');
-          } else {
-            yield storageBase.putObject(docId + '/script.docbuilder', req.body, req.body.length);
-          }
-          let queueData = new commonDefines.TaskQueueData();
-          queueData.setCmd(cmd);
-          yield* docsCoServer.addTask(queueData, constants.QUEUE_PRIORITY_LOW);
-        }
-        let async = (typeof params.async === 'string') ? 'true' === params.async : params.async;
-        let status = yield* convertByCmd(cmd, async, utils.getBaseUrlByRequest(req), undefined, true);
-        end = status.end;
-        error = status.err;
-        if (end) {
-          urls = yield storageBase.getSignedUrls(utils.getBaseUrlByRequest(req), docId + '/output');
-        }
-      } else {
-        error = constants.UNKNOWN;
-      }
-      logger.debug('End builderRequest request: docId = %s urls = %j end = %s error = %s', docId, urls, end, error);
-      utils.fillResponseBuilder(res, docId, urls, end, error);
-    }
-    catch (e) {
-      logger.error('Error builderRequest: docId = %s\r\n%s', docId, e.stack);
-      utils.fillResponseBuilder(res, undefined, undefined, undefined, constants.UNKNOWN);
-    }
-  });
-}
-
-exports.convertFromChanges = convertFromChanges;
-exports.convert = convertRequest;
-exports.builder = builderRequest;
+/*
+ * (c) Copyright Ascensio System SIA 2010-2017
+ *
+ * This program is a free software product. You can redistribute it and/or
+ * modify it under the terms of the GNU Affero General Public License (AGPL)
+ * version 3 as published by the Free Software Foundation. In accordance with
+ * Section 7(a) of the GNU AGPL its Section 15 shall be amended to the effect
+ * that Ascensio System SIA expressly excludes the warranty of non-infringement
+ * of any third-party rights.
+ *
+ * This program is distributed WITHOUT ANY WARRANTY; without even the implied
+ * warranty of MERCHANTABILITY or FITNESS FOR A PARTICULAR  PURPOSE. For
+ * details, see the GNU AGPL at: http://www.gnu.org/licenses/agpl-3.0.html
+ *
+ * You can contact Ascensio System SIA at Lubanas st. 125a-25, Riga, Latvia,
+ * EU, LV-1021.
+ *
+ * The  interactive user interfaces in modified source and object code versions
+ * of the Program must display Appropriate Legal Notices, as required under
+ * Section 5 of the GNU AGPL version 3.
+ *
+ * Pursuant to Section 7(b) of the License you must retain the original Product
+ * logo when distributing the program. Pursuant to Section 7(e) we decline to
+ * grant you any rights under trademark law for use of our trademarks.
+ *
+ * All the Product's GUI elements, including illustrations and icon sets, as
+ * well as technical writing content are licensed under the terms of the
+ * Creative Commons Attribution-ShareAlike 4.0 International. See the License
+ * terms at http://creativecommons.org/licenses/by-sa/4.0/legalcode
+ *
+ */
+
+'use strict';
+
+var config = require('config');
+var co = require('co');
+var taskResult = require('./taskresult');
+var logger = require('./../../Common/sources/logger');
+var utils = require('./../../Common/sources/utils');
+var constants = require('./../../Common/sources/constants');
+var commonDefines = require('./../../Common/sources/commondefines');
+var docsCoServer = require('./DocsCoServer');
+var canvasService = require('./canvasservice');
+var storage = require('./../../Common/sources/storage-base');
+var formatChecker = require('./../../Common/sources/formatchecker');
+var statsDClient = require('./../../Common/sources/statsdclient');
+var storageBase = require('./../../Common/sources/storage-base');
+
+var cfgTokenEnableRequestInbox = config.get('services.CoAuthoring.token.enable.request.inbox');
+
+var CONVERT_ASYNC_DELAY = 1000;
+
+var clientStatsD = statsDClient.getClient();
+
+function* getConvertStatus(cmd, selectRes, baseUrl, opt_fileTo) {
+  var status = {end: false, url: undefined, err: constants.NO_ERROR};
+  if (selectRes.length > 0) {
+    var docId = cmd.getDocId();
+    var row = selectRes[0];
+    switch (row.status) {
+      case taskResult.FileStatus.Ok:
+        status.end = true;
+        if (opt_fileTo) {
+          status.url = yield storage.getSignedUrl(baseUrl, docId + '/' + opt_fileTo, commonDefines.c_oAscUrlTypes.Temporary);
+        }
+        break;
+      case taskResult.FileStatus.Err:
+      case taskResult.FileStatus.ErrToReload:
+        status.err = row.status_info;
+        if (taskResult.FileStatus.ErrToReload == row.status) {
+          yield canvasService.cleanupCache(docId);
+        }
+        break;
+      case taskResult.FileStatus.NeedParams:
+      case taskResult.FileStatus.SaveVersion:
+      case taskResult.FileStatus.UpdateVersion:
+        status.err = constants.UNKNOWN;
+        break;
+      case taskResult.FileStatus.NeedPassword:
+        status.err = row.status_info;
+        break;
+    }
+    var lastOpenDate = row.last_open_date;
+    if (new Date().getTime() - lastOpenDate.getTime() > utils.CONVERTION_TIMEOUT) {
+      status.err = constants.CONVERT_TIMEOUT;
+    }
+  } else {
+    status.err = constants.UNKNOWN;
+  }
+  return status;
+}
+
+function* convertByCmd(cmd, async, baseUrl, opt_fileTo, opt_taskExist, opt_priority, opt_expiration, opt_queue) {
+  var docId = cmd.getDocId();
+  var startDate = null;
+  if (clientStatsD) {
+    startDate = new Date();
+  }
+  logger.debug('Start convert request docId = %s', docId);
+
+  let bCreate = false;
+  if (!opt_taskExist) {
+    let task = new taskResult.TaskResultData();
+    task.key = docId;
+    task.status = taskResult.FileStatus.WaitQueue;
+    task.statusInfo = constants.NO_ERROR;
+
+    let upsertRes = yield taskResult.upsert(task);
+    //if CLIENT_FOUND_ROWS don't specify 1 row is inserted , 2 row is updated, and 0 row is set to its current values
+    //http://dev.mysql.com/doc/refman/5.7/en/insert-on-duplicate.html
+    bCreate = upsertRes.affectedRows == 1;
+  }
+  var selectRes;
+  var status;
+  if (!bCreate) {
+    selectRes = yield taskResult.select(docId);
+    status = yield* getConvertStatus(cmd, selectRes, baseUrl, opt_fileTo);
+  } else {
+    var queueData = new commonDefines.TaskQueueData();
+    queueData.setCmd(cmd);
+    if (opt_fileTo) {
+      queueData.setToFile(opt_fileTo);
+    }
+    queueData.setFromOrigin(true);
+    var priority = null != opt_priority ? opt_priority : constants.QUEUE_PRIORITY_LOW
+    yield* docsCoServer.addTask(queueData, priority, opt_queue, opt_expiration);
+    status = {end: false, url: undefined, err: constants.NO_ERROR};
+  }
+  //wait
+  if (!async) {
+    var waitTime = 0;
+    while (true) {
+      if (status.end || constants.NO_ERROR != status.err) {
+        break;
+      }
+      yield utils.sleep(CONVERT_ASYNC_DELAY);
+      selectRes = yield taskResult.select(docId);
+      status = yield* getConvertStatus(cmd, selectRes, baseUrl, opt_fileTo);
+      waitTime += CONVERT_ASYNC_DELAY;
+      if (waitTime > utils.CONVERTION_TIMEOUT) {
+        status.err = constants.CONVERT_TIMEOUT;
+      }
+    }
+  }
+  logger.debug('End convert request end %s url %s status %s docId = %s', status.end, status.url, status.err, docId);
+  if (clientStatsD) {
+    clientStatsD.timing('coauth.convertservice', new Date() - startDate);
+  }
+  return status;
+}
+
+function* convertFromChanges(docId, baseUrl, forceSave, opt_userdata, opt_userConnectionId, opt_priority,
+                             opt_expiration, opt_queue, opt_redisKey) {
+  var cmd = new commonDefines.InputCommand();
+  cmd.setCommand('sfcm');
+  cmd.setDocId(docId);
+  cmd.setOutputFormat(constants.AVS_OFFICESTUDIO_FILE_OTHER_TEAMLAB_INNER);
+  cmd.setEmbeddedFonts(false);
+  cmd.setCodepage(commonDefines.c_oAscCodePageUtf8);
+  cmd.setDelimiter(commonDefines.c_oAscCsvDelimiter.Comma);
+  cmd.setForceSave(forceSave);
+  if (opt_userdata) {
+    cmd.setUserData(opt_userdata);
+  }
+  if (opt_userConnectionId) {
+    cmd.setUserConnectionId(opt_userConnectionId);
+  }
+  if (opt_redisKey) {
+    cmd.setRedisKey(opt_redisKey);
+  }
+
+  yield* canvasService.commandSfctByCmd(cmd, opt_priority, opt_expiration, opt_queue);
+  return yield* convertByCmd(cmd, true, baseUrl, constants.OUTPUT_NAME, undefined, opt_priority, opt_expiration, opt_queue);
+}
+function parseIntParam(val){
+  return (typeof val === 'string') ? parseInt(val) : val;
+}
+
+function convertRequest(req, res) {
+  return co(function* () {
+    var docId = 'convertRequest';
+    try {
+      var params;
+      if (req.body && Buffer.isBuffer(req.body)) {
+        params = JSON.parse(req.body.toString('utf8'));
+      } else {
+        params = req.query;
+      }
+      if (cfgTokenEnableRequestInbox) {
+        var authError = constants.VKEY;
+        var checkJwtRes = docsCoServer.checkJwtHeader(docId, req);
+        if (checkJwtRes) {
+          if (checkJwtRes.decoded) {
+            if (!utils.isEmptyObject(checkJwtRes.decoded.payload)) {
+              Object.assign(params, checkJwtRes.decoded.payload);
+              authError = constants.NO_ERROR;
+            } else if (checkJwtRes.decoded.payloadhash) {
+              if (docsCoServer.checkJwtPayloadHash(docId, checkJwtRes.decoded.payloadhash, req.body, checkJwtRes.token)) {
+                authError = constants.NO_ERROR;
+              }
+            } else if (!utils.isEmptyObject(checkJwtRes.decoded.query)) {
+              Object.assign(params, checkJwtRes.decoded.query);
+              authError = constants.NO_ERROR;
+            }
+          } else {
+            if (constants.JWT_EXPIRED_CODE == checkJwtRes.code) {
+              authError = constants.VKEY_KEY_EXPIRE;
+            }
+          }
+        }
+        if (authError !== constants.NO_ERROR) {
+          utils.fillResponse(req, res, undefined, authError);
+          return;
+        }
+      }
+
+      var cmd = new commonDefines.InputCommand();
+      cmd.setCommand('conv');
+      cmd.setUrl(params.url);
+      cmd.setEmbeddedFonts(false);//params.embeddedfonts'];
+      cmd.setFormat(params.filetype);
+      var outputtype = params.outputtype || '';
+      docId = 'conv_' + params.key + '_' + outputtype;
+      cmd.setDocId(docId);
+      var fileTo = constants.OUTPUT_NAME + '.' + outputtype;
+      cmd.setOutputFormat(formatChecker.getFormatFromString(outputtype));
+      cmd.setCodepage(commonDefines.c_oAscEncodingsMap[params.codePage] || commonDefines.c_oAscCodePageUtf8);
+      cmd.setDelimiter(parseIntParam(params.delimiter) || commonDefines.c_oAscCsvDelimiter.Comma);
+      if(undefined != params.delimiterChar)
+        cmd.setDelimiterChar(params.delimiterChar);
+      cmd.setDoctParams(parseIntParam(params.doctparams));
+      cmd.setPassword(params.password);
+      var thumbnail = params.thumbnail;
+      if (thumbnail) {
+        if (typeof thumbnail === 'string') {
+          thumbnail = JSON.parse(thumbnail);
+        }
+        var thumbnailData = new commonDefines.CThumbnailData(thumbnail);
+        //constants from CXIMAGE_FORMAT_
+        switch (cmd.getOutputFormat()) {
+          case constants.AVS_OFFICESTUDIO_FILE_IMAGE_JPG:
+            thumbnailData.setFormat(3);
+            break;
+          case constants.AVS_OFFICESTUDIO_FILE_IMAGE_PNG:
+            thumbnailData.setFormat(4);
+            break;
+          case constants.AVS_OFFICESTUDIO_FILE_IMAGE_GIF:
+            thumbnailData.setFormat(2);
+            break;
+          case constants.AVS_OFFICESTUDIO_FILE_IMAGE_BMP:
+            thumbnailData.setFormat(1);
+            break;
+        }
+        cmd.setThumbnail(thumbnailData);
+        cmd.setOutputFormat(constants.AVS_OFFICESTUDIO_FILE_IMAGE);
+        if (false == thumbnailData.getFirst()) {
+          cmd.setTitle(constants.OUTPUT_NAME + '.zip');
+        }
+      }
+      var async = (typeof params.async === 'string') ? 'true' == params.async : params.async;
+
+      if (constants.AVS_OFFICESTUDIO_FILE_UNKNOWN !== cmd.getOutputFormat()) {
+        var status = yield* convertByCmd(cmd, async, utils.getBaseUrlByRequest(req), fileTo);
+        utils.fillResponse(req, res, status.url, status.err);
+      } else {
+        var addresses = utils.forwarded(req);
+        logger.error('Error convert unknown outputtype: query = %j from = %s docId = %s', params, addresses, docId);
+        utils.fillResponse(req, res, undefined, constants.UNKNOWN);
+      }
+    }
+    catch (e) {
+      logger.error('Error convert: docId = %s\r\n%s', docId, e.stack);
+      utils.fillResponse(req, res, undefined, constants.UNKNOWN);
+    }
+  });
+}
+
+function builderRequest(req, res) {
+  return co(function* () {
+    let docId = 'builderRequest';
+    try {
+      let params = req.query;
+      let urls;
+      let end = false;
+      let error = constants.NO_ERROR;
+      if (cfgTokenEnableRequestInbox) {
+        error = constants.VKEY;
+        let checkJwtRes = docsCoServer.checkJwtHeader(docId, req);
+        if (checkJwtRes) {
+          if (checkJwtRes.decoded) {
+            error = constants.NO_ERROR;
+            if (!utils.isEmptyObject(checkJwtRes.decoded.query)) {
+              Object.assign(params, checkJwtRes.decoded.query);
+            }
+            if (checkJwtRes.decoded.payloadhash &&
+              !docsCoServer.checkJwtPayloadHash(docId, checkJwtRes.decoded.payloadhash, req.body, checkJwtRes.token)) {
+              error = constants.VKEY;
+            }
+          } else {
+            if (constants.JWT_EXPIRED_CODE === checkJwtRes.code) {
+              error = constants.VKEY_KEY_EXPIRE;
+            }
+          }
+        }
+      }
+      if (error === constants.NO_ERROR && (params.key || params.url || (req.body && Buffer.isBuffer(req.body)))) {
+        docId = params.key;
+        let cmd = new commonDefines.InputCommand();
+        cmd.setCommand('builder');
+        cmd.setIsBuilder(true);
+        cmd.setDocId(docId);
+        if (!docId) {
+          let task = yield* taskResult.addRandomKeyTask(undefined, 'bldr_', 16);
+          docId = task.key;
+          cmd.setDocId(docId);
+          if (params.url) {
+            cmd.setUrl(params.url);
+            cmd.setFormat('docbuilder');
+          } else {
+            yield storageBase.putObject(docId + '/script.docbuilder', req.body, req.body.length);
+          }
+          let queueData = new commonDefines.TaskQueueData();
+          queueData.setCmd(cmd);
+          yield* docsCoServer.addTask(queueData, constants.QUEUE_PRIORITY_LOW);
+        }
+        let async = (typeof params.async === 'string') ? 'true' === params.async : params.async;
+        let status = yield* convertByCmd(cmd, async, utils.getBaseUrlByRequest(req), undefined, true);
+        end = status.end;
+        error = status.err;
+        if (end) {
+          urls = yield storageBase.getSignedUrls(utils.getBaseUrlByRequest(req), docId + '/output');
+        }
+      } else {
+        error = constants.UNKNOWN;
+      }
+      logger.debug('End builderRequest request: docId = %s urls = %j end = %s error = %s', docId, urls, end, error);
+      utils.fillResponseBuilder(res, docId, urls, end, error);
+    }
+    catch (e) {
+      logger.error('Error builderRequest: docId = %s\r\n%s', docId, e.stack);
+      utils.fillResponseBuilder(res, undefined, undefined, undefined, constants.UNKNOWN);
+    }
+  });
+}
+
+exports.convertFromChanges = convertFromChanges;
+exports.convert = convertRequest;
+exports.builder = builderRequest;