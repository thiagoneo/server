--- conflicted
+++ resolved
@@ -1,413 +1,410 @@
-/*
- * (c) Copyright Ascensio System SIA 2010-2019
- *
- * This program is a free software product. You can redistribute it and/or
- * modify it under the terms of the GNU Affero General Public License (AGPL)
- * version 3 as published by the Free Software Foundation. In accordance with
- * Section 7(a) of the GNU AGPL its Section 15 shall be amended to the effect
- * that Ascensio System SIA expressly excludes the warranty of non-infringement
- * of any third-party rights.
- *
- * This program is distributed WITHOUT ANY WARRANTY; without even the implied
- * warranty of MERCHANTABILITY or FITNESS FOR A PARTICULAR  PURPOSE. For
- * details, see the GNU AGPL at: http://www.gnu.org/licenses/agpl-3.0.html
- *
- * You can contact Ascensio System SIA at 20A-12 Ernesta Birznieka-Upisha
- * street, Riga, Latvia, EU, LV-1050.
- *
- * The  interactive user interfaces in modified source and object code versions
- * of the Program must display Appropriate Legal Notices, as required under
- * Section 5 of the GNU AGPL version 3.
- *
- * Pursuant to Section 7(b) of the License you must retain the original Product
- * logo when distributing the program. Pursuant to Section 7(e) we decline to
- * grant you any rights under trademark law for use of our trademarks.
- *
- * All the Product's GUI elements, including illustrations and icon sets, as
- * well as technical writing content are licensed under the terms of the
- * Creative Commons Attribution-ShareAlike 4.0 International. See the License
- * terms at http://creativecommons.org/licenses/by-sa/4.0/legalcode
- *
- */
-
-'use strict';
-
-const path = require('path');
-var config = require('config');
-var co = require('co');
-const locale = require('windows-locale');
-var taskResult = require('./taskresult');
-var logger = require('./../../Common/sources/logger');
-var utils = require('./../../Common/sources/utils');
-var constants = require('./../../Common/sources/constants');
-var commonDefines = require('./../../Common/sources/commondefines');
-var docsCoServer = require('./DocsCoServer');
-var canvasService = require('./canvasservice');
-var storage = require('./../../Common/sources/storage-base');
-var formatChecker = require('./../../Common/sources/formatchecker');
-var statsDClient = require('./../../Common/sources/statsdclient');
-var storageBase = require('./../../Common/sources/storage-base');
-
-var CONVERT_ASYNC_DELAY = 1000;
-
-var clientStatsD = statsDClient.getClient();
-
-function* getConvertStatus(cmd, selectRes) {
-  var status = new commonDefines.ConvertStatus(constants.NO_ERROR);
-  if (selectRes.length > 0) {
-    var docId = cmd.getDocId();
-    var row = selectRes[0];
-    switch (row.status) {
-      case taskResult.FileStatus.Ok:
-        status.end = true;
-        break;
-      case taskResult.FileStatus.Err:
-      case taskResult.FileStatus.ErrToReload:
-      case taskResult.FileStatus.NeedPassword:
-        status.err = row.status_info;
-        if (taskResult.FileStatus.ErrToReload == row.status || taskResult.FileStatus.NeedPassword == row.status) {
-          yield canvasService.cleanupCache(docId);
-        }
-        break;
-      case taskResult.FileStatus.NeedParams:
-      case taskResult.FileStatus.SaveVersion:
-      case taskResult.FileStatus.UpdateVersion:
-        status.err = constants.UNKNOWN;
-        break;
-    }
-    var lastOpenDate = row.last_open_date;
-    if (new Date().getTime() - lastOpenDate.getTime() > utils.CONVERTION_TIMEOUT) {
-      status.err = constants.CONVERT_TIMEOUT;
-    }
-  } else {
-    status.err = constants.UNKNOWN;
-  }
-  return status;
-}
-function* getConvertPath(docId, fileTo, formatTo) {
-  if (constants.AVS_OFFICESTUDIO_FILE_OTHER_OOXML === formatTo || constants.AVS_OFFICESTUDIO_FILE_OTHER_ODF === formatTo) {
-    let list = yield storage.listObjects(docId);
-    let baseName = path.basename(fileTo, path.extname(fileTo));
-    for (let i = 0; i < list.length; ++i) {
-      if (path.basename(list[i], path.extname(list[i])) === baseName) {
-        return list[i];
-      }
-    }
-  }
-  return docId + '/' + fileTo;
-}
-function* getConvertUrl(baseUrl, fileToPath, title) {
-  if (title) {
-    title = path.basename(title, path.extname(title)) + path.extname(fileToPath);
-  }
-  return yield storage.getSignedUrl(baseUrl, fileToPath, commonDefines.c_oAscUrlTypes.Temporary, title);
-}
-function* convertByCmd(cmd, async, opt_fileTo, opt_taskExist, opt_priority, opt_expiration, opt_queue) {
-  var docId = cmd.getDocId();
-  var startDate = null;
-  if (clientStatsD) {
-    startDate = new Date();
-  }
-  logger.debug('Start convert request docId = %s', docId);
-
-  let bCreate = false;
-  if (!opt_taskExist) {
-    let task = new taskResult.TaskResultData();
-    task.key = docId;
-    task.status = taskResult.FileStatus.WaitQueue;
-    task.statusInfo = constants.NO_ERROR;
-
-    let upsertRes = yield taskResult.upsert(task);
-    //if CLIENT_FOUND_ROWS don't specify 1 row is inserted , 2 row is updated, and 0 row is set to its current values
-    //http://dev.mysql.com/doc/refman/5.7/en/insert-on-duplicate.html
-    bCreate = upsertRes.affectedRows == 1;
-  }
-  var selectRes;
-  var status;
-  if (!bCreate) {
-    selectRes = yield taskResult.select(docId);
-    status = yield* getConvertStatus(cmd, selectRes);
-  } else {
-    var queueData = new commonDefines.TaskQueueData();
-    queueData.setCmd(cmd);
-    if (opt_fileTo) {
-      queueData.setToFile(opt_fileTo);
-    }
-    queueData.setFromOrigin(true);
-    var priority = null != opt_priority ? opt_priority : constants.QUEUE_PRIORITY_LOW;
-    yield* docsCoServer.addTask(queueData, priority, opt_queue, opt_expiration);
-    status = new commonDefines.ConvertStatus(constants.NO_ERROR);
-  }
-  //wait
-  if (!async) {
-    var waitTime = 0;
-    while (true) {
-      if (status.end || constants.NO_ERROR != status.err) {
-        break;
-      }
-      yield utils.sleep(CONVERT_ASYNC_DELAY);
-      selectRes = yield taskResult.select(docId);
-      status = yield* getConvertStatus(cmd, selectRes);
-      waitTime += CONVERT_ASYNC_DELAY;
-      if (waitTime > utils.CONVERTION_TIMEOUT) {
-        status.err = constants.CONVERT_TIMEOUT;
-      }
-    }
-  }
-  logger.debug('End convert request end %s url %s status %s docId = %s', status.end, status.url, status.err, docId);
-  if (clientStatsD) {
-    clientStatsD.timing('coauth.convertservice', new Date() - startDate);
-  }
-  return status;
-}
-
-function* convertFromChanges(docId, baseUrl, forceSave, externalChangeInfo, opt_userdata, opt_userConnectionId,
-                             opt_responseKey, opt_priority, opt_expiration, opt_queue, opt_redisKey) {
-  var cmd = new commonDefines.InputCommand();
-  cmd.setCommand('sfcm');
-  cmd.setDocId(docId);
-  cmd.setOutputFormat(constants.AVS_OFFICESTUDIO_FILE_OTHER_OOXML);
-  cmd.setEmbeddedFonts(false);
-  cmd.setCodepage(commonDefines.c_oAscCodePageUtf8);
-  cmd.setDelimiter(commonDefines.c_oAscCsvDelimiter.Comma);
-  cmd.setForceSave(forceSave);
-  cmd.setExternalChangeInfo(externalChangeInfo);
-  if (opt_userdata) {
-    cmd.setUserData(opt_userdata);
-  }
-  if (opt_userConnectionId) {
-    cmd.setUserConnectionId(opt_userConnectionId);
-  }
-  if (opt_responseKey) {
-    cmd.setResponseKey(opt_responseKey);
-  }
-  if (opt_redisKey) {
-    cmd.setRedisKey(opt_redisKey);
-  }
-
-  yield* canvasService.commandSfctByCmd(cmd, opt_priority, opt_expiration, opt_queue);
-  var fileTo = constants.OUTPUT_NAME;
-  let outputExt = formatChecker.getStringFromFormat(cmd.getOutputFormat());
-  if (outputExt) {
-    fileTo += '.' + outputExt;
-  }
-  let status = yield* convertByCmd(cmd, true, fileTo, undefined, opt_priority, opt_expiration, opt_queue);
-  if (status.end) {
-    let fileToPath = yield* getConvertPath(docId, fileTo, cmd.getOutputFormat());
-    status.setExtName(path.extname(fileToPath));
-    status.setUrl(yield* getConvertUrl(baseUrl, fileToPath, cmd.getTitle()));
-  }
-  return status;
-}
-function parseIntParam(val){
-  return (typeof val === 'string') ? parseInt(val) : val;
-}
-
-function convertRequest(req, res, isJson) {
-  return co(function* () {
-    var docId = 'convertRequest';
-    try {
-      let params;
-      let authRes = docsCoServer.getRequestParams(docId, req);
-      if(authRes.code === constants.NO_ERROR){
-        params = authRes.params;
-      } else {
-        utils.fillResponse(req, res, new commonDefines.ConvertStatus(authRes.code), isJson);
-        return;
-      }
-      if (params.key && !constants.DOC_ID_REGEX.test(params.key)) {
-        logger.warn('convertRequest unexpected key = %s: docId = %s', params.key, docId);
-        utils.fillResponse(req, res, new commonDefines.ConvertStatus(constants.CONVERT_PARAMS), isJson);
-        return;
-      }
-      if (params.filetype && !constants.EXTENTION_REGEX.test(params.filetype)) {
-        logger.warn('convertRequest unexpected filetype = %s: docId = %s', params.filetype, docId);
-        utils.fillResponse(req, res, new commonDefines.ConvertStatus(constants.CONVERT_PARAMS), isJson);
-        return;
-      }
-      let outputtype = params.outputtype || '';
-      let outputFormat = formatChecker.getFormatFromString(outputtype);
-      if (constants.AVS_OFFICESTUDIO_FILE_UNKNOWN === outputFormat) {
-        logger.warn('convertRequest unexpected outputtype = %s: docId = %s', outputtype, docId);
-        utils.fillResponse(req, res, new commonDefines.ConvertStatus(constants.CONVERT_PARAMS), isJson);
-        return;
-      }
-      var cmd = new commonDefines.InputCommand();
-      cmd.setCommand('conv');
-      cmd.setUrl(params.url);
-      cmd.setEmbeddedFonts(false);//params.embeddedfonts'];
-      cmd.setFormat(params.filetype);
-      docId = 'conv_' + params.key + '_' + outputtype;
-      cmd.setDocId(docId);
-      cmd.setOutputFormat(outputFormat);
-
-      cmd.setCodepage(commonDefines.c_oAscEncodingsMap[params.codePage] || commonDefines.c_oAscCodePageUtf8);
-      cmd.setDelimiter(parseIntParam(params.delimiter) || commonDefines.c_oAscCsvDelimiter.Comma);
-      if(undefined != params.delimiterChar)
-        cmd.setDelimiterChar(params.delimiterChar);
-      if (params.region && locale[params.region.toLowerCase()]) {
-        cmd.setLCID(locale[params.region.toLowerCase()].id);
-      }
-      if (params.spreadsheetLayout) {
-        cmd.setJsonParams(JSON.stringify({'spreadsheetLayout': params.spreadsheetLayout}));
-      }
-      if (params.password) {
-        if (params.password.length > constants.PASSWORD_MAX_LENGTH) {
-          logger.warn('convertRequest password too long actual = %s; max = %s;docId = %s', params.password.length, constants.PASSWORD_MAX_LENGTH, docId);
-          utils.fillResponse(req, res, new commonDefines.ConvertStatus(constants.CONVERT_PARAMS), isJson);
-          return;
-        }
-        let encryptedPassword = yield utils.encryptPassword(params.password);
-        cmd.setPassword(encryptedPassword);
-      }
-      cmd.setWithAuthorization(true);
-      var thumbnail = params.thumbnail;
-      if (thumbnail) {
-        if (typeof thumbnail === 'string') {
-          thumbnail = JSON.parse(thumbnail);
-        }
-        var thumbnailData = new commonDefines.CThumbnailData(thumbnail);
-        //constants from CXIMAGE_FORMAT_
-        switch (cmd.getOutputFormat()) {
-          case constants.AVS_OFFICESTUDIO_FILE_IMAGE_JPG:
-            thumbnailData.setFormat(3);
-            break;
-          case constants.AVS_OFFICESTUDIO_FILE_IMAGE_PNG:
-            thumbnailData.setFormat(4);
-            break;
-          case constants.AVS_OFFICESTUDIO_FILE_IMAGE_GIF:
-            thumbnailData.setFormat(2);
-            break;
-          case constants.AVS_OFFICESTUDIO_FILE_IMAGE_BMP:
-            thumbnailData.setFormat(1);
-            break;
-        }
-        cmd.setThumbnail(thumbnailData);
-        if (false == thumbnailData.getFirst()) {
-        cmd.setOutputFormat(constants.AVS_OFFICESTUDIO_FILE_IMAGE);
-        }
-      }
-<<<<<<< HEAD
-      var textParams = params.textParams;
-      if (textParams) {
-        if (typeof textParams === 'string') {
-          textParams = JSON.parse(textParams);
-        }
-        var textParamsData = new commonDefines.CTextParams(textParams);
-        //todo text
-        switch (textParams.association) {
-          case 'block':
-            textParamsData.setAssociation(3);
-            break;
-          case 'noFrames':
-            textParamsData.setAssociation(2);
-            break;
-          case 'line':
-            textParamsData.setAssociation(1);
-            break;
-          case 'char':
-          default:
-            textParamsData.setAssociation(0);
-            break;
-        }
-        cmd.setTextParams(textParamsData);
-      }
-=======
-      let outputExt = formatChecker.getStringFromFormat(cmd.getOutputFormat());
->>>>>>> 048217b1
-      if (params.title) {
-        cmd.setTitle(path.basename(params.title, path.extname(params.title)) + '.' + outputExt);
-      }
-      var async = (typeof params.async === 'string') ? 'true' == params.async : params.async;
-
-      if (constants.AVS_OFFICESTUDIO_FILE_UNKNOWN !== cmd.getOutputFormat()) {
-        let fileTo = constants.OUTPUT_NAME + '.' + outputExt;
-        var status = yield* convertByCmd(cmd, async, fileTo);
-        if (status.end) {
-          let fileToPath = yield* getConvertPath(docId, fileTo, cmd.getOutputFormat());
-          status.setExtName(path.extname(fileToPath));
-          status.setUrl(yield* getConvertUrl(utils.getBaseUrlByRequest(req), fileToPath, cmd.getTitle()));
-        }
-        utils.fillResponse(req, res, status, isJson);
-      } else {
-        var addresses = utils.forwarded(req);
-        logger.warn('Error convert unknown outputtype: query = %j from = %s docId = %s', params, addresses, docId);
-        utils.fillResponse(req, res, new commonDefines.ConvertStatus(constants.UNKNOWN), isJson);
-      }
-    }
-    catch (e) {
-      logger.error('Error convert: docId = %s\r\n%s', docId, e.stack);
-      utils.fillResponse(req, res, new commonDefines.ConvertStatus(constants.UNKNOWN), isJson);
-    }
-  });
-}
-function convertRequestJson(req, res) {
-  return convertRequest(req, res, true);
-}
-function convertRequestXml(req, res) {
-  return convertRequest(req, res, false);
-}
-
-function builderRequest(req, res) {
-  return co(function* () {
-    let docId = 'builderRequest';
-    try {
-      let authRes;
-      if (!utils.isEmptyObject(req.query)) {
-        //todo this is a stub for compatibility. remove in future version
-        authRes = docsCoServer.getRequestParams(docId, req, true, true);
-      } else {
-        authRes = docsCoServer.getRequestParams(docId, req);
-      }
-
-      let params = authRes.params;
-      let error = authRes.code;
-      let urls;
-      let end = false;
-      if (error === constants.NO_ERROR &&
-        (params.key || params.url || (req.body && Buffer.isBuffer(req.body) && req.body.length > 0))) {
-        docId = params.key;
-        let cmd = new commonDefines.InputCommand();
-        cmd.setCommand('builder');
-        cmd.setIsBuilder(true);
-        cmd.setWithAuthorization(true);
-        cmd.setDocId(docId);
-        if (!docId) {
-          let task = yield* taskResult.addRandomKeyTask(undefined, 'bld_', 8);
-          docId = task.key;
-          cmd.setDocId(docId);
-          if (params.url) {
-            cmd.setUrl(params.url);
-            cmd.setFormat('docbuilder');
-          } else {
-            yield storageBase.putObject(docId + '/script.docbuilder', req.body, req.body.length);
-          }
-          let queueData = new commonDefines.TaskQueueData();
-          queueData.setCmd(cmd);
-          yield* docsCoServer.addTask(queueData, constants.QUEUE_PRIORITY_LOW);
-        }
-        let async = (typeof params.async === 'string') ? 'true' === params.async : params.async;
-        let status = yield* convertByCmd(cmd, async, utils.getBaseUrlByRequest(req), undefined, true);
-        end = status.end;
-        error = status.err;
-        if (end) {
-          urls = yield storageBase.getSignedUrls(utils.getBaseUrlByRequest(req), docId + '/output',
-                                                 commonDefines.c_oAscUrlTypes.Temporary);
-        }
-      } else if (error === constants.NO_ERROR) {
-        error = constants.UNKNOWN;
-      }
-      logger.debug('End builderRequest request: docId = %s urls = %j end = %s error = %s', docId, urls, end, error);
-      utils.fillResponseBuilder(res, docId, urls, end, error);
-    }
-    catch (e) {
-      logger.error('Error builderRequest: docId = %s\r\n%s', docId, e.stack);
-      utils.fillResponseBuilder(res, undefined, undefined, undefined, constants.UNKNOWN);
-    }
-  });
-}
-
-exports.convertFromChanges = convertFromChanges;
-exports.convertJson = convertRequestJson;
-exports.convertXml = convertRequestXml;
-exports.builder = builderRequest;
+/*
+ * (c) Copyright Ascensio System SIA 2010-2019
+ *
+ * This program is a free software product. You can redistribute it and/or
+ * modify it under the terms of the GNU Affero General Public License (AGPL)
+ * version 3 as published by the Free Software Foundation. In accordance with
+ * Section 7(a) of the GNU AGPL its Section 15 shall be amended to the effect
+ * that Ascensio System SIA expressly excludes the warranty of non-infringement
+ * of any third-party rights.
+ *
+ * This program is distributed WITHOUT ANY WARRANTY; without even the implied
+ * warranty of MERCHANTABILITY or FITNESS FOR A PARTICULAR  PURPOSE. For
+ * details, see the GNU AGPL at: http://www.gnu.org/licenses/agpl-3.0.html
+ *
+ * You can contact Ascensio System SIA at 20A-12 Ernesta Birznieka-Upisha
+ * street, Riga, Latvia, EU, LV-1050.
+ *
+ * The  interactive user interfaces in modified source and object code versions
+ * of the Program must display Appropriate Legal Notices, as required under
+ * Section 5 of the GNU AGPL version 3.
+ *
+ * Pursuant to Section 7(b) of the License you must retain the original Product
+ * logo when distributing the program. Pursuant to Section 7(e) we decline to
+ * grant you any rights under trademark law for use of our trademarks.
+ *
+ * All the Product's GUI elements, including illustrations and icon sets, as
+ * well as technical writing content are licensed under the terms of the
+ * Creative Commons Attribution-ShareAlike 4.0 International. See the License
+ * terms at http://creativecommons.org/licenses/by-sa/4.0/legalcode
+ *
+ */
+
+'use strict';
+
+const path = require('path');
+var config = require('config');
+var co = require('co');
+const locale = require('windows-locale');
+var taskResult = require('./taskresult');
+var logger = require('./../../Common/sources/logger');
+var utils = require('./../../Common/sources/utils');
+var constants = require('./../../Common/sources/constants');
+var commonDefines = require('./../../Common/sources/commondefines');
+var docsCoServer = require('./DocsCoServer');
+var canvasService = require('./canvasservice');
+var storage = require('./../../Common/sources/storage-base');
+var formatChecker = require('./../../Common/sources/formatchecker');
+var statsDClient = require('./../../Common/sources/statsdclient');
+var storageBase = require('./../../Common/sources/storage-base');
+
+var CONVERT_ASYNC_DELAY = 1000;
+
+var clientStatsD = statsDClient.getClient();
+
+function* getConvertStatus(cmd, selectRes) {
+  var status = new commonDefines.ConvertStatus(constants.NO_ERROR);
+  if (selectRes.length > 0) {
+    var docId = cmd.getDocId();
+    var row = selectRes[0];
+    switch (row.status) {
+      case taskResult.FileStatus.Ok:
+        status.end = true;
+        break;
+      case taskResult.FileStatus.Err:
+      case taskResult.FileStatus.ErrToReload:
+      case taskResult.FileStatus.NeedPassword:
+        status.err = row.status_info;
+        if (taskResult.FileStatus.ErrToReload == row.status || taskResult.FileStatus.NeedPassword == row.status) {
+          yield canvasService.cleanupCache(docId);
+        }
+        break;
+      case taskResult.FileStatus.NeedParams:
+      case taskResult.FileStatus.SaveVersion:
+      case taskResult.FileStatus.UpdateVersion:
+        status.err = constants.UNKNOWN;
+        break;
+    }
+    var lastOpenDate = row.last_open_date;
+    if (new Date().getTime() - lastOpenDate.getTime() > utils.CONVERTION_TIMEOUT) {
+      status.err = constants.CONVERT_TIMEOUT;
+    }
+  } else {
+    status.err = constants.UNKNOWN;
+  }
+  return status;
+}
+function* getConvertPath(docId, fileTo, formatTo) {
+  if (constants.AVS_OFFICESTUDIO_FILE_OTHER_OOXML === formatTo || constants.AVS_OFFICESTUDIO_FILE_OTHER_ODF === formatTo) {
+    let list = yield storage.listObjects(docId);
+    let baseName = path.basename(fileTo, path.extname(fileTo));
+    for (let i = 0; i < list.length; ++i) {
+      if (path.basename(list[i], path.extname(list[i])) === baseName) {
+        return list[i];
+      }
+    }
+  }
+  return docId + '/' + fileTo;
+}
+function* getConvertUrl(baseUrl, fileToPath, title) {
+  if (title) {
+    title = path.basename(title, path.extname(title)) + path.extname(fileToPath);
+  }
+  return yield storage.getSignedUrl(baseUrl, fileToPath, commonDefines.c_oAscUrlTypes.Temporary, title);
+}
+function* convertByCmd(cmd, async, opt_fileTo, opt_taskExist, opt_priority, opt_expiration, opt_queue) {
+  var docId = cmd.getDocId();
+  var startDate = null;
+  if (clientStatsD) {
+    startDate = new Date();
+  }
+  logger.debug('Start convert request docId = %s', docId);
+
+  let bCreate = false;
+  if (!opt_taskExist) {
+    let task = new taskResult.TaskResultData();
+    task.key = docId;
+    task.status = taskResult.FileStatus.WaitQueue;
+    task.statusInfo = constants.NO_ERROR;
+
+    let upsertRes = yield taskResult.upsert(task);
+    //if CLIENT_FOUND_ROWS don't specify 1 row is inserted , 2 row is updated, and 0 row is set to its current values
+    //http://dev.mysql.com/doc/refman/5.7/en/insert-on-duplicate.html
+    bCreate = upsertRes.affectedRows == 1;
+  }
+  var selectRes;
+  var status;
+  if (!bCreate) {
+    selectRes = yield taskResult.select(docId);
+    status = yield* getConvertStatus(cmd, selectRes);
+  } else {
+    var queueData = new commonDefines.TaskQueueData();
+    queueData.setCmd(cmd);
+    if (opt_fileTo) {
+      queueData.setToFile(opt_fileTo);
+    }
+    queueData.setFromOrigin(true);
+    var priority = null != opt_priority ? opt_priority : constants.QUEUE_PRIORITY_LOW;
+    yield* docsCoServer.addTask(queueData, priority, opt_queue, opt_expiration);
+    status = new commonDefines.ConvertStatus(constants.NO_ERROR);
+  }
+  //wait
+  if (!async) {
+    var waitTime = 0;
+    while (true) {
+      if (status.end || constants.NO_ERROR != status.err) {
+        break;
+      }
+      yield utils.sleep(CONVERT_ASYNC_DELAY);
+      selectRes = yield taskResult.select(docId);
+      status = yield* getConvertStatus(cmd, selectRes);
+      waitTime += CONVERT_ASYNC_DELAY;
+      if (waitTime > utils.CONVERTION_TIMEOUT) {
+        status.err = constants.CONVERT_TIMEOUT;
+      }
+    }
+  }
+  logger.debug('End convert request end %s url %s status %s docId = %s', status.end, status.url, status.err, docId);
+  if (clientStatsD) {
+    clientStatsD.timing('coauth.convertservice', new Date() - startDate);
+  }
+  return status;
+}
+
+function* convertFromChanges(docId, baseUrl, forceSave, externalChangeInfo, opt_userdata, opt_userConnectionId,
+                             opt_responseKey, opt_priority, opt_expiration, opt_queue, opt_redisKey) {
+  var cmd = new commonDefines.InputCommand();
+  cmd.setCommand('sfcm');
+  cmd.setDocId(docId);
+  cmd.setOutputFormat(constants.AVS_OFFICESTUDIO_FILE_OTHER_OOXML);
+  cmd.setEmbeddedFonts(false);
+  cmd.setCodepage(commonDefines.c_oAscCodePageUtf8);
+  cmd.setDelimiter(commonDefines.c_oAscCsvDelimiter.Comma);
+  cmd.setForceSave(forceSave);
+  cmd.setExternalChangeInfo(externalChangeInfo);
+  if (opt_userdata) {
+    cmd.setUserData(opt_userdata);
+  }
+  if (opt_userConnectionId) {
+    cmd.setUserConnectionId(opt_userConnectionId);
+  }
+  if (opt_responseKey) {
+    cmd.setResponseKey(opt_responseKey);
+  }
+  if (opt_redisKey) {
+    cmd.setRedisKey(opt_redisKey);
+  }
+
+  yield* canvasService.commandSfctByCmd(cmd, opt_priority, opt_expiration, opt_queue);
+  var fileTo = constants.OUTPUT_NAME;
+  let outputExt = formatChecker.getStringFromFormat(cmd.getOutputFormat());
+  if (outputExt) {
+    fileTo += '.' + outputExt;
+  }
+  let status = yield* convertByCmd(cmd, true, fileTo, undefined, opt_priority, opt_expiration, opt_queue);
+  if (status.end) {
+    let fileToPath = yield* getConvertPath(docId, fileTo, cmd.getOutputFormat());
+    status.setExtName(path.extname(fileToPath));
+    status.setUrl(yield* getConvertUrl(baseUrl, fileToPath, cmd.getTitle()));
+  }
+  return status;
+}
+function parseIntParam(val){
+  return (typeof val === 'string') ? parseInt(val) : val;
+}
+
+function convertRequest(req, res, isJson) {
+  return co(function* () {
+    var docId = 'convertRequest';
+    try {
+      let params;
+      let authRes = docsCoServer.getRequestParams(docId, req);
+      if(authRes.code === constants.NO_ERROR){
+        params = authRes.params;
+      } else {
+        utils.fillResponse(req, res, new commonDefines.ConvertStatus(authRes.code), isJson);
+        return;
+      }
+      if (params.key && !constants.DOC_ID_REGEX.test(params.key)) {
+        logger.warn('convertRequest unexpected key = %s: docId = %s', params.key, docId);
+        utils.fillResponse(req, res, new commonDefines.ConvertStatus(constants.CONVERT_PARAMS), isJson);
+        return;
+      }
+      if (params.filetype && !constants.EXTENTION_REGEX.test(params.filetype)) {
+        logger.warn('convertRequest unexpected filetype = %s: docId = %s', params.filetype, docId);
+        utils.fillResponse(req, res, new commonDefines.ConvertStatus(constants.CONVERT_PARAMS), isJson);
+        return;
+      }
+      let outputtype = params.outputtype || '';
+      let outputFormat = formatChecker.getFormatFromString(outputtype);
+      if (constants.AVS_OFFICESTUDIO_FILE_UNKNOWN === outputFormat) {
+        logger.warn('convertRequest unexpected outputtype = %s: docId = %s', outputtype, docId);
+        utils.fillResponse(req, res, new commonDefines.ConvertStatus(constants.CONVERT_PARAMS), isJson);
+        return;
+      }
+      var cmd = new commonDefines.InputCommand();
+      cmd.setCommand('conv');
+      cmd.setUrl(params.url);
+      cmd.setEmbeddedFonts(false);//params.embeddedfonts'];
+      cmd.setFormat(params.filetype);
+      docId = 'conv_' + params.key + '_' + outputtype;
+      cmd.setDocId(docId);
+      cmd.setOutputFormat(outputFormat);
+
+      cmd.setCodepage(commonDefines.c_oAscEncodingsMap[params.codePage] || commonDefines.c_oAscCodePageUtf8);
+      cmd.setDelimiter(parseIntParam(params.delimiter) || commonDefines.c_oAscCsvDelimiter.Comma);
+      if(undefined != params.delimiterChar)
+        cmd.setDelimiterChar(params.delimiterChar);
+      if (params.region && locale[params.region.toLowerCase()]) {
+        cmd.setLCID(locale[params.region.toLowerCase()].id);
+      }
+      if (params.spreadsheetLayout) {
+        cmd.setJsonParams(JSON.stringify({'spreadsheetLayout': params.spreadsheetLayout}));
+      }
+      if (params.password) {
+        if (params.password.length > constants.PASSWORD_MAX_LENGTH) {
+          logger.warn('convertRequest password too long actual = %s; max = %s;docId = %s', params.password.length, constants.PASSWORD_MAX_LENGTH, docId);
+          utils.fillResponse(req, res, new commonDefines.ConvertStatus(constants.CONVERT_PARAMS), isJson);
+          return;
+        }
+        let encryptedPassword = yield utils.encryptPassword(params.password);
+        cmd.setPassword(encryptedPassword);
+      }
+      cmd.setWithAuthorization(true);
+      var thumbnail = params.thumbnail;
+      if (thumbnail) {
+        if (typeof thumbnail === 'string') {
+          thumbnail = JSON.parse(thumbnail);
+        }
+        var thumbnailData = new commonDefines.CThumbnailData(thumbnail);
+        //constants from CXIMAGE_FORMAT_
+        switch (cmd.getOutputFormat()) {
+          case constants.AVS_OFFICESTUDIO_FILE_IMAGE_JPG:
+            thumbnailData.setFormat(3);
+            break;
+          case constants.AVS_OFFICESTUDIO_FILE_IMAGE_PNG:
+            thumbnailData.setFormat(4);
+            break;
+          case constants.AVS_OFFICESTUDIO_FILE_IMAGE_GIF:
+            thumbnailData.setFormat(2);
+            break;
+          case constants.AVS_OFFICESTUDIO_FILE_IMAGE_BMP:
+            thumbnailData.setFormat(1);
+            break;
+        }
+        cmd.setThumbnail(thumbnailData);
+        if (false == thumbnailData.getFirst()) {
+          cmd.setOutputFormat(constants.AVS_OFFICESTUDIO_FILE_IMAGE);
+        }
+      }
+      var textParams = params.textParams;
+      if (textParams) {
+        if (typeof textParams === 'string') {
+          textParams = JSON.parse(textParams);
+        }
+        var textParamsData = new commonDefines.CTextParams(textParams);
+        //todo text
+        switch (textParams.association) {
+          case 'block':
+            textParamsData.setAssociation(3);
+            break;
+          case 'noFrames':
+            textParamsData.setAssociation(2);
+            break;
+          case 'line':
+            textParamsData.setAssociation(1);
+            break;
+          case 'char':
+          default:
+            textParamsData.setAssociation(0);
+            break;
+        }
+        cmd.setTextParams(textParamsData);
+      }
+      let outputExt = formatChecker.getStringFromFormat(cmd.getOutputFormat());
+      if (params.title) {
+        cmd.setTitle(path.basename(params.title, path.extname(params.title)) + '.' + outputExt);
+      }
+      var async = (typeof params.async === 'string') ? 'true' == params.async : params.async;
+
+      if (constants.AVS_OFFICESTUDIO_FILE_UNKNOWN !== cmd.getOutputFormat()) {
+        let fileTo = constants.OUTPUT_NAME + '.' + outputExt;
+        var status = yield* convertByCmd(cmd, async, fileTo);
+        if (status.end) {
+          let fileToPath = yield* getConvertPath(docId, fileTo, cmd.getOutputFormat());
+          status.setExtName(path.extname(fileToPath));
+          status.setUrl(yield* getConvertUrl(utils.getBaseUrlByRequest(req), fileToPath, cmd.getTitle()));
+        }
+        utils.fillResponse(req, res, status, isJson);
+      } else {
+        var addresses = utils.forwarded(req);
+        logger.warn('Error convert unknown outputtype: query = %j from = %s docId = %s', params, addresses, docId);
+        utils.fillResponse(req, res, new commonDefines.ConvertStatus(constants.UNKNOWN), isJson);
+      }
+    }
+    catch (e) {
+      logger.error('Error convert: docId = %s\r\n%s', docId, e.stack);
+      utils.fillResponse(req, res, new commonDefines.ConvertStatus(constants.UNKNOWN), isJson);
+    }
+  });
+}
+function convertRequestJson(req, res) {
+  return convertRequest(req, res, true);
+}
+function convertRequestXml(req, res) {
+  return convertRequest(req, res, false);
+}
+
+function builderRequest(req, res) {
+  return co(function* () {
+    let docId = 'builderRequest';
+    try {
+      let authRes;
+      if (!utils.isEmptyObject(req.query)) {
+        //todo this is a stub for compatibility. remove in future version
+        authRes = docsCoServer.getRequestParams(docId, req, true, true);
+      } else {
+        authRes = docsCoServer.getRequestParams(docId, req);
+      }
+
+      let params = authRes.params;
+      let error = authRes.code;
+      let urls;
+      let end = false;
+      if (error === constants.NO_ERROR &&
+        (params.key || params.url || (req.body && Buffer.isBuffer(req.body) && req.body.length > 0))) {
+        docId = params.key;
+        let cmd = new commonDefines.InputCommand();
+        cmd.setCommand('builder');
+        cmd.setIsBuilder(true);
+        cmd.setWithAuthorization(true);
+        cmd.setDocId(docId);
+        if (!docId) {
+          let task = yield* taskResult.addRandomKeyTask(undefined, 'bld_', 8);
+          docId = task.key;
+          cmd.setDocId(docId);
+          if (params.url) {
+            cmd.setUrl(params.url);
+            cmd.setFormat('docbuilder');
+          } else {
+            yield storageBase.putObject(docId + '/script.docbuilder', req.body, req.body.length);
+          }
+          let queueData = new commonDefines.TaskQueueData();
+          queueData.setCmd(cmd);
+          yield* docsCoServer.addTask(queueData, constants.QUEUE_PRIORITY_LOW);
+        }
+        let async = (typeof params.async === 'string') ? 'true' === params.async : params.async;
+        let status = yield* convertByCmd(cmd, async, utils.getBaseUrlByRequest(req), undefined, true);
+        end = status.end;
+        error = status.err;
+        if (end) {
+          urls = yield storageBase.getSignedUrls(utils.getBaseUrlByRequest(req), docId + '/output',
+                                                 commonDefines.c_oAscUrlTypes.Temporary);
+        }
+      } else if (error === constants.NO_ERROR) {
+        error = constants.UNKNOWN;
+      }
+      logger.debug('End builderRequest request: docId = %s urls = %j end = %s error = %s', docId, urls, end, error);
+      utils.fillResponseBuilder(res, docId, urls, end, error);
+    }
+    catch (e) {
+      logger.error('Error builderRequest: docId = %s\r\n%s', docId, e.stack);
+      utils.fillResponseBuilder(res, undefined, undefined, undefined, constants.UNKNOWN);
+    }
+  });
+}
+
+exports.convertFromChanges = convertFromChanges;
+exports.convertJson = convertRequestJson;
+exports.convertXml = convertRequestXml;
+exports.builder = builderRequest;