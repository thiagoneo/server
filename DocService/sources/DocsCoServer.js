--- conflicted
+++ resolved
@@ -1,3928 +1,3920 @@
-/*
- * (c) Copyright Ascensio System SIA 2010-2019
- *
- * This program is a free software product. You can redistribute it and/or
- * modify it under the terms of the GNU Affero General Public License (AGPL)
- * version 3 as published by the Free Software Foundation. In accordance with
- * Section 7(a) of the GNU AGPL its Section 15 shall be amended to the effect
- * that Ascensio System SIA expressly excludes the warranty of non-infringement
- * of any third-party rights.
- *
- * This program is distributed WITHOUT ANY WARRANTY; without even the implied
- * warranty of MERCHANTABILITY or FITNESS FOR A PARTICULAR  PURPOSE. For
- * details, see the GNU AGPL at: http://www.gnu.org/licenses/agpl-3.0.html
- *
- * You can contact Ascensio System SIA at 20A-12 Ernesta Birznieka-Upisha
- * street, Riga, Latvia, EU, LV-1050.
- *
- * The  interactive user interfaces in modified source and object code versions
- * of the Program must display Appropriate Legal Notices, as required under
- * Section 5 of the GNU AGPL version 3.
- *
- * Pursuant to Section 7(b) of the License you must retain the original Product
- * logo when distributing the program. Pursuant to Section 7(e) we decline to
- * grant you any rights under trademark law for use of our trademarks.
- *
- * All the Product's GUI elements, including illustrations and icon sets, as
- * well as technical writing content are licensed under the terms of the
- * Creative Commons Attribution-ShareAlike 4.0 International. See the License
- * terms at http://creativecommons.org/licenses/by-sa/4.0/legalcode
- *
- */
-
-/*
- ----------------------------------------------------view-режим---------------------------------------------------------
- * 1) Для view-режима обновляем страницу (без быстрого перехода), чтобы пользователь не считался за редактируемого и не
- * 	держал документ для сборки (если не ждать, то непонятен быстрый переход из view в edit, когда документ уже собрался)
- * 2) Если пользователь во view-режиме, то он не участвует в редактировании (только в chat-е). При открытии он получает
- * 	все актуальные изменения в документе на момент открытия. Для view-режима не принимаем изменения и не отправляем их
- * 	view-пользователям (т.к. непонятно что делать в ситуации, когда 1-пользователь наделал изменений,
- * 	сохранил и сделал undo).
- *-----------------------------------------------------------------------------------------------------------------------
- *------------------------------------------------Схема сохранения-------------------------------------------------------
- * а) Один пользователь - первый раз приходят изменения без индекса, затем изменения приходят с индексом, можно делать
- * 	undo-redo (история не трется). Если автосохранение включено, то оно на любое действие (не чаще 5-ти секунд).
- * b) Как только заходит второй пользователь, начинается совместное редактирование. На документ ставится lock, чтобы
- * 	первый пользователь успел сохранить документ (либо прислать unlock)
- * c) Когда пользователей 2 или больше, каждое сохранение трет историю и присылается целиком (без индекса). Если
- * 	автосохранение включено, то сохраняется не чаще раз в 10-минут.
- * d) Когда пользователь остается один, после принятия чужих изменений начинается пункт 'а'
- *-----------------------------------------------------------------------------------------------------------------------
- *--------------------------------------------Схема работы с сервером----------------------------------------------------
- * а) Когда все уходят, спустя время cfgAscSaveTimeOutDelay на сервер документов шлется команда на сборку.
- * b) Если приходит статус '1' на CommandService.ashx, то удалось сохранить и поднять версию. Очищаем callback-и и
- * 	изменения из базы и из памяти.
- * с) Если приходит статус, отличный от '1'(сюда можно отнести как генерацию файла, так и работа внешнего подписчика
- * 	с готовым результатом), то трем callback-и, а изменения оставляем. Т.к. можно будет зайти в старую
- * 	версию и получить несобранные изменения. Также сбрасываем статус у файла на несобранный, чтобы его можно было
- * 	открывать без сообщения об ошибке версии.
- *-----------------------------------------------------------------------------------------------------------------------
- *------------------------------------------------Старт сервера----------------------------------------------------------
- * 1) Загружаем информацию о сборщике
- * 2) Загружаем информацию о callback-ах
- * 3) Собираем только те файлы, у которых есть callback и информация для сборки
- *-----------------------------------------------------------------------------------------------------------------------
- *------------------------------------------Переподключение при разрыве соединения---------------------------------------
- * 1) Проверяем файл на сборку. Если она началась, то останавливаем.
- * 2) Если сборка уже завершилась, то отправляем пользователю уведомление о невозможности редактировать дальше
- * 3) Далее проверяем время последнего сохранения и lock-и пользователя. Если кто-то уже успел сохранить или
- * 		заблокировать объекты, то мы не можем дальше редактировать.
- *-----------------------------------------------------------------------------------------------------------------------
- * */
-
-'use strict';
-
-const { Server } = require("socket.io");
-const _ = require('underscore');
-const url = require('url');
-const os = require('os');
-const cluster = require('cluster');
-const crypto = require('crypto');
-const pathModule = require('path');
-const co = require('co');
-const jwt = require('jsonwebtoken');
-const jwa = require('jwa');
-const ms = require('ms');
-const deepEqual  = require('deep-equal');
-const bytes = require('bytes');
-const storage = require('./../../Common/sources/storage-base');
-const logger = require('./../../Common/sources/logger');
-const constants = require('./../../Common/sources/constants');
-const utils = require('./../../Common/sources/utils');
-const commonDefines = require('./../../Common/sources/commondefines');
-const statsDClient = require('./../../Common/sources/statsdclient');
-const license = require('./../../Common/sources/license');
-const configCommon = require('config');
-const config = configCommon.get('services.CoAuthoring');
-const sqlBase = require('./baseConnector');
-const canvasService = require('./canvasservice');
-const converterService = require('./converterservice');
-const taskResult = require('./taskresult');
-const gc = require('./gc');
-const shutdown = require('./shutdown');
-const pubsubService = require('./pubsubRabbitMQ');
-const wopiClient = require('./wopiClient');
-const queueService = require('./../../Common/sources/taskqueueRabbitMQ');
-const rabbitMQCore = require('./../../Common/sources/rabbitMQCore');
-const activeMQCore = require('./../../Common/sources/activeMQCore');
-const operationContext = require('./../../Common/sources/operationContext');
-const tenantManager = require('./../../Common/sources/tenantManager');
-
-const editorDataStorage = require('./' + configCommon.get('services.CoAuthoring.server.editorDataStorage'));
-let cfgEditor = JSON.parse(JSON.stringify(config.get('editor')));
-cfgEditor['reconnection']['delay'] = ms(cfgEditor['reconnection']['delay']);
-cfgEditor['websocketMaxPayloadSize'] = bytes.parse(cfgEditor['websocketMaxPayloadSize']);
-cfgEditor['maxChangesSize'] = bytes.parse(cfgEditor['maxChangesSize']);
-//websocket payload size is limited by https://github.com/faye/faye-websocket-node#initialization-options (64 MiB)
-//xhr payload size is limited by nginx param client_max_body_size (current 100MB)
-//"1.5MB" is choosen to avoid disconnect(after 25s) while downloading/uploading oversized changes with 0.5Mbps connection
-const cfgWebsocketMaxPayloadSize = cfgEditor['websocketMaxPayloadSize'];
-const cfgCallbackRequestTimeout = config.get('server.callbackRequestTimeout');
-//The waiting time to document assembly when all out(not 0 in case of F5 in the browser)
-const cfgAscSaveTimeOutDelay = config.get('server.savetimeoutdelay');
-
-const cfgPubSubMaxChanges = config.get('pubsub.maxChanges');
-
-const cfgExpSaveLock = config.get('expire.saveLock');
-const cfgExpLockDoc = config.get('expire.lockDoc');
-const cfgExpDocumentsCron = config.get('expire.documentsCron');
-const cfgExpSessionIdle = ms(config.get('expire.sessionidle'));
-const cfgExpSessionAbsolute = ms(config.get('expire.sessionabsolute'));
-const cfgExpSessionCloseCommand = ms(config.get('expire.sessionclosecommand'));
-const cfgExpUpdateVersionStatus = ms(config.get('expire.updateVersionStatus'));
-const cfgTokenEnableBrowser = config.get('token.enable.browser');
-const cfgTokenEnableRequestInbox = config.get('token.enable.request.inbox');
-const cfgTokenSessionAlgorithm = config.get('token.session.algorithm');
-const cfgTokenSessionExpires = ms(config.get('token.session.expires'));
-const cfgTokenInboxHeader = config.get('token.inbox.header');
-const cfgTokenInboxPrefix = config.get('token.inbox.prefix');
-const cfgTokenVerifyOptions = config.get('token.verifyOptions');
-const cfgForceSaveEnable = config.get('autoAssembly.enable');
-const cfgForceSaveInterval = ms(config.get('autoAssembly.interval'));
-const cfgForceSaveStep = ms(config.get('autoAssembly.step'));
-const cfgQueueType = configCommon.get('queue.type');
-const cfgQueueRetentionPeriod = configCommon.get('queue.retentionPeriod');
-const cfgForgottenFiles = config.get('server.forgottenfiles');
-const cfgMaxRequestChanges = config.get('server.maxRequestChanges');
-const cfgWarningLimitPercents = configCommon.get('license.warning_limit_percents') / 100;
-const cfgErrorFiles = configCommon.get('FileConverter.converter.errorfiles');
-const cfgOpenProtectedFile = config.get('server.openProtectedFile');
-const cfgRefreshLockInterval = ms(configCommon.get('wopi.refreshLockInterval'));
-const cfgTokenRequiredParams = config.get('server.tokenRequiredParams');
-const cfgSocketIoConnection = configCommon.get('services.CoAuthoring.socketio.connection');
-const cfgTableResult = configCommon.get('services.CoAuthoring.sql.tableResult');
-
-const EditorTypes = {
-  document : 0,
-  spreadsheet : 1,
-  presentation : 2
-};
-
-const defaultHttpPort = 80, defaultHttpsPort = 443;	// Порты по умолчанию (для http и https)
-const editorData = new editorDataStorage();
-const clientStatsD = statsDClient.getClient();
-let connections = []; // Активные соединения
-let lockDocumentsTimerId = {};//to drop connection that can't unlockDocument
-let pubsub;
-let queue;
-let f = {type: constants.LICENSE_RESULT.Error, light: false, branding: false, customization: false, plugins: false};
-let shutdownFlag = false;
-let expDocumentsStep = gc.getCronStep(cfgExpDocumentsCron);
-
-const MIN_SAVE_EXPIRATION = 60000;
-const FORCE_SAVE_EXPIRATION = Math.min(Math.max(cfgForceSaveInterval, MIN_SAVE_EXPIRATION),
-                                       cfgQueueRetentionPeriod * 1000);
-const HEALTH_CHECK_KEY_MAX = 10000;
-const SHARD_ID = crypto.randomBytes(16).toString('base64');//16 as guid
-
-const PRECISION = [{name: 'hour', val: ms('1h')}, {name: 'day', val: ms('1d')}, {name: 'week', val: ms('7d')},
-  {name: 'month', val: ms('31d')},
-];
-
-function getIsShutdown() {
-  return shutdownFlag;
-}
-
-function DocumentChanges(docId) {
-  this.docId = docId;
-  this.arrChanges = [];
-
-  return this;
-}
-DocumentChanges.prototype.getLength = function() {
-  return this.arrChanges.length;
-};
-DocumentChanges.prototype.push = function(change) {
-  this.arrChanges.push(change);
-};
-DocumentChanges.prototype.splice = function(start, deleteCount) {
-  this.arrChanges.splice(start, deleteCount);
-};
-DocumentChanges.prototype.slice = function(start, end) {
-  return this.arrChanges.splice(start, end);
-};
-DocumentChanges.prototype.concat = function(item) {
-  this.arrChanges = this.arrChanges.concat(item);
-};
-
-const c_oAscServerStatus = {
-  NotFound: 0,
-  Editing: 1,
-  MustSave: 2,
-  Corrupted: 3,
-  Closed: 4,
-  MailMerge: 5,
-  MustSaveForce: 6,
-  CorruptedForce: 7
-};
-
-const c_oAscChangeBase = {
-  No: 0,
-  Delete: 1,
-  All: 2
-};
-
-const c_oAscLockTimeOutDelay = 500;	// Время ожидания для сохранения, когда зажата база данных
-
-const c_oAscRecalcIndexTypes = {
-  RecalcIndexAdd: 1,
-  RecalcIndexRemove: 2
-};
-
-/**
- * lock types
- * @const
- */
-const c_oAscLockTypes = {
-  kLockTypeNone: 1, // никто не залочил данный объект
-  kLockTypeMine: 2, // данный объект залочен текущим пользователем
-  kLockTypeOther: 3, // данный объект залочен другим(не текущим) пользователем
-  kLockTypeOther2: 4, // данный объект залочен другим(не текущим) пользователем (обновления уже пришли)
-  kLockTypeOther3: 5  // данный объект был залочен (обновления пришли) и снова стал залочен
-};
-
-const c_oAscLockTypeElem = {
-  Range: 1,
-  Object: 2,
-  Sheet: 3
-};
-const c_oAscLockTypeElemSubType = {
-  DeleteColumns: 1,
-  InsertColumns: 2,
-  DeleteRows: 3,
-  InsertRows: 4,
-  ChangeProperties: 5
-};
-
-const c_oAscLockTypeElemPresentation = {
-  Object: 1,
-  Slide: 2,
-  Presentation: 3
-};
-
-function CRecalcIndexElement(recalcType, position, bIsSaveIndex) {
-  if (!(this instanceof CRecalcIndexElement)) {
-    return new CRecalcIndexElement(recalcType, position, bIsSaveIndex);
-  }
-
-  this._recalcType = recalcType;		// Тип изменений (удаление или добавление)
-  this._position = position;			// Позиция, в которой произошли изменения
-  this._count = 1;				// Считаем все изменения за простейшие
-  this.m_bIsSaveIndex = !!bIsSaveIndex;	// Это индексы из изменений других пользователей (которые мы еще не применили)
-
-  return this;
-}
-
-CRecalcIndexElement.prototype = {
-  constructor: CRecalcIndexElement,
-
-  // Пересчет для других
-  getLockOther: function(position, type) {
-    var inc = (c_oAscRecalcIndexTypes.RecalcIndexAdd === this._recalcType) ? +1 : -1;
-    if (position === this._position && c_oAscRecalcIndexTypes.RecalcIndexRemove === this._recalcType &&
-      true === this.m_bIsSaveIndex) {
-      // Мы еще не применили чужие изменения (поэтому для insert не нужно отрисовывать)
-      // RecalcIndexRemove (потому что перевертываем для правильной отработки, от другого пользователя
-      // пришло RecalcIndexAdd
-      return null;
-    } else if (position === this._position &&
-      c_oAscRecalcIndexTypes.RecalcIndexRemove === this._recalcType &&
-      c_oAscLockTypes.kLockTypeMine === type && false === this.m_bIsSaveIndex) {
-      // Для пользователя, который удалил столбец, рисовать залоченные ранее в данном столбце ячейки
-      // не нужно
-      return null;
-    } else if (position < this._position) {
-      return position;
-    }
-    else {
-      return (position + inc);
-    }
-  },
-  // Пересчет для других (только для сохранения)
-  getLockSaveOther: function(position, type) {
-    if (this.m_bIsSaveIndex) {
-      return position;
-    }
-
-    var inc = (c_oAscRecalcIndexTypes.RecalcIndexAdd === this._recalcType) ? +1 : -1;
-    if (position === this._position && c_oAscRecalcIndexTypes.RecalcIndexRemove === this._recalcType &&
-      true === this.m_bIsSaveIndex) {
-      // Мы еще не применили чужие изменения (поэтому для insert не нужно отрисовывать)
-      // RecalcIndexRemove (потому что перевертываем для правильной отработки, от другого пользователя
-      // пришло RecalcIndexAdd
-      return null;
-    } else if (position === this._position &&
-      c_oAscRecalcIndexTypes.RecalcIndexRemove === this._recalcType &&
-      c_oAscLockTypes.kLockTypeMine === type && false === this.m_bIsSaveIndex) {
-      // Для пользователя, который удалил столбец, рисовать залоченные ранее в данном столбце ячейки
-      // не нужно
-      return null;
-    } else if (position < this._position) {
-      return position;
-    }
-    else {
-      return (position + inc);
-    }
-  },
-  // Пересчет для себя
-  getLockMe: function(position) {
-    var inc = (c_oAscRecalcIndexTypes.RecalcIndexAdd === this._recalcType) ? -1 : +1;
-    if (position < this._position) {
-      return position;
-    }
-    else {
-      return (position + inc);
-    }
-  },
-  // Только когда от других пользователей изменения (для пересчета)
-  getLockMe2: function(position) {
-    var inc = (c_oAscRecalcIndexTypes.RecalcIndexAdd === this._recalcType) ? -1 : +1;
-    if (true !== this.m_bIsSaveIndex || position < this._position) {
-      return position;
-    }
-    else {
-      return (position + inc);
-    }
-  }
-};
-
-function CRecalcIndex() {
-  if (!(this instanceof CRecalcIndex)) {
-    return new CRecalcIndex();
-  }
-
-  this._arrElements = [];		// Массив CRecalcIndexElement
-
-  return this;
-}
-
-CRecalcIndex.prototype = {
-  constructor: CRecalcIndex,
-  add: function(recalcType, position, count, bIsSaveIndex) {
-    for (var i = 0; i < count; ++i)
-      this._arrElements.push(new CRecalcIndexElement(recalcType, position, bIsSaveIndex));
-  },
-  clear: function() {
-    this._arrElements.length = 0;
-  },
-
-  // Пересчет для других
-  getLockOther: function(position, type) {
-    var newPosition = position;
-    var count = this._arrElements.length;
-    for (var i = 0; i < count; ++i) {
-      newPosition = this._arrElements[i].getLockOther(newPosition, type);
-      if (null === newPosition) {
-        break;
-      }
-    }
-
-    return newPosition;
-  },
-  // Пересчет для других (только для сохранения)
-  getLockSaveOther: function(position, type) {
-    var newPosition = position;
-    var count = this._arrElements.length;
-    for (var i = 0; i < count; ++i) {
-      newPosition = this._arrElements[i].getLockSaveOther(newPosition, type);
-      if (null === newPosition) {
-        break;
-      }
-    }
-
-    return newPosition;
-  },
-  // Пересчет для себя
-  getLockMe: function(position) {
-    var newPosition = position;
-    var count = this._arrElements.length;
-    for (var i = count - 1; i >= 0; --i) {
-      newPosition = this._arrElements[i].getLockMe(newPosition);
-      if (null === newPosition) {
-        break;
-      }
-    }
-
-    return newPosition;
-  },
-  // Только когда от других пользователей изменения (для пересчета)
-  getLockMe2: function(position) {
-    var newPosition = position;
-    var count = this._arrElements.length;
-    for (var i = count - 1; i >= 0; --i) {
-      newPosition = this._arrElements[i].getLockMe2(newPosition);
-      if (null === newPosition) {
-        break;
-      }
-    }
-
-    return newPosition;
-  }
-};
-
-function updatePresenceCounters(ctx, conn, val) {
-  return co(function* () {
-    if (utils.isLiveViewer(conn)) {
-      yield editorData.incrLiveViewerConnectionsCountByShard(ctx, SHARD_ID, val);
-      if (clientStatsD) {
-        let countLiveView = yield editorData.getLiveViewerConnectionsCount(ctx, connections);
-        clientStatsD.gauge('expireDoc.connections.liveview', countLiveView);
-      }
-    } else if (conn.isCloseCoAuthoring || (conn.user && conn.user.view)) {
-      yield editorData.incrViewerConnectionsCountByShard(ctx, SHARD_ID, val);
-      if (clientStatsD) {
-        let countView = yield editorData.getViewerConnectionsCount(ctx, connections);
-        clientStatsD.gauge('expireDoc.connections.view', countView);
-      }
-    } else {
-      yield editorData.incrEditorConnectionsCountByShard(ctx, SHARD_ID, val);
-      if (clientStatsD) {
-        let countEditors = yield editorData.getEditorConnectionsCount(ctx, connections);
-        clientStatsD.gauge('expireDoc.connections.edit', countEditors);
-      }
-    }
-  });
-}
-function addPresence(ctx, conn, updateCunters) {
-  return co(function* () {
-    yield editorData.addPresence(ctx, conn.docId, conn.user.id, utils.getConnectionInfoStr(conn));
-    if (updateCunters) {
-      yield updatePresenceCounters(ctx, conn, 1);
-    }
-  });
-}
-function removePresence(ctx, conn) {
-  return co(function* () {
-    yield editorData.removePresence(ctx, conn.docId, conn.user.id);
-    yield updatePresenceCounters(ctx, conn, -1);
-  });
-}
-
-let changeConnectionInfo = co.wrap(function*(ctx, conn, cmd) {
-  if (!conn.denyChangeName && conn.user) {
-    yield* publish(ctx, {type: commonDefines.c_oPublishType.changeConnecitonInfo, ctx: ctx, docId: conn.docId, useridoriginal: conn.user.idOriginal, cmd: cmd});
-    return true;
-  }
-  return false;
-});
-function signToken(ctx, payload, algorithm, expiresIn, secretElem) {
-  return co(function*() {
-    var options = {algorithm: algorithm, expiresIn: expiresIn};
-    let secret = yield tenantManager.getTenantSecret(ctx, secretElem);
-    return jwt.sign(payload, secret, options);
-  });
-}
-function needSendChanges (conn){
-  return !conn.user?.view || utils.isLiveViewer(conn);
-}
-function fillJwtByConnection(ctx, conn) {
-  return co(function*() {
-    var payload = {document: {}, editorConfig: {user: {}}};
-    var doc = payload.document;
-    doc.key = conn.docId;
-    doc.permissions = conn.permissions;
-    doc.ds_encrypted = conn.encrypted;
-    var edit = payload.editorConfig;
-    //todo
-    //edit.callbackUrl = callbackUrl;
-    //edit.lang = conn.lang;
-    //edit.mode = conn.mode;
-    var user = edit.user;
-    user.id = conn.user.idOriginal;
-    user.name = conn.user.username;
-    user.index = conn.user.indexUser;
-    if (conn.coEditingMode) {
-      edit.coEditing = {mode: conn.coEditingMode};
-    }
-    //no standart
-    edit.ds_view = conn.user.view;
-    edit.ds_isCloseCoAuthoring = conn.isCloseCoAuthoring;
-    edit.ds_isEnterCorrectPassword = conn.isEnterCorrectPassword;
-    // presenter viewer opens with same session jwt. do not put sessionId to jwt
-    // edit.ds_sessionId = conn.sessionId;
-    edit.ds_sessionTimeConnect = conn.sessionTimeConnect;
-
-    return yield signToken(ctx, payload, cfgTokenSessionAlgorithm, cfgTokenSessionExpires / 1000, commonDefines.c_oAscSecretType.Session);
-  });
-}
-
-function sendData(ctx, conn, data) {
-  conn.emit('message', data);
-  const type = data ? data.type : null;
-  ctx.logger.debug('sendData: type = %s', type);
-}
-function sendDataWarning(ctx, conn, msg) {
-  sendData(ctx, conn, {type: "warning", message: msg});
-}
-function sendDataMessage(ctx, conn, msg) {
-  if (!conn.permissions || false !== conn.permissions.chat) {
-    sendData(ctx, conn, {type: "message", messages: msg});
-  } else {
-    ctx.logger.debug("sendDataMessage permissions.chat==false");
-  }
-}
-function sendDataCursor(ctx, conn, msg) {
-  sendData(ctx, conn, {type: "cursor", messages: msg});
-}
-function sendDataMeta(ctx, conn, msg) {
-  sendData(ctx, conn, {type: "meta", messages: msg});
-}
-function sendDataSession(ctx, conn, msg) {
-  sendData(ctx, conn, {type: "session", messages: msg});
-}
-function sendDataRefreshToken(ctx, conn, msg) {
-  sendData(ctx, conn, {type: "refreshToken", messages: msg});
-}
-function sendDataRpc(ctx, conn, responseKey, data) {
-  sendData(ctx, conn, {type: "rpc", responseKey: responseKey, data: data});
-}
-function sendDataDrop(ctx, conn, code, description) {
-  sendData(ctx, conn, {type: "drop", code: code, description: description});
-}
-function sendDataDisconnectReason(ctx, conn, code, description) {
-  sendData(ctx, conn, {type: "disconnectReason", code: code, description: description});
-}
-
-function sendReleaseLock(ctx, conn, userLocks) {
-  sendData(ctx, conn, {type: "releaseLock", locks: _.map(userLocks, function(e) {
-    return {
-      block: e.block,
-      user: e.user,
-      time: Date.now(),
-      changes: null
-    };
-  })});
-}
-function modifyConnectionForPassword(ctx, conn, isEnterCorrectPassword) {
-  return co(function*() {
-    if (isEnterCorrectPassword) {
-      conn.isEnterCorrectPassword = true;
-      if (cfgTokenEnableBrowser) {
-        let sessionToken = yield fillJwtByConnection(ctx, conn);
-        sendDataRefreshToken(ctx, conn, sessionToken);
-      }
-    }
-  });
-}
-function getParticipants(docId, excludeClosed, excludeUserId, excludeViewer) {
-  return _.filter(connections, function(el) {
-    return el.docId === docId && el.isCloseCoAuthoring !== excludeClosed &&
-      el.user.id !== excludeUserId && el.user.view !== excludeViewer;
-  });
-}
-function getParticipantUser(docId, includeUserId) {
-  return _.filter(connections, function(el) {
-    return el.docId === docId && el.user.id === includeUserId;
-  });
-}
-
-
-function* updateEditUsers(ctx, licenseInfo, userId, anonym, isLiveViewer) {
-  if (!licenseInfo.usersCount) {
-    return;
-  }
-  const now = new Date();
-  const expireAt = (Date.UTC(now.getUTCFullYear(), now.getUTCMonth(), now.getUTCDate() + 1)) / 1000 +
-      licenseInfo.usersExpire - 1;
-  let period = utils.getLicensePeriod(licenseInfo.startDate, now);
-  if (isLiveViewer) {
-    yield editorData.addPresenceUniqueViewUser(ctx, userId, expireAt, {anonym: anonym});
-    yield editorData.addPresenceUniqueViewUsersOfMonth(ctx, userId, period, {anonym: anonym, firstOpenDate: now.toISOString()});
-  } else {
-    yield editorData.addPresenceUniqueUser(ctx, userId, expireAt, {anonym: anonym});
-    yield editorData.addPresenceUniqueUsersOfMonth(ctx, userId, period, {anonym: anonym, firstOpenDate: now.toISOString()});
-  }
-}
-function* getEditorsCount(ctx, docId, opt_hvals) {
-  var elem, editorsCount = 0;
-  var hvals;
-  if(opt_hvals){
-    hvals = opt_hvals;
-  } else {
-    hvals = yield editorData.getPresence(ctx, docId, connections);
-  }
-  for (var i = 0; i < hvals.length; ++i) {
-    elem = JSON.parse(hvals[i]);
-    if(!elem.view && !elem.isCloseCoAuthoring) {
-      editorsCount++;
-      break;
-    }
-  }
-  return editorsCount;
-}
-function* hasEditors(ctx, docId, opt_hvals) {
-  let editorsCount = yield* getEditorsCount(ctx, docId, opt_hvals);
-  return editorsCount > 0;
-}
-function* isUserReconnect(ctx, docId, userId, connectionId) {
-  var elem;
-  var hvals = yield editorData.getPresence(ctx, docId, connections);
-  for (var i = 0; i < hvals.length; ++i) {
-    elem = JSON.parse(hvals[i]);
-    if (userId === elem.id && connectionId !== elem.connectionId) {
-      return true;
-    }
-  }
-  return false;
-}
-function* publish(ctx, data, optDocId, optUserId, opt_pubsub) {
-  var needPublish = true;
-  if(optDocId && optUserId) {
-    needPublish = false;
-    var hvals = yield editorData.getPresence(ctx, optDocId, connections);
-    for (var i = 0; i < hvals.length; ++i) {
-      var elem = JSON.parse(hvals[i]);
-      if(optUserId != elem.id) {
-        needPublish = true;
-        break;
-      }
-    }
-  }
-  if(needPublish) {
-    var msg = JSON.stringify(data);
-    var realPubsub = opt_pubsub ? opt_pubsub : pubsub;
-    if (realPubsub) {
-      realPubsub.publish(msg);
-    }
-  }
-  return needPublish;
-}
-function* addTask(data, priority, opt_queue, opt_expiration) {
-  var realQueue = opt_queue ? opt_queue : queue;
-  yield realQueue.addTask(data, priority, opt_expiration);
-}
-function* addResponse(data, opt_queue) {
-  var realQueue = opt_queue ? opt_queue : queue;
-  yield realQueue.addResponse(data);
-}
-function* addDelayed(data, ttl, opt_queue) {
-  var realQueue = opt_queue ? opt_queue : queue;
-  yield realQueue.addDelayed(data, ttl);
-}
-function* removeResponse(data) {
-  yield queue.removeResponse(data);
-}
-
-function* getOriginalParticipantsId(ctx, docId) {
-  var result = [], tmpObject = {};
-  var hvals = yield editorData.getPresence(ctx, docId, connections);
-  for (var i = 0; i < hvals.length; ++i) {
-    var elem = JSON.parse(hvals[i]);
-    if (!elem.view && !elem.isCloseCoAuthoring) {
-      tmpObject[elem.idOriginal] = 1;
-    }
-  }
-  for (var name in tmpObject) if (tmpObject.hasOwnProperty(name)) {
-    result.push(name);
-  }
-  return result;
-}
-
-function* sendServerRequest(ctx, uri, dataObject, opt_checkAndFixAuthorizationLength) {
-  ctx.logger.debug('postData request: url = %s;data = %j', uri, dataObject);
-  let auth;
-  if (utils.canIncludeOutboxAuthorization(ctx, uri)) {
-    let secret = yield tenantManager.getTenantSecret(ctx, commonDefines.c_oAscSecretType.Outbox);
-    let bodyToken = utils.fillJwtForRequest(dataObject, secret, true);
-    auth = utils.fillJwtForRequest(dataObject, secret, false);
-    let authLen = auth.length;
-    if (opt_checkAndFixAuthorizationLength && !opt_checkAndFixAuthorizationLength(auth, dataObject)) {
-      auth = utils.fillJwtForRequest(dataObject, secret, false);
-      ctx.logger.warn('authorization too large. Use body token instead. size reduced from %d to %d', authLen, auth.length);
-    }
-    dataObject.setToken(bodyToken);
-  }
-  let postRes = yield utils.postRequestPromise(uri, JSON.stringify(dataObject), undefined, undefined, cfgCallbackRequestTimeout, auth);
-  ctx.logger.debug('postData response: data = %s', postRes.body);
-  return postRes.body;
-}
-
-// Парсинг ссылки
-function parseUrl(ctx, callbackUrl) {
-  var result = null;
-  try {
-    //делать decodeURIComponent не нужно http://expressjs.com/en/4x/api.html#app.settings.table
-    //по умолчанию express использует 'query parser' = 'extended', но даже в 'simple' версии делается decode
-    //percent-encoded characters within the query string will be assumed to use UTF-8 encoding
-    var parseObject = url.parse(callbackUrl);
-    var isHttps = 'https:' === parseObject.protocol;
-    var port = parseObject.port;
-    if (!port) {
-      port = isHttps ? defaultHttpsPort : defaultHttpPort;
-    }
-    result = {
-      'https': isHttps,
-      'host': parseObject.hostname,
-      'port': port,
-      'path': parseObject.path,
-      'href': parseObject.href
-    };
-  } catch (e) {
-    ctx.logger.error("error parseUrl %s: %s", callbackUrl, e.stack);
-    result = null;
-  }
-
-  return result;
-}
-
-function* getCallback(ctx, id, opt_userIndex) {
-  var callbackUrl = null;
-  var baseUrl = null;
-  let wopiParams = null;
-  var selectRes = yield taskResult.select(ctx, id);
-  if (selectRes.length > 0) {
-    var row = selectRes[0];
-    if (row.callback) {
-      callbackUrl = sqlBase.UserCallback.prototype.getCallbackByUserIndex(ctx, row.callback, opt_userIndex);
-      wopiParams = wopiClient.parseWopiCallback(ctx, callbackUrl, row.callback);
-    }
-    if (row.baseurl) {
-      baseUrl = row.baseurl;
-    }
-  }
-  if (null != callbackUrl && null != baseUrl) {
-    return {server: parseUrl(ctx, callbackUrl), baseUrl: baseUrl, wopiParams: wopiParams};
-  } else {
-    return null;
-  }
-}
-function* getChangesIndex(ctx, docId) {
-  var res = 0;
-  var getRes = yield sqlBase.getChangesIndexPromise(ctx, docId);
-  if (getRes && getRes.length > 0 && null != getRes[0]['change_id']) {
-    res = getRes[0]['change_id'] + 1;
-  }
-  return res;
-}
-
-const hasChanges = co.wrap(function*(ctx, docId) {
-  //todo check editorData.getForceSave in case of "undo all changes"
-  let puckerIndex = yield* getChangesIndex(ctx, docId);
-  if (0 === puckerIndex) {
-    let selectRes = yield taskResult.select(ctx, docId);
-    if (selectRes.length > 0 && selectRes[0].password) {
-      return sqlBase.DocumentPassword.prototype.hasPasswordChanges(ctx, selectRes[0].password);
-    }
-    return false;
-  }
-  return true;
-});
-function* setForceSave(ctx, docId, forceSave, cmd, success) {
-  let forceSaveType = forceSave.getType();
-  if (commonDefines.c_oAscForceSaveTypes.Form !== forceSaveType) {
-    if (success) {
-      yield editorData.checkAndSetForceSave(ctx, docId, forceSave.getTime(), forceSave.getIndex(), true, true);
-    } else {
-      yield editorData.checkAndSetForceSave(ctx, docId, forceSave.getTime(), forceSave.getIndex(), false, false);
-    }
-  }
-
-  if (commonDefines.c_oAscForceSaveTypes.Command !== forceSaveType) {
-    let data = {type: forceSaveType, time: forceSave.getTime(), success: success};
-    if(commonDefines.c_oAscForceSaveTypes.Form === forceSaveType) {
-      yield* publish(ctx, {type: commonDefines.c_oPublishType.rpc, ctx: ctx, docId: docId, data: data, responseKey: cmd.getResponseKey()}, cmd.getUserConnectionId());
-    } else {
-      yield* publish(ctx, {type: commonDefines.c_oPublishType.forceSave, ctx: ctx, docId: docId, data: data}, cmd.getUserConnectionId());
-    }
-  }
-}
-let startForceSave = co.wrap(function*(ctx, docId, type, opt_userdata, opt_userId, opt_userConnectionId, opt_userIndex, opt_responseKey, opt_baseUrl, opt_queue, opt_pubsub) {
-  ctx.logger.debug('startForceSave start');
-  let res = {code: commonDefines.c_oAscServerCommandErrors.NoError, time: null};
-  let startedForceSave;
-  let hasEncrypted = false;
-  if (!shutdownFlag) {
-    let hvals = yield editorData.getPresence(ctx, docId, connections);
-    hasEncrypted = hvals.some((currentValue) => {
-      return !!JSON.parse(currentValue).encrypted;
-    });
-    if (!hasEncrypted) {
-      if (commonDefines.c_oAscForceSaveTypes.Form === type) {
-        startedForceSave = yield editorData.getForceSave(ctx, docId);
-      } else {
-        startedForceSave = yield editorData.checkAndStartForceSave(ctx, docId);
-      }
-    }
-  }
-  ctx.logger.debug('startForceSave canStart: hasEncrypted = %s; startedForceSave = %j', hasEncrypted, startedForceSave);
-  if (startedForceSave) {
-    let baseUrl = opt_baseUrl || startedForceSave.baseUrl;
-    let forceSave = new commonDefines.CForceSaveData(startedForceSave);
-    forceSave.setType(type);
-    forceSave.setAuthorUserId(opt_userId);
-    forceSave.setAuthorUserIndex(opt_userIndex);
-
-    if (commonDefines.c_oAscForceSaveTypes.Timeout === type) {
-      yield* publish(ctx, {
-                       type: commonDefines.c_oPublishType.forceSave, ctx: ctx, docId: docId,
-                       data: {type: type, time: forceSave.getTime(), start: true}
-                     }, undefined, undefined, opt_pubsub);
-    }
-
-    let priority;
-    let expiration;
-    if (commonDefines.c_oAscForceSaveTypes.Timeout === type) {
-      priority = constants.QUEUE_PRIORITY_VERY_LOW;
-      expiration = FORCE_SAVE_EXPIRATION;
-    } else {
-      priority = constants.QUEUE_PRIORITY_LOW;
-    }
-    //start new convert
-    let status = yield converterService.convertFromChanges(ctx, docId, baseUrl, forceSave, startedForceSave.changeInfo, opt_userdata,
-                                                            opt_userConnectionId, opt_responseKey, priority, expiration, opt_queue);
-    if (constants.NO_ERROR === status.err) {
-      res.time = forceSave.getTime();
-    } else {
-      res.code = commonDefines.c_oAscServerCommandErrors.UnknownError;
-    }
-    ctx.logger.debug('startForceSave convertFromChanges: status = %d', status.err);
-  } else {
-    res.code = commonDefines.c_oAscServerCommandErrors.NotModified;
-  }
-  ctx.logger.debug('startForceSave end');
-  return res;
-});
-function getExternalChangeInfo(user, date) {
-  return {user_id: user.id, user_id_original: user.idOriginal, user_name: user.username, change_date: date};
-}
-let resetForceSaveAfterChanges = co.wrap(function*(ctx, docId, newChangesLastTime, puckerIndex, baseUrl, changeInfo) {
-  //last save
-  if (newChangesLastTime) {
-    yield editorData.setForceSave(ctx, docId, newChangesLastTime, puckerIndex, baseUrl, changeInfo);
-    if (cfgForceSaveEnable) {
-      let expireAt = newChangesLastTime + cfgForceSaveInterval;
-      yield editorData.addForceSaveTimerNX(ctx, docId, expireAt);
-    }
-  }
-});
-function* startRPC(ctx, conn, responseKey, data) {
-  let docId = conn.docId;
-  ctx.logger.debug('startRPC start responseKey:%s , %j', responseKey, data);
-  switch (data.type) {
-    case 'sendForm':
-      var forceSaveRes;
-      if (conn.user) {
-        forceSaveRes = yield startForceSave(ctx, docId, commonDefines.c_oAscForceSaveTypes.Form, undefined, conn.user.idOriginal, conn.user.id, conn.user.indexUser, responseKey);
-      } else {
-        sendDataRpc(ctx, conn, responseKey);
-      }
-      break;
-    case 'wopi_RenameFile':
-      let renameRes;
-      let selectRes = yield taskResult.select(ctx, docId);
-      let row = selectRes.length > 0 ? selectRes[0] : null;
-      if (row) {
-        if (row.callback) {
-          let userIndex = utils.getIndexFromUserId(conn.user.id, conn.user.idOriginal);
-          let uri = sqlBase.UserCallback.prototype.getCallbackByUserIndex(ctx, row.callback, userIndex);
-          let wopiParams = wopiClient.parseWopiCallback(ctx, uri, row.callback);
-          if (wopiParams) {
-            renameRes = yield wopiClient.renameFile(ctx, wopiParams, data.name);
-          }
-        }
-      }
-      sendDataRpc(ctx, conn, responseKey, renameRes);
-      break;
-    case 'pathurls':
-      let outputData = new canvasService.OutputData(data.type);
-      yield* canvasService.commandPathUrls(ctx, conn, data.data, outputData);
-      sendDataRpc(ctx, conn, responseKey, outputData);
-      break;
-  }
-  ctx.logger.debug('startRPC end');
-}
-function handleDeadLetter(data, ack) {
-  return co(function*() {
-    let ctx = new operationContext.Context();
-    try {
-      var isRequeued = false;
-      let task = new commonDefines.TaskQueueData(JSON.parse(data));
-      if (task) {
-        ctx.initFromTaskQueueData(task);
-        let cmd = task.getCmd();
-        ctx.logger.warn('handleDeadLetter start: %s', data);
-        let forceSave = cmd.getForceSave();
-        if (forceSave && commonDefines.c_oAscForceSaveTypes.Timeout == forceSave.getType()) {
-          let actualForceSave = yield editorData.getForceSave(ctx, cmd.getDocId());
-          //check that there are no new changes
-          if (actualForceSave && forceSave.getTime() === actualForceSave.time && forceSave.getIndex() === actualForceSave.index) {
-            //requeue task
-            yield* addTask(task, constants.QUEUE_PRIORITY_VERY_LOW, undefined, FORCE_SAVE_EXPIRATION);
-            isRequeued = true;
-          }
-        } else if (!forceSave && task.getFromChanges()) {
-          yield* addTask(task, constants.QUEUE_PRIORITY_NORMAL, undefined);
-          isRequeued = true;
-        } else if(cmd.getAttempt()) {
-          ctx.logger.warn('handleDeadLetter addResponse delayed = %d', cmd.getAttempt());
-          yield* addResponse(task);
-        } else {
-          //simulate error response
-          cmd.setStatusInfo(constants.CONVERT_DEAD_LETTER);
-          canvasService.receiveTask(JSON.stringify(task), function(){});
-        }
-      }
-      ctx.logger.warn('handleDeadLetter end: requeue = %s', isRequeued);
-    } catch (err) {
-      ctx.logger.error('handleDeadLetter error: %s', err.stack);
-    } finally {
-      ack();
-    }
-  });
-}
-/**
- * Отправка статуса, чтобы знать когда документ начал редактироваться, а когда закончился
- * @param docId
- * @param {number} bChangeBase
- * @param callback
- * @param baseUrl
- */
-function* sendStatusDocument(ctx, docId, bChangeBase, opt_userAction, opt_userIndex, opt_callback, opt_baseUrl, opt_userData, opt_forceClose) {
-  if (!opt_callback) {
-    var getRes = yield* getCallback(ctx, docId, opt_userIndex);
-    if (getRes) {
-      opt_callback = getRes.server;
-      if (!opt_baseUrl) {
-        opt_baseUrl = getRes.baseUrl;
-      }
-      if (getRes.wopiParams) {
-        ctx.logger.debug('sendStatusDocument wopi stub');
-        return opt_callback;
-      }
-    }
-  }
-  if (null == opt_callback) {
-    return;
-  }
-
-  var status = c_oAscServerStatus.Editing;
-  var participants = yield* getOriginalParticipantsId(ctx, docId);
-  if (0 === participants.length) {
-    let bHasChanges = yield hasChanges(ctx, docId);
-    if (!bHasChanges || opt_forceClose) {
-      status = c_oAscServerStatus.Closed;
-    }
-  }
-
-  if (c_oAscChangeBase.No !== bChangeBase) {
-    //update callback even if the connection is closed to avoid script:
-    //open->make changes->disconnect->subscription from community->reconnect
-    if (c_oAscChangeBase.All === bChangeBase) {
-      //always override callback to avoid expired callbacks
-      var updateTask = new taskResult.TaskResultData();
-      updateTask.tenant = ctx.tenant;
-      updateTask.key = docId;
-      updateTask.callback = opt_callback.href;
-      updateTask.baseurl = opt_baseUrl;
-      var updateIfRes = yield taskResult.update(ctx, updateTask);
-      if (updateIfRes.affectedRows > 0) {
-        ctx.logger.debug('sendStatusDocument updateIf');
-      } else {
-        ctx.logger.debug('sendStatusDocument updateIf no effect');
-      }
-    }
-  }
-
-  var sendData = new commonDefines.OutputSfcData(docId);
-  sendData.setStatus(status);
-  if (c_oAscServerStatus.Closed !== status) {
-    sendData.setUsers(participants);
-  }
-  if (opt_userAction) {
-    sendData.setActions([opt_userAction]);
-  }
-  if (opt_userData) {
-    sendData.setUserData(opt_userData);
-  }
-  var uri = opt_callback.href;
-  var replyData = null;
-  try {
-    replyData = yield* sendServerRequest(ctx, uri, sendData);
-  } catch (err) {
-    replyData = null;
-    ctx.logger.error('postData error: url = %s;data = %j %s', uri, sendData, err.stack);
-  }
-  yield* onReplySendStatusDocument(ctx, docId, replyData);
-  return opt_callback;
-}
-function parseReplyData(ctx, replyData) {
-  var res = null;
-  if (replyData) {
-    try {
-      res = JSON.parse(replyData);
-    } catch (e) {
-      ctx.logger.error("error parseReplyData: data = %s %s", replyData, e.stack);
-      res = null;
-    }
-  }
-  return res;
-}
-function* onReplySendStatusDocument(ctx, docId, replyData) {
-  var oData = parseReplyData(ctx, replyData);
-  if (!(oData && commonDefines.c_oAscServerCommandErrors.NoError == oData.error)) {
-    // Ошибка подписки на callback, посылаем warning
-    yield* publish(ctx, {type: commonDefines.c_oPublishType.warning, ctx: ctx, docId: docId, description: 'Error on save server subscription!'});
-  }
-}
-function* publishCloseUsersConnection(ctx, docId, users, isOriginalId, code, description) {
-  if (Array.isArray(users)) {
-    let usersMap = users.reduce(function(map, val) {
-      map[val] = 1;
-      return map;
-    }, {});
-    yield* publish(ctx, {
-                     type: commonDefines.c_oPublishType.closeConnection, ctx: ctx, docId: docId, usersMap: usersMap,
-                     isOriginalId: isOriginalId, code: code, description: description
-                   });
-  }
-}
-function closeUsersConnection(ctx, docId, usersMap, isOriginalId, code, description) {
-  //close
-  let conn;
-  for (let i = connections.length - 1; i >= 0; --i) {
-    conn = connections[i];
-    if (conn.docId === docId) {
-      if (isOriginalId ? usersMap[conn.user.idOriginal] : usersMap[conn.user.id]) {
-        sendDataDisconnectReason(ctx, conn, code, description);
-        conn.disconnect(true);
-      }
-    }
-  }
-}
-function* dropUsersFromDocument(ctx, docId, users) {
-  if (Array.isArray(users)) {
-    yield* publish(ctx, {type: commonDefines.c_oPublishType.drop, ctx: ctx, docId: docId, users: users, description: ''});
-  }
-}
-
-function dropUserFromDocument(ctx, docId, userId, description) {
-  var elConnection;
-  for (var i = 0, length = connections.length; i < length; ++i) {
-    elConnection = connections[i];
-    if (elConnection.docId === docId && userId === elConnection.user.idOriginal && !elConnection.isCloseCoAuthoring) {
-      sendDataDrop(ctx, elConnection, description);
-    }
-  }
-}
-
-// Подписка на эвенты:
-function* bindEvents(ctx, docId, callback, baseUrl, opt_userAction, opt_userData) {
-  // Подписка на эвенты:
-  // - если пользователей нет и изменений нет, то отсылаем статус "закрыто" и в базу не добавляем
-  // - если пользователей нет, а изменения есть, то отсылаем статус "редактируем" без пользователей, но добавляем в базу
-  // - если есть пользователи, то просто добавляем в базу
-  var bChangeBase;
-  var oCallbackUrl;
-  if (!callback) {
-    var getRes = yield* getCallback(ctx, docId);
-    if (getRes && !getRes.wopiParams) {
-      oCallbackUrl = getRes.server;
-      bChangeBase = c_oAscChangeBase.Delete;
-    }
-  } else {
-    oCallbackUrl = parseUrl(ctx, callback);
-    bChangeBase = c_oAscChangeBase.All;
-    if (null !== oCallbackUrl) {
-      let filterStatus = yield* utils.checkHostFilter(ctx, oCallbackUrl.host);
-      if (filterStatus > 0) {
-        ctx.logger.warn('checkIpFilter error: url = %s', callback);
-        //todo add new error type
-        oCallbackUrl = null;
-      }
-    }
-  }
-  if (null === oCallbackUrl) {
-    return commonDefines.c_oAscServerCommandErrors.ParseError;
-  } else {
-    yield* sendStatusDocument(ctx, docId, bChangeBase, opt_userAction, undefined, oCallbackUrl, baseUrl, opt_userData);
-    return commonDefines.c_oAscServerCommandErrors.NoError;
-  }
-}
-let unlockWopiDoc = co.wrap(function*(ctx, docId, opt_userIndex) {
-  //wopi unlock
-  var getRes = yield* getCallback(ctx, docId, opt_userIndex);
-  if (getRes && getRes.wopiParams && getRes.wopiParams.userAuth && 'view' !== getRes.wopiParams.userAuth.mode) {
-    yield wopiClient.unlock(ctx, getRes.wopiParams);
-    let unlockInfo = wopiClient.getWopiUnlockMarker(getRes.wopiParams);
-    if (unlockInfo) {
-      yield canvasService.commandOpenStartPromise(ctx, docId, undefined, true, unlockInfo);
-    }
-  }
-});
-function* cleanDocumentOnExit(ctx, docId, deleteChanges, opt_userIndex) {
-  //clean redis (redisKeyPresenceSet and redisKeyPresenceHash removed with last element)
-  yield editorData.cleanDocumentOnExit(ctx, docId);
-  //remove changes
-  if (deleteChanges) {
-    yield taskResult.restoreInitialPassword(ctx, docId);
-    sqlBase.deleteChanges(ctx, docId, null);
-    //delete forgotten after successful send on callbackUrl
-    yield storage.deletePath(ctx, docId, cfgForgottenFiles);
-  }
-  yield unlockWopiDoc(ctx, docId, opt_userIndex);
-}
-function* cleanDocumentOnExitNoChanges(ctx, docId, opt_userId, opt_userIndex, opt_forceClose) {
-  var userAction = opt_userId ? new commonDefines.OutputAction(commonDefines.c_oAscUserAction.Out, opt_userId) : null;
-  // Отправляем, что все ушли и нет изменений (чтобы выставить статус на сервере об окончании редактирования)
-  yield* sendStatusDocument(ctx, docId, c_oAscChangeBase.No, userAction, opt_userIndex, undefined, undefined, undefined, opt_forceClose);
-  //если пользователь зашел в документ, соединение порвалось, на сервере удалилась вся информация,
-  //при восстановлении соединения userIndex сохранится и он совпадет с userIndex следующего пользователя
-  yield* cleanDocumentOnExit(ctx, docId, false, opt_userIndex);
-}
-
-function createSaveTimer(ctx, docId, opt_userId, opt_userIndex, opt_queue, opt_noDelay) {
-  return co(function*(){
-    var updateMask = new taskResult.TaskResultData();
-    updateMask.tenant = ctx.tenant;
-    updateMask.key = docId;
-    updateMask.status = commonDefines.FileStatus.Ok;
-    var updateTask = new taskResult.TaskResultData();
-    updateTask.status = commonDefines.FileStatus.SaveVersion;
-    updateTask.statusInfo = utils.getMillisecondsOfHour(new Date());
-    var updateIfRes = yield taskResult.updateIf(ctx, updateTask, updateMask);
-    if (updateIfRes.affectedRows > 0) {
-      if(!opt_noDelay){
-        yield utils.sleep(cfgAscSaveTimeOutDelay);
-      }
-      while (true) {
-        if (!sqlBase.isLockCriticalSection(docId)) {
-          canvasService.saveFromChanges(ctx, docId, updateTask.statusInfo, null, opt_userId, opt_userIndex, opt_queue);
-          break;
-        }
-        yield utils.sleep(c_oAscLockTimeOutDelay);
-      }
-    } else {
-      //если не получилось - значит FileStatus=SaveVersion(кто-то другой начал сборку) или UpdateVersion(сборка закончена)
-      //в этом случае ничего делать не надо
-      ctx.logger.debug('createSaveTimer updateIf no effect');
-    }
-  });
-}
-
-function checkJwt(ctx, token, type) {
-  return co(function*() {
-    var res = {decoded: null, description: null, code: null, token: token};
-    let secret = yield tenantManager.getTenantSecret(ctx, type);
-    if (undefined == secret) {
-      ctx.logger.warn('empty secret: token = %s', token);
-    }
-    try {
-      res.decoded = jwt.verify(token, secret, cfgTokenVerifyOptions);
-      ctx.logger.debug('checkJwt success: decoded = %j', res.decoded);
-    } catch (err) {
-      ctx.logger.warn('checkJwt error: name = %s message = %s token = %s', err.name, err.message, token);
-      if ('TokenExpiredError' === err.name) {
-        res.code = constants.JWT_EXPIRED_CODE;
-        res.description = constants.JWT_EXPIRED_REASON + err.message;
-      } else if ('JsonWebTokenError' === err.name) {
-        res.code = constants.JWT_ERROR_CODE;
-        res.description = constants.JWT_ERROR_REASON + err.message;
-      }
-    }
-    return res;
-  });
-}
-function checkJwtHeader(ctx, req, opt_header, opt_prefix, opt_secretType) {
-  return co(function*() {
-    let header = opt_header || cfgTokenInboxHeader;
-    let prefix = opt_prefix || cfgTokenInboxPrefix;
-    let secretType = opt_secretType || commonDefines.c_oAscSecretType.Inbox;
-    let authorization = req.get(header);
-    if (authorization && authorization.startsWith(prefix)) {
-      var token = authorization.substring(prefix.length);
-      return yield checkJwt(ctx, token, secretType);
-    }
-    return null;
-  });
-}
-function getRequestParams(ctx, req, opt_isNotInBody) {
-  return co(function*(){
-    let res = {code: constants.NO_ERROR, params: undefined};
-    if (req.body && Buffer.isBuffer(req.body) && req.body.length > 0 && !opt_isNotInBody) {
-      res.params = JSON.parse(req.body.toString('utf8'));
-    } else {
-      res.params = req.query;
-    }
-    if (cfgTokenEnableRequestInbox) {
-      res.code = constants.VKEY;
-      let checkJwtRes;
-      if (res.params.token) {
-        checkJwtRes = yield checkJwt(ctx, res.params.token, commonDefines.c_oAscSecretType.Inbox);
-      } else {
-        checkJwtRes = yield checkJwtHeader(ctx, req);
-      }
-      if (checkJwtRes) {
-        if (checkJwtRes.decoded) {
-          res.code = constants.NO_ERROR;
-          if (cfgTokenRequiredParams) {
-            res.params = {};
-          }
-          Object.assign(res.params, checkJwtRes.decoded);
-          if (!utils.isEmptyObject(checkJwtRes.decoded.payload)) {
-            Object.assign(res.params, checkJwtRes.decoded.payload);
-          }
-          if (!utils.isEmptyObject(checkJwtRes.decoded.query)) {
-            Object.assign(res.params, checkJwtRes.decoded.query);
-          }
-        } else if (constants.JWT_EXPIRED_CODE == checkJwtRes.code) {
-          res.code = constants.VKEY_KEY_EXPIRE;
-        }
-      }
-    }
-    return res;
-  });
-}
-
-function getLicenseNowUtc() {
-  const now = new Date();
-  return Date.UTC(now.getUTCFullYear(), now.getUTCMonth(), now.getUTCDate(), now.getUTCHours(),
-                  now.getUTCMinutes(), now.getUTCSeconds()) / 1000;
-}
-let getParticipantMap = co.wrap(function*(ctx, docId, opt_hvals) {
-  const participantsMap = [];
-  let hvals;
-  if (opt_hvals) {
-    hvals = opt_hvals;
-  } else {
-    hvals = yield editorData.getPresence(ctx, docId, connections);
-  }
-  for (let i = 0; i < hvals.length; ++i) {
-    const elem = JSON.parse(hvals[i]);
-    if (!elem.isCloseCoAuthoring) {
-      participantsMap.push(elem);
-    }
-  }
-  return participantsMap;
-});
-
-exports.c_oAscServerStatus = c_oAscServerStatus;
-exports.editorData = editorData;
-exports.sendData = sendData;
-exports.modifyConnectionForPassword = modifyConnectionForPassword;
-exports.parseUrl = parseUrl;
-exports.parseReplyData = parseReplyData;
-exports.sendServerRequest = sendServerRequest;
-exports.createSaveTimer = createSaveTimer;
-exports.changeConnectionInfo = changeConnectionInfo;
-exports.signToken = signToken;
-exports.publish = publish;
-exports.addTask = addTask;
-exports.addDelayed = addDelayed;
-exports.removeResponse = removeResponse;
-exports.hasEditors = hasEditors;
-exports.getEditorsCountPromise = co.wrap(getEditorsCount);
-exports.getCallback = getCallback;
-exports.getIsShutdown = getIsShutdown;
-exports.hasChanges = hasChanges;
-exports.cleanDocumentOnExitPromise = co.wrap(cleanDocumentOnExit);
-exports.cleanDocumentOnExitNoChangesPromise = co.wrap(cleanDocumentOnExitNoChanges);
-exports.unlockWopiDoc = unlockWopiDoc;
-exports.setForceSave = setForceSave;
-exports.startForceSave = startForceSave;
-exports.resetForceSaveAfterChanges = resetForceSaveAfterChanges;
-exports.getExternalChangeInfo = getExternalChangeInfo;
-exports.checkJwt = checkJwt;
-exports.getRequestParams = getRequestParams;
-exports.checkJwtHeader = checkJwtHeader;
-function encryptPasswordParams(ctx, data) {
-  return co(function*(){
-    let dataWithPassword;
-    if (data.type === 'openDocument' && data.message) {
-      dataWithPassword = data.message;
-    } else if (data.type === 'auth' && data.openCmd) {
-      dataWithPassword = data.openCmd;
-    } else if (data.c === 'savefromorigin') {
-      dataWithPassword = data;
-    }
-    if (dataWithPassword && dataWithPassword.password) {
-      if (dataWithPassword.password.length > constants.PASSWORD_MAX_LENGTH) {
-        //todo send back error
-        ctx.logger.warn('encryptPasswordParams password too long actual = %s; max = %s', dataWithPassword.password.length, constants.PASSWORD_MAX_LENGTH);
-        dataWithPassword.password = null;
-      } else {
-        dataWithPassword.password = yield utils.encryptPassword(dataWithPassword.password);
-      }
-    }
-    if (dataWithPassword && dataWithPassword.savepassword) {
-      if (dataWithPassword.savepassword.length > constants.PASSWORD_MAX_LENGTH) {
-        //todo send back error
-        ctx.logger.warn('encryptPasswordParams password too long actual = %s; max = %s', dataWithPassword.savepassword.length, constants.PASSWORD_MAX_LENGTH);
-        dataWithPassword.savepassword = null;
-      } else {
-        dataWithPassword.savepassword = yield utils.encryptPassword(dataWithPassword.savepassword);
-      }
-    }
-  });
-}
-exports.encryptPasswordParams = encryptPasswordParams;
-exports.install = function(server, callbackFunction) {
-  const io = new Server(server, cfgSocketIoConnection);
-
-  io.use((socket, next) => {
-    co(function*(){
-      let ctx = new operationContext.Context();
-      let res;
-      let checkJwtRes;
-      try {
-        ctx.initFromConnection(socket);
-        ctx.logger.info('io.use start');
-        let handshake = socket.handshake;
-        if (cfgTokenEnableBrowser) {
-          checkJwtRes = yield checkJwt(ctx, handshake?.auth?.token, commonDefines.c_oAscSecretType.Browser);
-          if (!checkJwtRes.decoded) {
-            res = new Error("not authorized");
-            res.data = { code: checkJwtRes.code, description: checkJwtRes.description };
-          }
-        }
-      } catch (err) {
-        ctx.logger.error('io.use error: %s', err.stack);
-      } finally {
-        ctx.logger.info('io.use end');
-        next(res);
-      }
-    });
-  });
-
-  io.on('connection', function(conn) {
-    if (!conn) {
-      operationContext.global.logger.error("null == conn");
-      return;
-    }
-    let ctx = new operationContext.Context();
-    ctx.initFromConnection(conn);
-    if (getIsShutdown()) {
-      sendFileError(ctx, conn, 'Server shutdow');
-      return;
-    }
-    conn.baseUrl = utils.getBaseUrlByConnection(conn);
-    conn.sessionIsSendWarning = false;
-    conn.sessionTimeConnect = conn.sessionTimeLastAction = new Date().getTime();
-
-    conn.on('message', function(data) {
-      return co(function* () {
-      var docId = 'null';
-      let ctx = new operationContext.Context();
-      try {
-        ctx.initFromConnection(conn);
-        var startDate = null;
-        if(clientStatsD) {
-          startDate = new Date();
-        }
-
-        docId = conn.docId;
-        ctx.logger.info('data.type = %s', data.type);
-        if(getIsShutdown())
-        {
-          ctx.logger.debug('Server shutdown receive data');
-          return;
-        }
-        if (conn.isCiriticalError && ('message' == data.type || 'getLock' == data.type || 'saveChanges' == data.type ||
-            'isSaveLock' == data.type)) {
-          ctx.logger.warn("conn.isCiriticalError send command: type = %s", data.type);
-          sendDataDisconnectReason(ctx, conn, constants.ACCESS_DENIED_CODE, constants.ACCESS_DENIED_REASON);
-          conn.disconnect(true);
-          return;
-        }
-        if ((conn.isCloseCoAuthoring || (conn.user && conn.user.view)) &&
-            ('getLock' == data.type || 'saveChanges' == data.type || 'isSaveLock' == data.type)) {
-          ctx.logger.warn("conn.user.view||isCloseCoAuthoring access deny: type = %s", data.type);
-          sendDataDisconnectReason(ctx, conn, constants.ACCESS_DENIED_CODE, constants.ACCESS_DENIED_REASON);
-          conn.disconnect(true);
-          return;
-        }
-        yield encryptPasswordParams(ctx, data);
-        switch (data.type) {
-          case 'auth'          :
-            try {
-              yield* auth(ctx, conn, data);
-            } catch(err){
-              ctx.logger.error('auth error: %s', err.stack);
-              sendDataDisconnectReason(ctx, conn, constants.ACCESS_DENIED_CODE, constants.ACCESS_DENIED_REASON);
-              conn.disconnect(true);
-              return;
-            }
-            break;
-          case 'message'        :
-            yield* onMessage(ctx, conn, data);
-            break;
-          case 'cursor'        :
-            yield* onCursor(ctx, conn, data);
-            break;
-          case 'getLock'        :
-            yield* getLock(ctx, conn, data, false);
-            break;
-          case 'saveChanges'      :
-            yield* saveChanges(ctx, conn, data);
-            break;
-          case 'isSaveLock'      :
-            yield* isSaveLock(ctx, conn, data);
-            break;
-          case 'unSaveLock'      :
-            yield* unSaveLock(ctx, conn, -1, -1);
-            break;	// Индекс отправляем -1, т.к. это экстренное снятие без сохранения
-          case 'getMessages'      :
-            yield* getMessages(ctx, conn, data);
-            break;
-          case 'unLockDocument'    :
-            yield* checkEndAuthLock(ctx, data.unlock, data.isSave, docId, conn.user.id, data.releaseLocks, data.deleteIndex, conn);
-            break;
-          case 'close':
-            yield* closeDocument(ctx, conn);
-            break;
-          case 'versionHistory'          : {
-            let cmd = new commonDefines.InputCommand(data.cmd);
-            yield* versionHistory(ctx, conn, cmd);
-            break;
-          }
-          case 'openDocument'      : {
-            var cmd = new commonDefines.InputCommand(data.message);
-            cmd.fillFromConnection(conn);
-            yield canvasService.openDocument(ctx, conn, cmd);
-            break;
-          }
-          case 'clientLog':
-            let level = data.level?.toLowerCase();
-            if("trace" === level || "debug" === level || "info" === level || "warn" === level || "error" === level ||  "fatal" === level) {
-              ctx.logger[level]("clientLog: %s", data.msg);
-            }
-            if ("error" === level && cfgErrorFiles && docId) {
-              let destDir = 'browser/' + docId;
-              yield storage.copyPath(ctx, docId, destDir, undefined, cfgErrorFiles);
-              yield* saveErrorChanges(ctx, docId, destDir);
-            }
-            break;
-          case 'extendSession' :
-            conn.sessionIsSendWarning = false;
-            conn.sessionTimeLastAction = new Date().getTime() - data.idletime;
-            break;
-          case 'forceSaveStart' :
-            var forceSaveRes;
-            if (conn.user) {
-              forceSaveRes = yield startForceSave(ctx, docId, commonDefines.c_oAscForceSaveTypes.Button, undefined, conn.user.idOriginal, conn.user.id, conn.user.indexUser);
-            } else {
-              forceSaveRes = {code: commonDefines.c_oAscServerCommandErrors.UnknownError, time: null};
-            }
-            sendData(ctx, conn, {type: "forceSaveStart", messages: forceSaveRes});
-            break;
-          case 'rpc' :
-            yield* startRPC(ctx, conn, data.responseKey, data.data);
-            break;
-          case 'authChangesAck' :
-            delete conn.authChangesAck;
-            break;
-          default:
-            ctx.logger.debug("unknown command %j", data);
-            break;
-        }
-        if(clientStatsD) {
-          if('openDocument' != data.type) {
-            clientStatsD.timing('coauth.data.' + data.type, new Date() - startDate);
-          }
-        }
-      } catch (e) {
-        ctx.logger.error("error receiving response: type = %s %s", (data && data.type) ? data.type : 'null', e.stack);
-      }
-      });
-    });
-    conn.on("disconnect", function(reason) {
-      return co(function* () {
-        let ctx = new operationContext.Context();
-        try {
-          ctx.initFromConnection(conn);
-          yield* closeDocument(ctx, conn, reason);
-        } catch (err) {
-          ctx.logger.error('Error conn close: %s', err.stack);
-        }
-      });
-    });
-
-    _checkLicense(ctx, conn);
-  });
-  io.engine.on("connection_error", (err) => {
-    operationContext.global.logger.warn(err.req);      // the request object
-    operationContext.global.logger.warn(err.code);     // the error code, for example 1
-    operationContext.global.logger.warn(err.message);  // the error message, for example "Session ID unknown"
-    operationContext.global.logger.warn(err.context);  // some additional error context
-  });
-  /**
-   *
-   * @param ctx
-   * @param conn
-   * @param reason - the reason of the disconnection (either client or server-side)
-   */
-  function* closeDocument(ctx, conn, reason) {
-    var userLocks, reconnected = false, bHasEditors, bHasChanges;
-    var docId = conn.docId;
-    if (null == docId) {
-      return;
-    }
-    var hvals;
-    let participantsTimestamp;
-    var tmpUser = conn.user;
-    var isView = tmpUser.view;
-    ctx.logger.info("Connection closed or timed out: reason = %s", reason);
-    var isCloseCoAuthoringTmp = conn.isCloseCoAuthoring;
-    if (reason) {
-      //Notify that participant has gone
-      connections = _.reject(connections, function(el) {
-        return el.id === conn.id;//Delete this connection
-      });
-      //Check if it's not already reconnected
-      reconnected = yield* isUserReconnect(ctx, docId, tmpUser.id, conn.id);
-      if (reconnected) {
-        ctx.logger.info("reconnected");
-      } else {
-        yield removePresence(ctx, conn);
-        hvals = yield editorData.getPresence(ctx, docId, connections);
-        participantsTimestamp = Date.now();
-        if (hvals.length <= 0) {
-          yield editorData.removePresenceDocument(ctx, docId);
-        }
-      }
-    } else {
-      if (!conn.isCloseCoAuthoring) {
-        tmpUser.view = true;
-        conn.isCloseCoAuthoring = true;
-        yield addPresence(ctx, conn, true);
-        if (cfgTokenEnableBrowser) {
-          let sessionToken = yield fillJwtByConnection(ctx, conn);
-          sendDataRefreshToken(ctx, conn, sessionToken);
-        }
-      }
-    }
-
-    if (isCloseCoAuthoringTmp) {
-      //we already close connection
-      return;
-    }
-
-    if (!reconnected) {
-      //revert old view to send event
-      var tmpView = tmpUser.view;
-      tmpUser.view = isView;
-      let participants = yield getParticipantMap(ctx, docId, hvals);
-      if (!participantsTimestamp) {
-        participantsTimestamp = Date.now();
-      }
-      yield* publish(ctx, {type: commonDefines.c_oPublishType.participantsState, ctx: ctx, docId: docId, userId: tmpUser.id, participantsTimestamp: participantsTimestamp, participants: participants}, docId, tmpUser.id);
-      tmpUser.view = tmpView;
-
-      // Для данного пользователя снимаем лок с сохранения
-      yield editorData.unlockSave(ctx, docId, conn.user.id);
-
-      // Только если редактируем
-      if (false === isView) {
-        bHasEditors = yield* hasEditors(ctx, docId, hvals);
-        bHasChanges = yield hasChanges(ctx, docId);
-
-        let needSendStatus = true;
-        if (conn.encrypted) {
-          let selectRes = yield taskResult.select(ctx, docId);
-          if (selectRes.length > 0) {
-            var row = selectRes[0];
-            if (commonDefines.FileStatus.UpdateVersion === row.status) {
-              needSendStatus = false;
-            }
-          }
-        }
-        //Давайдосвиданья!
-        //Release locks
-        userLocks = yield* removeUserLocks(ctx, docId, conn.user.id);
-        if (0 < userLocks.length) {
-          //todo на close себе ничего не шлем
-          //sendReleaseLock(conn, userLocks);
-          yield* publish(ctx, {type: commonDefines.c_oPublishType.releaseLock, ctx: ctx, docId: docId, userId: conn.user.id, locks: userLocks}, docId, conn.user.id);
-        }
-
-        // Для данного пользователя снимаем Lock с документа
-        yield* checkEndAuthLock(ctx, true, false, docId, conn.user.id);
-
-        let userIndex = utils.getIndexFromUserId(tmpUser.id, tmpUser.idOriginal);
-        // Если у нас нет пользователей, то удаляем все сообщения
-        if (!bHasEditors) {
-          // На всякий случай снимаем lock
-          yield editorData.unlockSave(ctx, docId, tmpUser.id);
-
-          let needSaveChanges = bHasChanges;
-          if (!needSaveChanges) {
-            //start save changes if forgotten file exists.
-            //more effective to send file without sfc, but this method is simpler by code
-            let forgotten = yield storage.listObjects(ctx, docId, cfgForgottenFiles);
-            needSaveChanges = forgotten.length > 0;
-            ctx.logger.debug('closeDocument hasForgotten %s', needSaveChanges);
-          }
-          if (needSaveChanges && !conn.encrypted) {
-            // Send changes to save server
-            yield createSaveTimer(ctx, docId, tmpUser.idOriginal, userIndex);
-          } else if (needSendStatus) {
-            yield* cleanDocumentOnExitNoChanges(ctx, docId, tmpUser.idOriginal, userIndex);
-          } else {
-            yield* cleanDocumentOnExit(ctx, docId, false, userIndex);
-          }
-        } else if (needSendStatus) {
-          yield* sendStatusDocument(ctx, docId, c_oAscChangeBase.No, new commonDefines.OutputAction(commonDefines.c_oAscUserAction.Out, tmpUser.idOriginal), userIndex);
-        }
-      }
-    }
-  }
-
-  function* versionHistory(ctx, conn, cmd) {
-    var docIdOld = conn.docId;
-    var docIdNew = cmd.getDocId();
-    //check jwt
-    if (cfgTokenEnableBrowser) {
-      var checkJwtRes = yield checkJwt(ctx, cmd.getTokenHistory(), commonDefines.c_oAscSecretType.Browser);
-      if (checkJwtRes.decoded) {
-        fillVersionHistoryFromJwt(checkJwtRes.decoded, cmd);
-        docIdNew = cmd.getDocId();
-        cmd.setWithAuthorization(true);
-      } else {
-        sendData(ctx, conn, {type: "expiredToken", code: checkJwtRes.code, description: checkJwtRes.description});
-        return;
-      }
-    }
-    if (docIdOld !== docIdNew) {
-      //remove presence(other data was removed before in closeDocument)
-      yield removePresence(ctx, conn);
-      var hvals = yield editorData.getPresence(ctx, docIdOld, connections);
-      if (hvals.length <= 0) {
-        yield editorData.removePresenceDocument(ctx, docIdOld);
-      }
-
-      //apply new
-      conn.docId = docIdNew;
-      yield addPresence(ctx, conn, true);
-      if (cfgTokenEnableBrowser) {
-        let sessionToken = yield fillJwtByConnection(ctx, conn);
-        sendDataRefreshToken(ctx, conn, sessionToken);
-      }
-    }
-    //open
-    yield canvasService.openDocument(ctx, conn, cmd, null);
-  }
-  // Получение изменений для документа (либо из кэша, либо обращаемся к базе, но только если были сохранения)
-  function* getDocumentChanges(ctx, docId, optStartIndex, optEndIndex) {
-    // Если за тот момент, пока мы ждали из базы ответа, все ушли, то отправлять ничего не нужно
-    var arrayElements = yield sqlBase.getChangesPromise(ctx, docId, optStartIndex, optEndIndex);
-    var j, element;
-    var objChangesDocument = new DocumentChanges(docId);
-    for (j = 0; j < arrayElements.length; ++j) {
-      element = arrayElements[j];
-
-      // Добавляем GMT, т.к. в базу данных мы пишем UTC, но сохраняется туда строка без UTC и при зачитывании будет неправильное время
-      objChangesDocument.push({docid: docId, change: element['change_data'],
-        time: element['change_date'].getTime(), user: element['user_id'],
-        useridoriginal: element['user_id_original']});
-    }
-    return objChangesDocument;
-  }
-
-  function* getAllLocks(ctx, docId) {
-    var docLockRes = [];
-    var docLock = yield editorData.getLocks(ctx, docId);
-    for (var i = 0; i < docLock.length; ++i) {
-      docLockRes.push(docLock[i]);
-    }
-    return docLockRes;
-  }
-  function* removeUserLocks(ctx, docId, userId) {
-    var userLocks = [], i;
-    var toCache = [];
-    var docLock = yield* getAllLocks(ctx, docId);
-    for (i = 0; i < docLock.length; ++i) {
-      var elem = docLock[i];
-      if (elem.user === userId) {
-        userLocks.push(elem);
-      } else {
-        toCache.push(elem);
-      }
-    }
-    //remove all
-    yield editorData.removeLocks(ctx, docId);
-    //set all
-    yield editorData.addLocks(ctx, docId, toCache);
-    return userLocks;
-  }
-
-	function* checkEndAuthLock(ctx, unlock, isSave, docId, userId, releaseLocks, deleteIndex, conn) {
-		let result = false;
-
-    if (null != deleteIndex && -1 !== deleteIndex) {
-      let puckerIndex = yield* getChangesIndex(ctx, docId);
-      const deleteCount = puckerIndex - deleteIndex;
-      if (0 < deleteCount) {
-        puckerIndex -= deleteCount;
-        yield sqlBase.deleteChangesPromise(ctx, docId, deleteIndex);
-      } else if (0 > deleteCount) {
-        ctx.logger.error("Error checkEndAuthLock: deleteIndex: %s ; startIndex: %s ; deleteCount: %s",
-                     deleteIndex, puckerIndex, deleteCount);
-      }
-    }
-
-		if (unlock) {
-			var unlockRes = yield editorData.unlockAuth(ctx, docId, userId);
-			if (commonDefines.c_oAscUnlockRes.Unlocked === unlockRes) {
-				const participantsMap = yield getParticipantMap(ctx, docId);
-				yield* publish(ctx, {
-					type: commonDefines.c_oPublishType.auth,
-                    ctx: ctx,
-					docId: docId,
-					userId: userId,
-					participantsMap: participantsMap
-				});
-
-				result = true;
-			}
-		}
-
-		//Release locks
-		if (releaseLocks && conn) {
-			const userLocks = yield* removeUserLocks(ctx, docId, userId);
-			if (0 < userLocks.length) {
-				sendReleaseLock(ctx, conn, userLocks);
-				yield* publish(ctx, {
-					type: commonDefines.c_oPublishType.releaseLock,
-                    ctx: ctx,
-					docId: docId,
-					userId: userId,
-					locks: userLocks
-				}, docId, userId);
-			}
-		}
-		if (isSave && conn) {
-			// Автоматически снимаем lock сами
-			yield* unSaveLock(ctx, conn, -1, -1);
-		}
-
-		return result;
-	}
-
-  function* setLockDocumentTimer(ctx, docId, userId) {
-    let timerId = setTimeout(function() {
-      return co(function*() {
-        try {
-          ctx.logger.warn("lockDocumentsTimerId timeout");
-          delete lockDocumentsTimerId[docId];
-          //todo remove checkEndAuthLock(only needed for lost connections in redis)
-          yield* checkEndAuthLock(ctx, true, false, docId, userId);
-          yield* publishCloseUsersConnection(ctx, docId, [userId], false, constants.DROP_CODE, constants.DROP_REASON);
-        } catch (e) {
-          ctx.logger.error("lockDocumentsTimerId error: %s", e.stack);
-        }
-      });
-    }, 1000 * cfgExpLockDoc);
-    lockDocumentsTimerId[docId] = {timerId: timerId, userId: userId};
-    ctx.logger.debug("lockDocumentsTimerId set");
-  }
-  function cleanLockDocumentTimer(docId, lockDocumentTimer) {
-    clearTimeout(lockDocumentTimer.timerId);
-    delete lockDocumentsTimerId[docId];
-  }
-
-  function sendParticipantsState(ctx, participants, data) {
-    _.each(participants, function(participant) {
-      sendData(ctx, participant, {
-        type: "connectState",
-        participantsTimestamp: data.participantsTimestamp,
-        participants: data.participants,
-        waitAuth: !!data.waitAuthUserId
-      });
-    });
-  }
-
-  function sendFileError(ctx, conn, errorId, code) {
-    ctx.logger.warn('error description: errorId = %s', errorId);
-    conn.isCiriticalError = true;
-    sendData(ctx, conn, {type: 'error', description: errorId, code: code});
-  }
-
-  function* sendFileErrorAuth(ctx, conn, sessionId, errorId, code) {
-    conn.isCloseCoAuthoring = true;
-    conn.sessionId = sessionId;//restore old
-    //Kill previous connections
-    connections = _.reject(connections, function(el) {
-      return el.sessionId === sessionId;//Delete this connection
-    });
-    //closing could happen during async action
-    if (constants.CONN_CLOSED !== conn.conn.readyState) {
-      // Кладем в массив, т.к. нам нужно отправлять данные для открытия/сохранения документа
-      connections.push(conn);
-      yield addPresence(ctx, conn, true);
-
-      sendFileError(ctx, conn, errorId, code);
-    }
-  }
-
-  // Пересчет только для чужих Lock при сохранении на клиенте, который добавлял/удалял строки или столбцы
-  function _recalcLockArray(userId, _locks, oRecalcIndexColumns, oRecalcIndexRows) {
-    if (null == _locks) {
-      return false;
-    }
-    var count = _locks.length;
-    var element = null, oRangeOrObjectId = null;
-    var i;
-    var sheetId = -1;
-    var isModify = false;
-    for (i = 0; i < count; ++i) {
-      // Для самого себя не пересчитываем
-      if (userId === _locks[i].user) {
-        continue;
-      }
-      element = _locks[i].block;
-      if (c_oAscLockTypeElem.Range !== element["type"] ||
-        c_oAscLockTypeElemSubType.InsertColumns === element["subType"] ||
-        c_oAscLockTypeElemSubType.InsertRows === element["subType"]) {
-        continue;
-      }
-      sheetId = element["sheetId"];
-
-      oRangeOrObjectId = element["rangeOrObjectId"];
-
-      if (oRecalcIndexColumns && oRecalcIndexColumns.hasOwnProperty(sheetId)) {
-        // Пересчет колонок
-        oRangeOrObjectId["c1"] = oRecalcIndexColumns[sheetId].getLockMe2(oRangeOrObjectId["c1"]);
-        oRangeOrObjectId["c2"] = oRecalcIndexColumns[sheetId].getLockMe2(oRangeOrObjectId["c2"]);
-        isModify = true;
-      }
-      if (oRecalcIndexRows && oRecalcIndexRows.hasOwnProperty(sheetId)) {
-        // Пересчет строк
-        oRangeOrObjectId["r1"] = oRecalcIndexRows[sheetId].getLockMe2(oRangeOrObjectId["r1"]);
-        oRangeOrObjectId["r2"] = oRecalcIndexRows[sheetId].getLockMe2(oRangeOrObjectId["r2"]);
-        isModify = true;
-      }
-    }
-    return isModify;
-  }
-
-  function _addRecalcIndex(oRecalcIndex) {
-    if (null == oRecalcIndex) {
-      return null;
-    }
-    var nIndex = 0;
-    var nRecalcType = c_oAscRecalcIndexTypes.RecalcIndexAdd;
-    var oRecalcIndexElement = null;
-    var oRecalcIndexResult = {};
-
-    for (var sheetId in oRecalcIndex) {
-      if (oRecalcIndex.hasOwnProperty(sheetId)) {
-        if (!oRecalcIndexResult.hasOwnProperty(sheetId)) {
-          oRecalcIndexResult[sheetId] = new CRecalcIndex();
-        }
-        for (; nIndex < oRecalcIndex[sheetId]._arrElements.length; ++nIndex) {
-          oRecalcIndexElement = oRecalcIndex[sheetId]._arrElements[nIndex];
-          if (true === oRecalcIndexElement.m_bIsSaveIndex) {
-            continue;
-          }
-          nRecalcType = (c_oAscRecalcIndexTypes.RecalcIndexAdd === oRecalcIndexElement._recalcType) ?
-            c_oAscRecalcIndexTypes.RecalcIndexRemove : c_oAscRecalcIndexTypes.RecalcIndexAdd;
-          // Дублируем для возврата результата (нам нужно пересчитать только по последнему индексу
-          oRecalcIndexResult[sheetId].add(nRecalcType, oRecalcIndexElement._position,
-            oRecalcIndexElement._count, /*bIsSaveIndex*/true);
-        }
-      }
-    }
-
-    return oRecalcIndexResult;
-  }
-
-  function compareExcelBlock(newBlock, oldBlock) {
-    // Это lock для удаления или добавления строк/столбцов
-    if (null !== newBlock.subType && null !== oldBlock.subType) {
-      return true;
-    }
-
-    // Не учитываем lock от ChangeProperties (только если это не lock листа)
-    if ((c_oAscLockTypeElemSubType.ChangeProperties === oldBlock.subType &&
-      c_oAscLockTypeElem.Sheet !== newBlock.type) ||
-      (c_oAscLockTypeElemSubType.ChangeProperties === newBlock.subType &&
-        c_oAscLockTypeElem.Sheet !== oldBlock.type)) {
-      return false;
-    }
-
-    var resultLock = false;
-    if (newBlock.type === c_oAscLockTypeElem.Range) {
-      if (oldBlock.type === c_oAscLockTypeElem.Range) {
-        // Не учитываем lock от Insert
-        if (c_oAscLockTypeElemSubType.InsertRows === oldBlock.subType || c_oAscLockTypeElemSubType.InsertColumns === oldBlock.subType) {
-          resultLock = false;
-        } else if (isInterSection(newBlock.rangeOrObjectId, oldBlock.rangeOrObjectId)) {
-          resultLock = true;
-        }
-      } else if (oldBlock.type === c_oAscLockTypeElem.Sheet) {
-        resultLock = true;
-      }
-    } else if (newBlock.type === c_oAscLockTypeElem.Sheet) {
-      resultLock = true;
-    } else if (newBlock.type === c_oAscLockTypeElem.Object) {
-      if (oldBlock.type === c_oAscLockTypeElem.Sheet) {
-        resultLock = true;
-      } else if (oldBlock.type === c_oAscLockTypeElem.Object && oldBlock.rangeOrObjectId === newBlock.rangeOrObjectId) {
-        resultLock = true;
-      }
-    }
-    return resultLock;
-  }
-
-  function isInterSection(range1, range2) {
-    if (range2.c1 > range1.c2 || range2.c2 < range1.c1 || range2.r1 > range1.r2 || range2.r2 < range1.r1) {
-      return false;
-    }
-    return true;
-  }
-
-  // Сравнение для презентаций
-  function comparePresentationBlock(newBlock, oldBlock) {
-    var resultLock = false;
-
-    switch (newBlock.type) {
-      case c_oAscLockTypeElemPresentation.Presentation:
-        if (c_oAscLockTypeElemPresentation.Presentation === oldBlock.type) {
-          resultLock = newBlock.val === oldBlock.val;
-        }
-        break;
-      case c_oAscLockTypeElemPresentation.Slide:
-        if (c_oAscLockTypeElemPresentation.Slide === oldBlock.type) {
-          resultLock = newBlock.val === oldBlock.val;
-        }
-        else if (c_oAscLockTypeElemPresentation.Object === oldBlock.type) {
-          resultLock = newBlock.val === oldBlock.slideId;
-        }
-        break;
-      case c_oAscLockTypeElemPresentation.Object:
-        if (c_oAscLockTypeElemPresentation.Slide === oldBlock.type) {
-          resultLock = newBlock.slideId === oldBlock.val;
-        }
-        else if (c_oAscLockTypeElemPresentation.Object === oldBlock.type) {
-          resultLock = newBlock.objId === oldBlock.objId;
-        }
-        break;
-    }
-    return resultLock;
-  }
-
-  function* authRestore(ctx, conn, sessionId) {
-    conn.sessionId = sessionId;//restore old
-    //Kill previous connections
-    connections = _.reject(connections, function(el) {
-      return el.sessionId === sessionId;//Delete this connection
-    });
-
-    yield* endAuth(ctx, conn, true);
-  }
-
-  function fillUsername(ctx, data) {
-    let name;
-    let user = data.user;
-    if (user.firstname && user.lastname) {
-      //as in web-apps/apps/common/main/lib/util/utils.js
-      let isRu = (data.lang && /^ru/.test(data.lang));
-      name = isRu ? user.lastname + ' ' + user.firstname : user.firstname + ' ' + user.lastname;
-    } else {
-      name = user.username || "Anonymous";
-    }
-    if (name.length > constants.USER_NAME_MAX_LENGTH) {
-      ctx.logger.warn('fillUsername user name too long actual = %s; max = %s', name.length, constants.USER_NAME_MAX_LENGTH);
-      name = name.substr(0, constants.USER_NAME_MAX_LENGTH);
-    }
-    return name;
-  }
-  function isEditMode(permissions, mode) {
-      //as in web-apps/apps/documenteditor/main/app/controller/Main.js
-    return (!mode || mode !== 'view') && (!permissions || permissions.edit !== false || permissions.review === true ||
-        permissions.comment === true || permissions.fillForms === true);
-    }
-  function fillDataFromWopiJwt(decoded, data) {
-    let res = true;
-    var openCmd = data.openCmd;
-
-    if (decoded.key) {
-      data.docid = decoded.key;
-    }
-    if (decoded.userAuth) {
-      data.documentCallbackUrl = JSON.stringify(decoded.userAuth);
-      data.mode = decoded.userAuth.mode;
-    }
-    if (decoded.queryParams) {
-      let queryParams = decoded.queryParams;
-      data.lang = queryParams.lang || queryParams.ui || "en-US";
-    }
-    if (decoded.fileInfo) {
-      let fileInfo = decoded.fileInfo;
-      if (openCmd) {
-        let fileType = fileInfo.BaseFileName ? fileInfo.BaseFileName.substr(fileInfo.BaseFileName.lastIndexOf('.') + 1) : "";
-        openCmd.format = fileInfo.FileExtension ? fileInfo.FileExtension.substr(1) : fileType;
-        openCmd.title = fileInfo.BreadcrumbDocName || fileInfo.BaseFileName;
-      }
-      let name = fileInfo.IsAnonymousUser ? "" : fileInfo.UserFriendlyName;
-      if (name) {
-        data.user.username = name;
-        data.denyChangeName = true;
-      }
-      if (null != fileInfo.UserId) {
-        data.user.id = fileInfo.UserId;
-        if (openCmd) {
-          openCmd.userid = fileInfo.UserId;
-        }
-      }
-      let permissions = {
-        edit: !fileInfo.ReadOnly && fileInfo.UserCanWrite,
-        review: (fileInfo.SupportsReviewing === false) ? false : (fileInfo.UserCanReview === false ? false : fileInfo.UserCanReview),
-        copy: fileInfo.CopyPasteRestrictions !== "CurrentDocumentOnly" && fileInfo.CopyPasteRestrictions !== "BlockAll",
-        print: !fileInfo.DisablePrint && !fileInfo.HidePrintOption
-      };
-      //todo (review: undefiend)
-      // res = deepEqual(data.permissions, permissions, {strict: true});
-      if (!data.permissions) {
-        data.permissions = {};
-      }
-      //not '=' because if it jwt from previous version, we must use values from data
-      Object.assign(data.permissions, permissions);
-    }
-
-    //issuer for secret
-    if (decoded.iss) {
-      data.iss = decoded.iss;
-    }
-    return res;
-  }
-  function validateAuthToken(data, decoded) {
-    var res = "";
-    if (!decoded?.document?.key) {
-      res = "document.key";
-    } else if (data.permissions && !decoded?.document?.permissions) {
-      res = "document.permissions";
-    } else if (!decoded?.document?.url) {
-      res = "document.url";
-    } else if (data.documentCallbackUrl && !decoded?.editorConfig?.callbackUrl) {
-      //todo callbackUrl required
-      res = "editorConfig.callbackUrl";
-    } else if (data.mode && !decoded?.editorConfig?.mode) {
-      res = "editorConfig.mode";
-    }
-    return res;
-  }
-  function fillDataFromJwt(ctx, decoded, data) {
-    let res = true;
-    var openCmd = data.openCmd;
-    if (decoded.document) {
-      var doc = decoded.document;
-      if(null != doc.key){
-        data.docid = doc.key;
-        if(openCmd){
-          openCmd.id = doc.key;
-        }
-      }
-      if(doc.permissions) {
-        res = deepEqual(data.permissions, doc.permissions, {strict: true});
-        if (!res) {
-          ctx.logger.warn('fillDataFromJwt token has modified permissions');
-        }
-        if(!data.permissions){
-          data.permissions = {};
-        }
-        //not '=' because if it jwt from previous version, we must use values from data
-        Object.assign(data.permissions, doc.permissions);
-      }
-      if(openCmd){
-        if(null != doc.fileType) {
-          openCmd.format = doc.fileType;
-        }
-        if(null != doc.title) {
-          openCmd.title = doc.title;
-        }
-        if(null != doc.url) {
-          openCmd.url = doc.url;
-        }
-      }
-      if (null != doc.ds_encrypted) {
-        data.encrypted = doc.ds_encrypted;
-      }
-    }
-    if (decoded.editorConfig) {
-      var edit = decoded.editorConfig;
-      if (null != edit.callbackUrl) {
-        data.documentCallbackUrl = edit.callbackUrl;
-      }
-      if (null != edit.lang) {
-        data.lang = edit.lang;
-      }
-      if (null != edit.mode) {
-        data.mode = edit.mode;
-      }
-      if (edit.coEditing?.mode) {
-        data.coEditingMode = edit.coEditing.mode;
-        if (edit.coEditing?.change) {
-          data.coEditingMode = 'fast';
-        }
-        //offline viewer for pdf|djvu|xps|oxps and embeded
-        let type = constants.VIEWER_ONLY.exec(decoded.document?.fileType);
-        if ((type && typeof type[1] === 'string') || "embedded" === decoded.type) {
-          data.coEditingMode = 'strict';
-        }
-      }
-      if (null != edit.ds_view) {
-        data.view = edit.ds_view;
-      }
-      if (null != edit.ds_isCloseCoAuthoring) {
-        data.isCloseCoAuthoring = edit.ds_isCloseCoAuthoring;
-      }
-      data.isEnterCorrectPassword = edit.ds_isEnterCorrectPassword;
-      data.denyChangeName = edit.ds_denyChangeName;
-      // data.sessionId = edit.ds_sessionId;
-      data.sessionTimeConnect = edit.ds_sessionTimeConnect;
-      if (edit.user) {
-        var dataUser = data.user;
-        var user = edit.user;
-        if (user.id) {
-          dataUser.id = user.id;
-          if (openCmd) {
-            openCmd.userid = user.id;
-          }
-        }
-        if (null != user.index) {
-          dataUser.indexUser = user.index;
-        }
-        if (user.firstname) {
-          dataUser.firstname = user.firstname;
-        }
-        if (user.lastname) {
-          dataUser.lastname = user.lastname;
-        }
-        if (user.name) {
-          dataUser.username = user.name;
-        }
-        if (user.group) {
-          //like in Common.Utils.fillUserInfo(web-apps/apps/common/main/lib/util/utils.js)
-          dataUser.username = user.group.toString() + String.fromCharCode(160) + dataUser.username;
-        }
-      }
-      if (edit.user && edit.user.name) {
-        data.denyChangeName = true;
-      }
-    }
-
-    //todo make required fields
-    if (decoded.url || decoded.payload|| (decoded.key && !decoded.fileInfo)) {
-      ctx.logger.warn('fillDataFromJwt token has invalid format');
-      res = false;
-    }
-
-    //issuer for secret
-    if (decoded.iss) {
-      data.iss = decoded.iss;
-    }
-    return res;
-  }
-  function fillVersionHistoryFromJwt(decoded, cmd) {
-    if (decoded.changesUrl && decoded.previous && (cmd.getServerVersion() === commonDefines.buildVersion)) {
-      cmd.setUrl(decoded.previous.url);
-      cmd.setDocId(decoded.previous.key);
-    } else {
-      cmd.setUrl(decoded.url);
-      cmd.setDocId(decoded.key);
-    }
-  }
-
-  function* auth(ctx, conn, data) {
-    //TODO: Do authorization etc. check md5 or query db
-    ctx.logger.debug('auth time: %d', data.time);
-    if (data.token && data.user) {
-      ctx.setUserId(data.user.id);
-      let licenseInfo = yield tenantManager.getTenantLicense(ctx);
-      //check jwt
-      if (cfgTokenEnableBrowser) {
-        let secretType = !!data.jwtSession ? commonDefines.c_oAscSecretType.Session : commonDefines.c_oAscSecretType.Browser;
-        const checkJwtRes = yield checkJwt(ctx, data.jwtSession || data.jwtOpen, secretType);
-        if (checkJwtRes.decoded) {
-          let decoded = checkJwtRes.decoded;
-          let fillDataFromJwtRes = false;
-          if (decoded.fileInfo) {
-            //wopi
-            fillDataFromJwtRes = fillDataFromWopiJwt(decoded, data);
-          } else if (decoded.editorConfig && undefined !== decoded.editorConfig.ds_view) {
-            //reconnection
-            fillDataFromJwtRes = fillDataFromJwt(ctx, decoded, data);
-          } else {
-            //opening
-            let validationErr = validateAuthToken(data, decoded);
-            if (!validationErr) {
-              fillDataFromJwtRes = fillDataFromJwt(ctx, decoded, data);
-            } else if (cfgTokenRequiredParams) {
-              ctx.logger.error("auth missing required parameter %s (since 7.1 version)", validationErr);
-              sendDataDisconnectReason(ctx, conn, constants.JWT_ERROR_CODE, constants.JWT_ERROR_REASON);
-              conn.disconnect(true);
-              return;
-            } else {
-              ctx.logger.warn("auth missing required parameter %s (since 7.1 version)", validationErr);
-              fillDataFromJwtRes = fillDataFromJwt(ctx, decoded, data);
-            }
-          }
-          if(!fillDataFromJwtRes) {
-            ctx.logger.warn("fillDataFromJwt return false");
-            sendDataDisconnectReason(ctx, conn, constants.ACCESS_DENIED_CODE, constants.ACCESS_DENIED_REASON);
-            conn.disconnect(true);
-            return;
-          }
-        } else {
-          sendDataDisconnectReason(ctx, conn, checkJwtRes.code, checkJwtRes.description);
-          conn.disconnect(true);
-          return;
-        }
-      }
-      ctx.setUserId(data.user.id);
-
-      let docId = data.docid;
-      const user = data.user;
-
-      let wopiParams = null;
-      if (data.documentCallbackUrl) {
-        wopiParams = wopiClient.parseWopiCallback(ctx, data.documentCallbackUrl);
-        if (wopiParams && wopiParams.userAuth) {
-          conn.access_token_ttl = wopiParams.userAuth.access_token_ttl;
-        }
-      }
-      //get user index
-      const bIsRestore = null != data.sessionId;
-      let upsertRes = null;
-      let curIndexUser, documentCallback;
-      if (bIsRestore) {
-        // Если восстанавливаем, индекс тоже восстанавливаем
-        curIndexUser = user.indexUser;
-      } else {
-        if (data.documentCallbackUrl && !wopiParams) {
-          documentCallback = url.parse(data.documentCallbackUrl);
-          let filterStatus = yield* utils.checkHostFilter(ctx, documentCallback.hostname);
-          if (0 !== filterStatus) {
-            ctx.logger.warn('checkIpFilter error: url = %s', data.documentCallbackUrl);
-            sendDataDisconnectReason(ctx, conn, constants.DROP_CODE, constants.DROP_REASON);
-            conn.disconnect(true);
-            return;
-          }
-        }
-        let format = data.openCmd && data.openCmd.format;
-        upsertRes = yield canvasService.commandOpenStartPromise(ctx, docId, utils.getBaseUrlByConnection(conn), true, data.documentCallbackUrl, format);
-        let isInserted = upsertRes.affectedRows == 1;
-        curIndexUser = isInserted ? 1 : upsertRes.insertId;
-        if (isInserted && undefined !== data.timezoneOffset) {
-          //todo insert in commandOpenStartPromise. insert here for database compatibility
-          if (false === canvasService.hasAdditionalCol) {
-            let selectRes = yield taskResult.select(ctx, docId);
-            canvasService.hasAdditionalCol = selectRes.length > 0 && undefined !== selectRes[0].additional;
-          }
-          if (canvasService.hasAdditionalCol) {
-            let task = new taskResult.TaskResultData();
-            task.tenant = ctx.tenant;
-            task.key = docId;
-            //todo duplicate created_at because CURRENT_TIMESTAMP uses server timezone
-            task.additional = sqlBase.DocumentAdditional.prototype.setOpenedAt(Date.now(), data.timezoneOffset);
-            yield taskResult.update(ctx, task);
-          } else {
-            ctx.logger.warn('auth unknown column "additional"');
-          }
-        }
-      }
-      if (constants.CONN_CLOSED === conn.conn.readyState) {
-        //closing could happen during async action
-        return;
-      }
-
-      const curUserIdOriginal = String(user.id);
-      const curUserId = curUserIdOriginal + curIndexUser;
-      conn.docId = data.docid;
-      conn.permissions = data.permissions;
-      conn.user = {
-        id: curUserId,
-        idOriginal: curUserIdOriginal,
-        username: fillUsername(ctx, data),
-        indexUser: curIndexUser,
-        view: !isEditMode(data.permissions, data.mode)
-      };
-      if (conn.user.view && utils.isLiveViewerSupport(licenseInfo)) {
-        conn.coEditingMode = data.coEditingMode;
-      }
-      conn.isCloseCoAuthoring = data.isCloseCoAuthoring;
-      conn.isEnterCorrectPassword = data.isEnterCorrectPassword;
-      conn.denyChangeName = data.denyChangeName;
-      conn.editorType = data['editorType'];
-      if (data.sessionTimeConnect) {
-        conn.sessionTimeConnect = data.sessionTimeConnect;
-      }
-      if (data.sessionTimeIdle >= 0) {
-        conn.sessionTimeLastAction = new Date().getTime() - data.sessionTimeIdle;
-      }
-      conn.encrypted = data.encrypted;
-      conn.supportAuthChangesAck = data.supportAuthChangesAck;
-
-      const c_LR = constants.LICENSE_RESULT;
-      conn.licenseType = c_LR.Success;
-      let isLiveViewer = utils.isLiveViewer(conn);
-      if (!conn.user.view || isLiveViewer) {
-        //todo
-        let licenseType = conn.licenseType = yield* _checkLicenseAuth(ctx, licenseInfo, conn.user.idOriginal, isLiveViewer);
-        if (c_LR.Success !== licenseType && c_LR.SuccessLimit !== licenseType) {
-          conn.user.view = true;
-          delete conn.coEditingMode;
-        } else {
-          //don't check IsAnonymousUser via jwt because substituting it doesn't lead to any trouble
-          yield* updateEditUsers(ctx, licenseInfo, conn.user.idOriginal, !!data.IsAnonymousUser, isLiveViewer);
-        }
-      }
-
-      let cmd = null;
-      if (data.openCmd) {
-        cmd = new commonDefines.InputCommand(data.openCmd);
-        cmd.fillFromConnection(conn);
-        cmd.setWithAuthorization(true);
-      }
-
-      // Ситуация, когда пользователь уже отключен от совместного редактирования
-      if (bIsRestore && data.isCloseCoAuthoring) {
-        conn.sessionId = data.sessionId;//restore old
-        // Удаляем предыдущие соединения
-        connections = _.reject(connections, function(el) {
-          return el.sessionId === data.sessionId;//Delete this connection
-        });
-        //closing could happen during async action
-        if (constants.CONN_CLOSED !== conn.conn.readyState) {
-          // Кладем в массив, т.к. нам нужно отправлять данные для открытия/сохранения документа
-          connections.push(conn);
-          yield addPresence(ctx, conn, true);
-          // Посылаем формальную авторизацию, чтобы подтвердить соединение
-          yield* sendAuthInfo(ctx, conn, bIsRestore, undefined);
-          if (cmd) {
-            yield canvasService.openDocument(ctx, conn, cmd, upsertRes, bIsRestore);
-          }
-        }
-        return;
-      }
-      let result = yield taskResult.select(ctx, docId);
-      let resultRow = result.length > 0 ? result[0] : null;
-      if (cmd && resultRow && resultRow.callback) {
-        let userAuthStr = sqlBase.UserCallback.prototype.getCallbackByUserIndex(ctx, resultRow.callback, curIndexUser);
-        let wopiParams = wopiClient.parseWopiCallback(ctx, userAuthStr, resultRow.callback);
-        cmd.setWopiParams(wopiParams);
-        if (wopiParams) {
-          documentCallback = null;
-          if (!wopiParams.userAuth || !wopiParams.commonInfo) {
-            yield* sendFileErrorAuth(ctx, conn, data.sessionId, `invalid wopi callback (maybe postgres<9.5) ${JSON.stringify(wopiParams)}`);
-            return;
-          }
-        }
-      }
-      if (conn.user.idOriginal.length > constants.USER_ID_MAX_LENGTH) {
-        //todo refactor DB and remove restrictions
-        ctx.logger.warn('auth user id too long actual = %s; max = %s', curUserIdOriginal.length, constants.USER_ID_MAX_LENGTH);
-        yield* sendFileErrorAuth(ctx, conn, data.sessionId, 'User id too long');
-        return;
-      }
-      if (!conn.user.view) {
-        var status = result && result.length > 0 ? result[0]['status'] : null;
-        if (commonDefines.FileStatus.Ok === status) {
-          // Все хорошо, статус обновлять не нужно
-        } else if (commonDefines.FileStatus.SaveVersion === status ||
-          (!bIsRestore && commonDefines.FileStatus.UpdateVersion === status &&
-          Date.now() - result[0]['status_info'] * 60000 > cfgExpUpdateVersionStatus)) {
-          let newStatus = commonDefines.FileStatus.Ok;
-          if (commonDefines.FileStatus.UpdateVersion === status) {
-            ctx.logger.warn("UpdateVersion expired");
-            //FileStatus.None to open file again from new url
-            newStatus = commonDefines.FileStatus.None;
-          }
-          // Обновим статус файла (идет сборка, нужно ее остановить)
-          var updateMask = new taskResult.TaskResultData();
-          updateMask.tenant = ctx.tenant;
-          updateMask.key = docId;
-          updateMask.status = status;
-          updateMask.statusInfo = result[0]['status_info'];
-          var updateTask = new taskResult.TaskResultData();
-          updateTask.status = newStatus;
-          updateTask.statusInfo = constants.NO_ERROR;
-          var updateIfRes = yield taskResult.updateIf(ctx, updateTask, updateMask);
-          if (!(updateIfRes.affectedRows > 0)) {
-            // error version
-            yield* sendFileErrorAuth(ctx, conn, data.sessionId, 'Update Version error', constants.UPDATE_VERSION_CODE);
-            return;
-          }
-        } else if (bIsRestore && commonDefines.FileStatus.UpdateVersion === status) {
-          // error version
-          yield* sendFileErrorAuth(ctx, conn, data.sessionId, 'Update Version error', constants.UPDATE_VERSION_CODE);
-          return;
-        } else if (commonDefines.FileStatus.None === status && conn.encrypted) {
-          //ok
-        } else if (bIsRestore) {
-          // Other error
-          let code = null === status ? constants.NO_CACHE_CODE : undefined;
-          yield* sendFileErrorAuth(ctx, conn, data.sessionId, 'Other error', code);
-          return;
-        }
-      }
-      //Set the unique ID
-      if (bIsRestore) {
-        ctx.logger.info("restored old session: id = %s", data.sessionId);
-
-        if (!conn.user.view) {
-          // Останавливаем сборку (вдруг она началась)
-          // Когда переподсоединение, нам нужна проверка на сборку файла
-          try {
-            var puckerIndex = yield* getChangesIndex(ctx, docId);
-            var bIsSuccessRestore = true;
-            if (puckerIndex > 0) {
-              let objChangesDocument = yield* getDocumentChanges(ctx, docId, puckerIndex - 1, puckerIndex);
-              var change = objChangesDocument.arrChanges[objChangesDocument.getLength() - 1];
-              if (change) {
-                if (change['change']) {
-                  if (change['user'] !== curUserId) {
-                    bIsSuccessRestore = 0 === (((data['lastOtherSaveTime'] - change['time']) / 1000) >> 0);
-                  }
-                }
-              } else {
-                bIsSuccessRestore = false;
-              }
-            }
-
-            if (bIsSuccessRestore) {
-              // Проверяем lock-и
-              var arrayBlocks = data['block'];
-              var getLockRes = yield* getLock(ctx, conn, data, true);
-              if (arrayBlocks && (0 === arrayBlocks.length || getLockRes)) {
-                yield* authRestore(ctx, conn, data.sessionId);
-              } else {
-                yield* sendFileErrorAuth(ctx, conn, data.sessionId, 'Restore error. Locks not checked.', constants.RESTORE_CODE);
-              }
-            } else {
-              yield* sendFileErrorAuth(ctx, conn, data.sessionId, 'Restore error. Document modified.', constants.RESTORE_CODE);
-            }
-          } catch (err) {
-            ctx.logger.error("DataBase error: %s", err.stack);
-            yield* sendFileErrorAuth(ctx, conn, data.sessionId, 'DataBase error', constants.RESTORE_CODE);
-          }
-        } else {
-          yield* authRestore(ctx, conn, data.sessionId);
-        }
-      } else {
-        conn.sessionId = conn.id;
-        const endAuthRes = yield* endAuth(ctx, conn, false, documentCallback, canvasService.getOpenedAt(resultRow));
-        if (endAuthRes && cmd) {
-          yield canvasService.openDocument(ctx, conn, cmd, upsertRes, bIsRestore);
-        }
-      }
-    }
-  }
-
-  function* endAuth(ctx, conn, bIsRestore, documentCallback, opt_openedAt) {
-    let res = true;
-    const docId = conn.docId;
-    const tmpUser = conn.user;
-    let hasForgotten;
-    if (constants.CONN_CLOSED === conn.conn.readyState) {
-      //closing could happen during async action
-      return false;
-    }
-    connections.push(conn);
-    let firstParticipantNoView, countNoView = 0;
-    yield addPresence(ctx, conn, true);
-    let participantsMap = yield getParticipantMap(ctx, docId);
-    const participantsTimestamp = Date.now();
-    for (let i = 0; i < participantsMap.length; ++i) {
-      const elem = participantsMap[i];
-      if (!elem.view) {
-        ++countNoView;
-        if (!firstParticipantNoView && elem.id !== tmpUser.id) {
-          firstParticipantNoView = elem;
-        }
-      }
-    }
-    if (constants.CONN_CLOSED === conn.conn.readyState) {
-      //closing could happen during async action
-      return false;
-    }
-    // Отправляем на внешний callback только для тех, кто редактирует
-    if (!tmpUser.view) {
-      const userIndex = utils.getIndexFromUserId(tmpUser.id, tmpUser.idOriginal);
-      const userAction = new commonDefines.OutputAction(commonDefines.c_oAscUserAction.In, tmpUser.idOriginal);
-      let callback = yield* sendStatusDocument(ctx, docId, c_oAscChangeBase.No, userAction, userIndex, documentCallback, conn.baseUrl);
-      if (!callback && !bIsRestore) {
-        //check forgotten file
-        let forgotten = yield storage.listObjects(ctx, docId, cfgForgottenFiles);
-        hasForgotten = forgotten.length > 0;
-        ctx.logger.debug('endAuth hasForgotten %s', hasForgotten);
-      }
-    }
-
-    if (constants.CONN_CLOSED === conn.conn.readyState) {
-      //closing could happen during async action
-      return false;
-    }
-    let lockDocument = null;
-    let waitAuthUserId;
-    if (!bIsRestore && 2 === countNoView && !tmpUser.view) {
-      // Ставим lock на документ
-      const lockRes = yield editorData.lockAuth(ctx, docId, firstParticipantNoView.id, 2 * cfgExpLockDoc);
-      if (constants.CONN_CLOSED === conn.conn.readyState) {
-        //closing could happen during async action
-        return false;
-      }
-      if (lockRes) {
-        lockDocument = firstParticipantNoView;
-        waitAuthUserId = lockDocument.id;
-        let lockDocumentTimer = lockDocumentsTimerId[docId];
-        if (lockDocumentTimer) {
-          cleanLockDocumentTimer(docId, lockDocumentTimer);
-        }
-        yield* setLockDocumentTimer(ctx, docId, lockDocument.id);
-      }
-    }
-    if (constants.CONN_CLOSED === conn.conn.readyState) {
-      //closing could happen during async action
-      return false;
-    }
-    if (lockDocument && !tmpUser.view) {
-      // Для view не ждем снятия lock-а
-      const sendObject = {
-        type: "waitAuth",
-        lockDocument: lockDocument
-      };
-      sendData(ctx, conn, sendObject);//Or 0 if fails
-    } else {
-      if (!bIsRestore && needSendChanges(conn)) {
-        yield* sendAuthChanges(ctx, conn.docId, [conn]);
-      }
-      if (constants.CONN_CLOSED === conn.conn.readyState) {
-        //closing could happen during async action
-        return false;
-      }
-      yield* sendAuthInfo(ctx, conn, bIsRestore, participantsMap, hasForgotten, opt_openedAt);
-    }
-    if (constants.CONN_CLOSED === conn.conn.readyState) {
-      //closing could happen during async action
-      return false;
-    }
-    yield* publish(ctx, {type: commonDefines.c_oPublishType.participantsState, ctx: ctx, docId: docId, userId: tmpUser.id, participantsTimestamp: participantsTimestamp, participants: participantsMap, waitAuthUserId: waitAuthUserId}, docId, tmpUser.id);
-    return res;
-  }
-
-  function* saveErrorChanges(ctx, docId, destDir) {
-    let index = 0;
-    let indexChunk = 1;
-    let changes;
-    let changesPrefix = destDir + '/' + constants.CHANGES_NAME + '/' + constants.CHANGES_NAME + '.json.';
-    do {
-      changes = yield sqlBase.getChangesPromise(ctx, docId, index, index + cfgMaxRequestChanges);
-      if (changes.length > 0) {
-        let buffer;
-        if (cfgEditor['binaryChanges']) {
-          let buffers = changes.map(elem => elem.change_data);
-          buffers.unshift(Buffer.from(utils.getChangesFileHeader(), 'utf-8'))
-          buffer = Buffer.concat(buffers);
-        } else {
-          let changesJSON = indexChunk > 1 ? ',[' : '[';
-          changesJSON += changes[0].change_data;
-          for (let i = 1; i < changes.length; ++i) {
-            changesJSON += ',';
-            changesJSON += changes[i].change_data;
-          }
-          changesJSON += ']\r\n';
-          buffer = Buffer.from(changesJSON, 'utf8');
-        }
-        yield storage.putObject(ctx, changesPrefix + (indexChunk++).toString().padStart(3, '0'), buffer, buffer.length, cfgErrorFiles);
-      }
-      index += cfgMaxRequestChanges;
-    } while (changes && cfgMaxRequestChanges === changes.length);
-  }
-
-  function sendAuthChangesByChunks(ctx, changes, connections) {
-    return co(function* () {
-      let startIndex = 0;
-      let endIndex = 0;
-      while (endIndex < changes.length) {
-        startIndex = endIndex;
-        let curBytes = 0;
-        for (; endIndex < changes.length && curBytes < cfgWebsocketMaxPayloadSize; ++endIndex) {
-          curBytes += JSON.stringify(changes[endIndex]).length + 24;//24 - for JSON overhead
-        }
-        //todo simplify 'authChanges' format to reduce message size and JSON overhead
-        const sendObject = {
-          type: 'authChanges',
-          changes: changes.slice(startIndex, endIndex)
-        };
-        for (let i = 0; i < connections.length; ++i) {
-          let conn = connections[i];
-          if (needSendChanges(conn)) {
-            if (conn.supportAuthChangesAck) {
-              conn.authChangesAck = true;
-            }
-            sendData(ctx, conn, sendObject);
-          }
-        }
-        //todo use emit callback
-        //wait ack
-        let time = 0;
-        let interval = 100;
-        let limit = 30000;
-        for (let i = 0; i < connections.length; ++i) {
-          let conn = connections[i];
-          while (constants.CONN_CLOSED !== conn.readyState && needSendChanges(conn) && conn.authChangesAck && time < limit) {
-            yield utils.sleep(interval);
-            time += interval;
-          }
-          delete conn.authChangesAck;
-        }
-      }
-    });
-  }
-  function* sendAuthChanges(ctx, docId, connections) {
-    let index = 0;
-    let changes;
-    do {
-      let objChangesDocument = yield getDocumentChanges(ctx, docId, index, index + cfgMaxRequestChanges);
-      changes = objChangesDocument.arrChanges;
-      yield sendAuthChangesByChunks(ctx, changes, connections);
-      connections = connections.filter((conn) => {
-        return constants.CONN_CLOSED !== conn.readyState;
-      });
-      index += cfgMaxRequestChanges;
-    } while (connections.length > 0 && changes && cfgMaxRequestChanges === changes.length);
-  }
-  function* sendAuthInfo(ctx, conn, bIsRestore, participantsMap, opt_hasForgotten, opt_openedAt) {
-    const docId = conn.docId;
-    let docLock;
-    if(EditorTypes.document == conn.editorType){
-      docLock = {};
-      let elem;
-      const allLocks = yield* getAllLocks(ctx, docId);
-      for(let i = 0 ; i < allLocks.length; ++i) {
-        elem = allLocks[i];
-        docLock[elem.block] = elem;
-      }
-    } else {
-      docLock = yield* getAllLocks(ctx, docId);
-    }
-    let allMessages = yield editorData.getMessages(ctx, docId);
-    allMessages = allMessages.length > 0 ? allMessages : undefined;//todo client side
-    let sessionToken;
-    if (cfgTokenEnableBrowser && !bIsRestore) {
-      sessionToken = yield fillJwtByConnection(ctx, conn);
-    }
-    const sendObject = {
-      type: 'auth',
-      result: 1,
-      sessionId: conn.sessionId,
-      sessionTimeConnect: conn.sessionTimeConnect,
-      participants: participantsMap,
-      messages: allMessages,
-      locks: docLock,
-      indexUser: conn.user.indexUser,
-      hasForgotten: opt_hasForgotten,
-      jwt: sessionToken,
-      g_cAscSpellCheckUrl: cfgEditor["spellcheckerUrl"],
-      buildVersion: commonDefines.buildVersion,
-      buildNumber: commonDefines.buildNumber,
-      licenseType: conn.licenseType,
-      settings: cfgEditor,
-      openedAt: opt_openedAt
-    };
-    sendData(ctx, conn, sendObject);//Or 0 if fails
-  }
-
-  function* onMessage(ctx, conn, data) {
-    if (false === conn.permissions.chat) {
-      ctx.logger.warn("insert message permissions.chat==false");
-      return;
-    }
-    var docId = conn.docId;
-    var userId = conn.user.id;
-    var msg = {docid: docId, message: data.message, time: Date.now(), user: userId, useridoriginal: conn.user.idOriginal, username: conn.user.username};
-    yield editorData.addMessage(ctx, docId, msg);
-    // insert
-    ctx.logger.info("insert message: %j", msg);
-
-    var messages = [msg];
-    sendDataMessage(ctx, conn, messages);
-    yield* publish(ctx, {type: commonDefines.c_oPublishType.message, ctx: ctx, docId: docId, userId: userId, messages: messages}, docId, userId);
-  }
-
-  function* onCursor(ctx, conn, data) {
-    var docId = conn.docId;
-    var userId = conn.user.id;
-    var msg = {cursor: data.cursor, time: Date.now(), user: userId, useridoriginal: conn.user.idOriginal};
-
-    ctx.logger.info("send cursor: %s", msg);
-
-    var messages = [msg];
-    yield* publish(ctx, {type: commonDefines.c_oPublishType.cursor, ctx: ctx, docId: docId, userId: userId, messages: messages}, docId, userId);
-  }
-
-  function* getLock(ctx, conn, data, bIsRestore) {
-    ctx.logger.info("getLock");
-    var fLock = null;
-    switch (conn.editorType) {
-      case EditorTypes.document:
-        // Word
-        fLock = getLockWord;
-        break;
-      case EditorTypes.spreadsheet:
-        // Excel
-        fLock = getLockExcel;
-        break;
-      case EditorTypes.presentation:
-        // PP
-        fLock = getLockPresentation;
-        break;
-    }
-    return fLock ? yield* fLock(ctx, conn, data, bIsRestore) : false;
-  }
-
-  function* getLockWord(ctx, conn, data, bIsRestore) {
-    var docId = conn.docId, userId = conn.user.id, arrayBlocks = data.block;
-    var i;
-    var checkRes = yield* _checkLock(ctx, docId, arrayBlocks);
-    var documentLocks = checkRes.documentLocks;
-    if (checkRes.res) {
-      //Ok. take lock
-      var toCache = [];
-      for (i = 0; i < arrayBlocks.length; ++i) {
-        var block = arrayBlocks[i];
-        var elem = {time: Date.now(), user: userId, block: block};
-        documentLocks[block] = elem;
-        toCache.push(elem);
-      }
-      yield editorData.addLocks(ctx, docId, toCache);
-    } else if (bIsRestore) {
-      return false;
-    }
-    //тому кто зделал запрос возвращаем максимально быстро
-    sendData(ctx, conn, {type: "getLock", locks: documentLocks});
-    yield* publish(ctx, {type: commonDefines.c_oPublishType.getLock, ctx: ctx, docId: docId, userId: userId, documentLocks: documentLocks}, docId, userId);
-    return true;
-  }
-
-  // Для Excel block теперь это объект { sheetId, type, rangeOrObjectId, guid }
-  function* getLockExcel(ctx, conn, data, bIsRestore) {
-    var docId = conn.docId, userId = conn.user.id, arrayBlocks = data.block;
-    var i;
-    var checkRes = yield* _checkLockExcel(ctx, docId, arrayBlocks, userId);
-    var documentLocks = checkRes.documentLocks;
-    if (checkRes.res) {
-      //Ok. take lock
-      var toCache = [];
-      for (i = 0; i < arrayBlocks.length; ++i) {
-        var block = arrayBlocks[i];
-        var elem = {time: Date.now(), user: userId, block: block};
-        documentLocks.push(elem);
-        toCache.push(elem);
-      }
-      yield editorData.addLocks(ctx, docId, toCache);
-    } else if (bIsRestore) {
-      return false;
-    }
-    //тому кто зделал запрос возвращаем максимально быстро
-    sendData(ctx, conn, {type: "getLock", locks: documentLocks});
-    yield* publish(ctx, {type: commonDefines.c_oPublishType.getLock, ctx: ctx, docId: docId, userId: userId, documentLocks: documentLocks}, docId, userId);
-    return true;
-  }
-
-  // Для презентаций это объект { type, val } или { type, slideId, objId }
-  function* getLockPresentation(ctx, conn, data, bIsRestore) {
-    var docId = conn.docId, userId = conn.user.id, arrayBlocks = data.block;
-    var i;
-    var checkRes = yield* _checkLockPresentation(ctx, docId, arrayBlocks, userId);
-    var documentLocks = checkRes.documentLocks;
-    if (checkRes.res) {
-      //Ok. take lock
-      var toCache = [];
-      for (i = 0; i < arrayBlocks.length; ++i) {
-        var block = arrayBlocks[i];
-        var elem = {time: Date.now(), user: userId, block: block};
-        documentLocks.push(elem);
-        toCache.push(elem);
-      }
-      yield editorData.addLocks(ctx, docId, toCache);
-    } else if (bIsRestore) {
-      return false;
-    }
-    //тому кто зделал запрос возвращаем максимально быстро
-    sendData(ctx, conn, {type: "getLock", locks: documentLocks});
-    yield* publish(ctx, {type: commonDefines.c_oPublishType.getLock, ctx: ctx, docId: docId, userId: userId, documentLocks: documentLocks}, docId, userId);
-    return true;
-  }
-
-  function sendGetLock(ctx, participants, documentLocks) {
-    _.each(participants, function(participant) {
-      sendData(ctx, participant, {type: "getLock", locks: documentLocks});
-    });
-  }
-
-  // Для Excel необходимо делать пересчет lock-ов при добавлении/удалении строк/столбцов
-  function* saveChanges(ctx, conn, data) {
-    const docId = conn.docId, userId = conn.user.id;
-    ctx.logger.info("Start saveChanges: reSave: %s", data.reSave);
-
-    let lockRes = yield editorData.lockSave(ctx, docId, userId, cfgExpSaveLock);
-    if (!lockRes) {
-      //should not be here. cfgExpSaveLock - 60sec, sockjs disconnects after 25sec
-      ctx.logger.warn("saveChanges lockSave error");
-      return;
-    }
-
-    let puckerIndex = yield* getChangesIndex(ctx, docId);
-
-    let deleteIndex = -1;
-    if (data.startSaveChanges && null != data.deleteIndex) {
-      deleteIndex = data.deleteIndex;
-      if (-1 !== deleteIndex) {
-        const deleteCount = puckerIndex - deleteIndex;
-        if (0 < deleteCount) {
-          puckerIndex -= deleteCount;
-          yield sqlBase.deleteChangesPromise(ctx, docId, deleteIndex);
-        } else if (0 > deleteCount) {
-          ctx.logger.error("Error saveChanges: deleteIndex: %s ; startIndex: %s ; deleteCount: %s", deleteIndex, puckerIndex, deleteCount);
-        }
-      }
-    }
-
-    // Стартовый индекс изменения при добавлении
-    const startIndex = puckerIndex;
-
-    const newChanges = cfgEditor['binaryChanges'] ? data.changes : JSON.parse(data.changes);
-    let newChangesLastDate = new Date();
-    newChangesLastDate.setMilliseconds(0);//remove milliseconds avoid issues with MySQL datetime rounding
-    let newChangesLastTime = newChangesLastDate.getTime();
-    let arrNewDocumentChanges = [];
-    ctx.logger.info("saveChanges: deleteIndex: %s ; startIndex: %s ; length: %s", deleteIndex, startIndex, newChanges.length);
-    if (0 < newChanges.length) {
-      let oElement = null;
-
-      for (let i = 0; i < newChanges.length; ++i) {
-        oElement = newChanges[i];
-        let change = cfgEditor['binaryChanges'] ? oElement : JSON.stringify(oElement);
-        arrNewDocumentChanges.push({docid: docId, change: change, time: newChangesLastDate,
-          user: userId, useridoriginal: conn.user.idOriginal});
-      }
-
-      puckerIndex += arrNewDocumentChanges.length;
-      yield sqlBase.insertChangesPromise(ctx, arrNewDocumentChanges, docId, startIndex, conn.user);
-    }
-    const changesIndex = (-1 === deleteIndex && data.startSaveChanges) ? startIndex : -1;
-    if (data.endSaveChanges) {
-      // Для Excel нужно пересчитать индексы для lock-ов
-      if (data.isExcel && false !== data.isCoAuthoring && data.excelAdditionalInfo) {
-        const tmpAdditionalInfo = JSON.parse(data.excelAdditionalInfo);
-        // Это мы получили recalcIndexColumns и recalcIndexRows
-        const oRecalcIndexColumns = _addRecalcIndex(tmpAdditionalInfo["indexCols"]);
-        const oRecalcIndexRows = _addRecalcIndex(tmpAdditionalInfo["indexRows"]);
-        // Теперь нужно пересчитать индексы для lock-элементов
-        if (null !== oRecalcIndexColumns || null !== oRecalcIndexRows) {
-          const docLock = yield* getAllLocks(ctx, docId);
-          if (_recalcLockArray(userId, docLock, oRecalcIndexColumns, oRecalcIndexRows)) {
-            let toCache = [];
-            for (let i = 0; i < docLock.length; ++i) {
-              toCache.push(docLock[i]);
-            }
-            yield editorData.removeLocks(ctx, docId);
-            yield editorData.addLocks(ctx, docId, toCache);
-          }
-        }
-      }
-
-      let userLocks = [];
-      if (data.releaseLocks) {
-		  //Release locks
-		  userLocks = yield* removeUserLocks(ctx, docId, userId);
-      }
-      // Для данного пользователя снимаем Lock с документа, если пришел флаг unlock
-      const checkEndAuthLockRes = yield* checkEndAuthLock(ctx, data.unlock, false, docId, userId);
-      if (!checkEndAuthLockRes) {
-        const arrLocks = _.map(userLocks, function(e) {
-          return {
-            block: e.block,
-            user: e.user,
-            time: Date.now(),
-            changes: null
-          };
-        });
-        let changesToSend = arrNewDocumentChanges;
-        if(changesToSend.length > cfgPubSubMaxChanges) {
-          changesToSend = null;
-        } else {
-          changesToSend.forEach((value) => {
-            value.time = value.time.getTime();
-          })
-        }
-        yield* publish(ctx, {type: commonDefines.c_oPublishType.changes, ctx: ctx, docId: docId, userId: userId,
-          changes: changesToSend, startIndex: startIndex, changesIndex: puckerIndex,
-          locks: arrLocks, excelAdditionalInfo: data.excelAdditionalInfo, endSaveChanges: data.endSaveChanges}, docId, userId);
-      }
-      // Автоматически снимаем lock сами и посылаем индекс для сохранения
-      yield* unSaveLock(ctx, conn, changesIndex, newChangesLastTime);
-      //last save
-      let changeInfo = getExternalChangeInfo(conn.user, newChangesLastTime);
-      yield resetForceSaveAfterChanges(ctx, docId, newChangesLastTime, puckerIndex, utils.getBaseUrlByConnection(conn), changeInfo);
-    } else {
-      let changesToSend = arrNewDocumentChanges;
-      if(changesToSend.length > cfgPubSubMaxChanges) {
-        changesToSend = null;
-      } else {
-        changesToSend.forEach((value) => {
-          value.time = value.time.getTime();
-        })
-      }
-      let isPublished = yield* publish(ctx, {type: commonDefines.c_oPublishType.changes, ctx: ctx, docId: docId, userId: userId,
-        changes: changesToSend, startIndex: startIndex, changesIndex: puckerIndex,
-        locks: [], excelAdditionalInfo: undefined, endSaveChanges: data.endSaveChanges}, docId, userId);
-      sendData(ctx, conn, {type: 'savePartChanges', changesIndex: changesIndex});
-      if (!isPublished) {
-        //stub for lockDocumentsTimerId
-        yield* publish(ctx, {type: commonDefines.c_oPublishType.changesNotify, ctx: ctx, docId: docId});
-      }
-    }
-  }
-
-  // Можем ли мы сохранять ?
-  function* isSaveLock(ctx, conn) {
-    let lockRes = yield editorData.lockSave(ctx, conn.docId, conn.user.id, cfgExpSaveLock);
-    ctx.logger.debug("isSaveLock lockRes: %s", lockRes);
-
-    // Отправляем только тому, кто спрашивал (всем отправлять нельзя)
-    sendData(ctx, conn, {type: "saveLock", saveLock: !lockRes});
-  }
-
-  // Снимаем лок с сохранения
-  function* unSaveLock(ctx, conn, index, time) {
-    var unlockRes = yield editorData.unlockSave(ctx, conn.docId, conn.user.id);
-    if (commonDefines.c_oAscUnlockRes.Locked !== unlockRes) {
-      sendData(ctx, conn, {type: 'unSaveLock', index: index, time: time});
-    } else {
-      ctx.logger.warn("unSaveLock failure");
-    }
-  }
-
-  // Возвращаем все сообщения для документа
-  function* getMessages(ctx, conn) {
-    let allMessages = yield editorData.getMessages(ctx, conn.docId);
-    allMessages = allMessages.length > 0 ? allMessages : undefined;//todo client side
-    sendDataMessage(ctx, conn, allMessages);
-  }
-
-  function* _checkLock(ctx, docId, arrayBlocks) {
-    // Data is array now
-    var isLock = false;
-    var allLocks = yield* getAllLocks(ctx, docId);
-    var documentLocks = {};
-    for(var i = 0 ; i < allLocks.length; ++i) {
-      var elem = allLocks[i];
-      documentLocks[elem.block] =elem;
-    }
-    if (arrayBlocks.length > 0) {
-      for (var i = 0; i < arrayBlocks.length; ++i) {
-        var block = arrayBlocks[i];
-        ctx.logger.info("getLock id: %s", block);
-        if (documentLocks.hasOwnProperty(block) && documentLocks[block] !== null) {
-          isLock = true;
-          break;
-        }
-      }
-    } else {
-      isLock = true;
-    }
-    return {res: !isLock, documentLocks: documentLocks};
-  }
-
-  function* _checkLockExcel(ctx, docId, arrayBlocks, userId) {
-    // Data is array now
-    var documentLock;
-    var isLock = false;
-    var isExistInArray = false;
-    var i, blockRange;
-    var documentLocks = yield* getAllLocks(ctx, docId);
-    var lengthArray = (arrayBlocks) ? arrayBlocks.length : 0;
-    for (i = 0; i < lengthArray && false === isLock; ++i) {
-      blockRange = arrayBlocks[i];
-      for (var keyLockInArray in documentLocks) {
-        if (true === isLock) {
-          break;
-        }
-        if (!documentLocks.hasOwnProperty(keyLockInArray)) {
-          continue;
-        }
-        documentLock = documentLocks[keyLockInArray];
-        // Проверка вхождения объекта в массив (текущий пользователь еще раз прислал lock)
-        if (documentLock.user === userId &&
-          blockRange.sheetId === documentLock.block.sheetId &&
-          blockRange.type === c_oAscLockTypeElem.Object &&
-          documentLock.block.type === c_oAscLockTypeElem.Object &&
-          documentLock.block.rangeOrObjectId === blockRange.rangeOrObjectId) {
-          isExistInArray = true;
-          break;
-        }
-
-        if (c_oAscLockTypeElem.Sheet === blockRange.type &&
-          c_oAscLockTypeElem.Sheet === documentLock.block.type) {
-          // Если текущий пользователь прислал lock текущего листа, то не заносим в массив, а если нового, то заносим
-          if (documentLock.user === userId) {
-            if (blockRange.sheetId === documentLock.block.sheetId) {
-              // уже есть в массиве
-              isExistInArray = true;
-              break;
-            } else {
-              // новый лист
-              continue;
-            }
-          } else {
-            // Если кто-то залочил sheet, то больше никто не может лочить sheet-ы (иначе можно удалить все листы)
-            isLock = true;
-            break;
-          }
-        }
-
-        if (documentLock.user === userId || !(documentLock.block) ||
-          blockRange.sheetId !== documentLock.block.sheetId) {
-          continue;
-        }
-        isLock = compareExcelBlock(blockRange, documentLock.block);
-      }
-    }
-    if (0 === lengthArray) {
-      isLock = true;
-    }
-    return {res: !isLock && !isExistInArray, documentLocks: documentLocks};
-  }
-
-  function* _checkLockPresentation(ctx, docId, arrayBlocks, userId) {
-    // Data is array now
-    var isLock = false;
-    var i, documentLock, blockRange;
-    var documentLocks = yield* getAllLocks(ctx, docId);
-    var lengthArray = (arrayBlocks) ? arrayBlocks.length : 0;
-    for (i = 0; i < lengthArray && false === isLock; ++i) {
-      blockRange = arrayBlocks[i];
-      for (var keyLockInArray in documentLocks) {
-        if (true === isLock) {
-          break;
-        }
-        if (!documentLocks.hasOwnProperty(keyLockInArray)) {
-          continue;
-        }
-        documentLock = documentLocks[keyLockInArray];
-
-        if (documentLock.user === userId || !(documentLock.block)) {
-          continue;
-        }
-        isLock = comparePresentationBlock(blockRange, documentLock.block);
-      }
-    }
-    if (0 === lengthArray) {
-      isLock = true;
-    }
-    return {res: !isLock, documentLocks: documentLocks};
-  }
-
-	function _checkLicense(ctx, conn) {
-		return co(function* () {
-			try {
-				ctx.logger.info('_checkLicense start');
-				let rights = constants.RIGHTS.Edit;
-				if (config.get('server.edit_singleton')) {
-					// ToDo docId from url ?
-					let handshake = conn.handshake;
-					const docIdParsed = constants.DOC_ID_SOCKET_PATTERN.exec(handshake.url);
-					if (docIdParsed && 1 < docIdParsed.length) {
-						const participantsMap = yield getParticipantMap(ctx, docIdParsed[1]);
-						for (let i = 0; i < participantsMap.length; ++i) {
-							const elem = participantsMap[i];
-							if (!elem.view) {
-								rights = constants.RIGHTS.View;
-								break;
-							}
-						}
-					}
-				}
-
-				let licenseInfo = yield tenantManager.getTenantLicense(ctx);
-
-				sendData(ctx, conn, {
-					type: 'license', license: {
-						type: licenseInfo.type,
-						light: licenseInfo.light,
-						mode: licenseInfo.mode,
-						rights: rights,
-						buildVersion: commonDefines.buildVersion,
-						buildNumber: commonDefines.buildNumber,
-						protectionSupport: cfgOpenProtectedFile, //todo find a better place
-						liveViewerSupport: utils.isLiveViewerSupport(licenseInfo),
-						branding: licenseInfo.branding,
-						customization: licenseInfo.customization,
-						advancedApi: licenseInfo.advancedApi,
-						plugins: licenseInfo.plugins
-					}
-				});
-				ctx.logger.info('_checkLicense end');
-			} catch (err) {
-				ctx.logger.error('_checkLicense error: %s', err.stack);
-			}
-		});
-	}
-
-  function* _checkLicenseAuth(ctx, licenseInfo, userId, isLiveViewer) {
-    let licenseWarningLimitUsers = false;
-    let licenseWarningLimitUsersView = false;
-    let licenseWarningLimitConnections = false;
-    let licenseWarningLimitConnectionsLive = false;
-    const c_LR = constants.LICENSE_RESULT;
-    let licenseType = licenseInfo.type;
-    if (c_LR.Success === licenseType || c_LR.SuccessLimit === licenseType) {
-      if (licenseInfo.usersCount) {
-        const nowUTC = getLicenseNowUtc();
-        if(isLiveViewer) {
-          const arrUsers = yield editorData.getPresenceUniqueViewUser(ctx, nowUTC);
-          if (arrUsers.length >= licenseInfo.usersViewCount && (-1 === arrUsers.findIndex((element) => {return element.userid === userId}))) {
-            licenseType = c_LR.UsersViewCount;
-          }
-          licenseWarningLimitUsersView = licenseInfo.usersViewCount * cfgWarningLimitPercents <= arrUsers.length;
-        } else {
-          const arrUsers = yield editorData.getPresenceUniqueUser(ctx, nowUTC);
-          if (arrUsers.length >= licenseInfo.usersCount && (-1 === arrUsers.findIndex((element) => {return element.userid === userId}))) {
-            licenseType = c_LR.UsersCount;
-          }
-          licenseWarningLimitUsers = licenseInfo.usersCount * cfgWarningLimitPercents <= arrUsers.length;
-        }
-      } else if(isLiveViewer) {
-        const connectionsLiveCount = licenseInfo.connectionsView;
-        const liveViewerConnectionsCount = yield editorData.getLiveViewerConnectionsCount(ctx, connections);
-        if (liveViewerConnectionsCount >= connectionsLiveCount) {
-          licenseType = c_LR.ConnectionsLive;
-        }
-        licenseWarningLimitConnectionsLive = connectionsLiveCount * cfgWarningLimitPercents <= liveViewerConnectionsCount;
-      } else {
-        const connectionsCount = licenseInfo.connections;
-        const editConnectionsCount = yield editorData.getEditorConnectionsCount(ctx, connections);
-        if (editConnectionsCount >= connectionsCount) {
-          licenseType = c_LR.Connections;
-        }
-        licenseWarningLimitConnections = connectionsCount * cfgWarningLimitPercents <= editConnectionsCount;
-      }
-    }
-
-    if (c_LR.UsersCount === licenseType) {
-      if (!licenseInfo.hasLicense) {
-        licenseType = c_LR.UsersCountOS;
-      }
-      ctx.logger.error('License: User limit exceeded!!!');
-    } else if (c_LR.UsersViewCount === licenseType) {
-        if (!licenseInfo.hasLicense) {
-          licenseType = c_LR.UsersViewCountOS;
-        }
-        ctx.logger.error('License: User Live Viewer limit exceeded!!!');
-    } else if (c_LR.Connections === licenseType) {
-      if (!licenseInfo.hasLicense) {
-        licenseType = c_LR.ConnectionsOS;
-      }
-      ctx.logger.error('License: Connection limit exceeded!!!');
-    } else if (c_LR.ConnectionsLive === licenseType) {
-      if (!licenseInfo.hasLicense) {
-        licenseType = c_LR.ConnectionsLiveOS;
-      }
-      ctx.logger.error('License: Connection Live Viewer limit exceeded!!!');
-    } else {
-      if (licenseWarningLimitUsers) {
-        ctx.logger.warn('License: Warning User limit exceeded!!!');
-      }
-      if (licenseWarningLimitUsersView) {
-        ctx.logger.warn('License: Warning User Live Viewer limit exceeded!!!');
-      }
-      if (licenseWarningLimitConnections) {
-        ctx.logger.warn('License: Warning Connection limit exceeded!!!');
-      }
-      if (licenseWarningLimitConnectionsLive) {
-        ctx.logger.warn('License: Warning Connection Live Viewer limit exceeded!!!');
-      }
-    }
-    return licenseType;
-  }
-
-  //publish subscribe message brocker
-  function pubsubOnMessage(msg) {
-    return co(function* () {
-      let ctx = new operationContext.Context();
-      try {
-        var data = JSON.parse(msg);
-        ctx.initFromPubSub(data);
-        ctx.logger.debug('pubsub message start:%s', msg);
-        var participants;
-        var participant;
-        var objChangesDocument;
-        var i;
-        let lockDocumentTimer, cmd;
-        switch (data.type) {
-          case commonDefines.c_oPublishType.drop:
-            for (i = 0; i < data.users.length; ++i) {
-              dropUserFromDocument(ctx, data.docId, data.users[i], data.description);
-            }
-            break;
-          case commonDefines.c_oPublishType.closeConnection:
-            closeUsersConnection(ctx, data.docId, data.usersMap, data.isOriginalId, data.code, data.description);
-            break;
-          case commonDefines.c_oPublishType.releaseLock:
-            participants = getParticipants(data.docId, true, data.userId, true);
-            _.each(participants, function(participant) {
-              sendReleaseLock(ctx, participant, data.locks);
-            });
-            break;
-          case commonDefines.c_oPublishType.participantsState:
-            participants = getParticipants(data.docId, true, data.userId);
-            sendParticipantsState(ctx, participants, data);
-            break;
-          case commonDefines.c_oPublishType.message:
-            participants = getParticipants(data.docId, true, data.userId);
-            _.each(participants, function(participant) {
-              sendDataMessage(ctx, participant, data.messages);
-            });
-            break;
-          case commonDefines.c_oPublishType.getLock:
-            participants = getParticipants(data.docId, true, data.userId, true);
-            sendGetLock(ctx, participants, data.documentLocks);
-            break;
-          case commonDefines.c_oPublishType.changes:
-            lockDocumentTimer = lockDocumentsTimerId[data.docId];
-            if (lockDocumentTimer) {
-              ctx.logger.debug("lockDocumentsTimerId update c_oPublishType.changes");
-              cleanLockDocumentTimer(data.docId, lockDocumentTimer);
-              yield* setLockDocumentTimer(ctx, data.docId, lockDocumentTimer.userId);
-            }
-            participants = getParticipants(data.docId, true, data.userId);
-            if(participants.length > 0) {
-              var changes = data.changes;
-              if (null == changes) {
-                objChangesDocument = yield* getDocumentChanges(ctx, data.docId, data.startIndex, data.changesIndex);
-                changes = objChangesDocument.arrChanges;
-              }
-              _.each(participants, function(participant) {
-                if (!needSendChanges(participant)) {
-                  return;
-                }
-                sendData(ctx, participant, {type: 'saveChanges', changes: changes,
-                  changesIndex: data.changesIndex, endSaveChanges:  data.endSaveChanges,
-                  locks: data.locks, excelAdditionalInfo: data.excelAdditionalInfo});
-              });
-            }
-            break;
-          case commonDefines.c_oPublishType.changesNotify:
-            lockDocumentTimer = lockDocumentsTimerId[data.docId];
-            if (lockDocumentTimer) {
-              ctx.logger.debug("lockDocumentsTimerId update c_oPublishType.changesNotify");
-              cleanLockDocumentTimer(data.docId, lockDocumentTimer);
-              yield* setLockDocumentTimer(ctx, data.docId, lockDocumentTimer.userId);
-            }
-            break;
-          case commonDefines.c_oPublishType.auth:
-            lockDocumentTimer = lockDocumentsTimerId[data.docId];
-            if (lockDocumentTimer) {
-              ctx.logger.debug("lockDocumentsTimerId clear");
-              cleanLockDocumentTimer(data.docId, lockDocumentTimer);
-            }
-            participants = getParticipants(data.docId, true, data.userId, true);
-            if(participants.length > 0) {
-              yield* sendAuthChanges(ctx, data.docId, participants);
-              for (i = 0; i < participants.length; ++i) {
-                participant = participants[i];
-                yield* sendAuthInfo(ctx, participant, false, data.participantsMap);
-              }
-            }
-            break;
-          case commonDefines.c_oPublishType.receiveTask:
-            cmd = new commonDefines.InputCommand(data.cmd, true);
-            var output = new canvasService.OutputDataWrap();
-            output.fromObject(data.output);
-            var outputData = output.getData();
-
-            var docConnectionId = cmd.getDocConnectionId();
-            var docId;
-            if(docConnectionId){
-              docId = docConnectionId;
-            } else {
-              docId = cmd.getDocId();
-            }
-            if (cmd.getUserConnectionId()) {
-              participants = getParticipantUser(docId, cmd.getUserConnectionId());
-            } else {
-              participants = getParticipants(docId);
-            }
-            for (i = 0; i < participants.length; ++i) {
-              participant = participants[i];
-              if (data.needUrlKey) {
-                if (0 == data.needUrlMethod) {
-                  outputData.setData(yield storage.getSignedUrls(ctx, participant.baseUrl, data.needUrlKey, data.needUrlType, data.creationDate));
-                } else if (1 == data.needUrlMethod) {
-                  outputData.setData(yield storage.getSignedUrl(ctx, participant.baseUrl, data.needUrlKey, data.needUrlType, undefined, data.creationDate));
-                } else {
-                  let url;
-                  if (cmd.getInline()) {
-                    url = yield canvasService.getPrintFileUrl(ctx, data.needUrlKey, participant.baseUrl, cmd.getTitle());
-                    outputData.setExtName('.pdf');
-                  } else {
-                    url = yield storage.getSignedUrl(ctx, participant.baseUrl, data.needUrlKey, data.needUrlType, cmd.getTitle(), data.creationDate);
-                    outputData.setExtName(pathModule.extname(data.needUrlKey));
-                  }
-                  outputData.setData(url);
-                }
-                if (undefined !== data.openedAt) {
-                  outputData.setOpenedAt(data.openedAt);
-                }
-                yield modifyConnectionForPassword(ctx, participant, data.needUrlIsCorrectPassword);
-              }
-              sendData(ctx, participant, output);
-            }
-            break;
-          case commonDefines.c_oPublishType.warning:
-            participants = getParticipants(data.docId);
-            _.each(participants, function(participant) {
-              sendDataWarning(ctx, participant, data.description);
-            });
-            break;
-          case commonDefines.c_oPublishType.cursor:
-            participants = getParticipants(data.docId, true, data.userId);
-            _.each(participants, function(participant) {
-              sendDataCursor(ctx, participant, data.messages);
-            });
-            break;
-          case commonDefines.c_oPublishType.shutdown:
-            //flag prevent new socket connections and receive data from exist connections
-            shutdownFlag = data.status;
-            ctx.logger.warn('start shutdown:%b', shutdownFlag);
-            if (shutdownFlag) {
-              ctx.logger.warn('active connections: %d', connections.length);
-              //не останавливаем сервер, т.к. будут недоступны сокеты и все запросы
-              //плохо тем, что может понадобится конвертация выходного файла и то что не будут обработаны запросы на CommandService
-              //server.close();
-              //in the cycle we will remove elements so copy array
-              var connectionsTmp = connections.slice();
-              //destroy all open connections
-              for (i = 0; i < connectionsTmp.length; ++i) {
-                connectionsTmp[i].close(constants.SHUTDOWN_CODE, constants.SHUTDOWN_REASON);
-              }
-            }
-            ctx.logger.warn('end shutdown');
-            break;
-          case commonDefines.c_oPublishType.meta:
-            participants = getParticipants(data.docId);
-            _.each(participants, function(participant) {
-              sendDataMeta(ctx, participant, data.meta);
-            });
-            break;
-          case commonDefines.c_oPublishType.forceSave:
-            participants = getParticipants(data.docId, true, data.userId, true);
-            _.each(participants, function(participant) {
-              sendData(ctx, participant, {type: "forceSave", messages: data.data});
-            });
-            break;
-          case commonDefines.c_oPublishType.changeConnecitonInfo:
-            let hasChanges = false;
-            cmd = new commonDefines.InputCommand(data.cmd, true);
-            participants = getParticipants(data.docId);
-            for (i = 0; i < participants.length; ++i) {
-              participant = participants[i];
-              if (!participant.denyChangeName && participant.user.idOriginal === data.useridoriginal) {
-                hasChanges = true;
-                ctx.logger.debug('changeConnectionInfo: userId = %s', data.useridoriginal);
-                participant.user.username = cmd.getUserName();
-                yield addPresence(ctx, participant, false);
-                if (cfgTokenEnableBrowser) {
-                  let sessionToken = yield fillJwtByConnection(ctx, participant);
-                  sendDataRefreshToken(ctx, participant, sessionToken);
-                }
-              }
-            }
-            if (hasChanges) {
-              let participants = yield getParticipantMap(ctx, data.docId);
-              let participantsTimestamp = Date.now();
-              yield* publish(ctx, {type: commonDefines.c_oPublishType.participantsState, ctx: ctx, docId: data.docId, userId: null, participantsTimestamp: participantsTimestamp, participants: participants});
-            }
-            break;
-          case commonDefines.c_oPublishType.rpc:
-            participants = getParticipants(data.docId, true, data.userId, true);
-            _.each(participants, function(participant) {
-                sendDataRpc(ctx, participant, data.responseKey, data.data);
-            });
-            break;
-          default:
-            ctx.logger.debug('pubsub unknown message type:%s', msg);
-        }
-      } catch (err) {
-        ctx.logger.error('pubsub message error: %s', err.stack);
-      }
-    });
-  }
-
-  function* collectStats(ctx, countEdit, countLiveView, countView) {
-    let now = Date.now();
-    yield editorData.setEditorConnections(ctx, countEdit, countLiveView, countView, now, PRECISION);
-  }
-  function expireDoc() {
-    return co(function* () {
-      let ctx = new operationContext.Context();
-      try {
-        let tenants = {};
-        let countEditByShard = 0;
-        let countLiveViewByShard = 0;
-        let countViewByShard = 0;
-        ctx.logger.debug('expireDoc connections.length = %d', connections.length);
-        var nowMs = new Date().getTime();
-        var maxMs = nowMs + Math.max(cfgExpSessionCloseCommand, expDocumentsStep);
-        for (var i = 0; i < connections.length; ++i) {
-          var conn = connections[i];
-          ctx.initFromConnection(conn);
-          let tenant = tenants[ctx.tenant];
-          if (!tenant) {
-            tenant = tenants[ctx.tenant] = {countEditByShard: 0, countLiveViewByShard: 0, countViewByShard: 0};
-          }
-          //wopi access_token_ttl;
-          if (cfgExpSessionAbsolute > 0 || conn.access_token_ttl) {
-            if ((cfgExpSessionAbsolute > 0 && maxMs - conn.sessionTimeConnect > cfgExpSessionAbsolute ||
-              (conn.access_token_ttl && maxMs > conn.access_token_ttl)) && !conn.sessionIsSendWarning) {
-              conn.sessionIsSendWarning = true;
-              sendDataSession(ctx, conn, {
-                code: constants.SESSION_ABSOLUTE_CODE,
-                reason: constants.SESSION_ABSOLUTE_REASON
-              });
-            } else if (nowMs - conn.sessionTimeConnect > cfgExpSessionAbsolute) {
-              ctx.logger.debug('expireDoc close absolute session');
-<<<<<<< HEAD
-              conn.close(constants.SESSION_ABSOLUTE_CODE, constants.SESSION_ABSOLUTE_REASON);
-=======
-              sendDataDisconnectReason(ctx, conn, constants.SESSION_ABSOLUTE_CODE, constants.SESSION_ABSOLUTE_REASON);
-              conn.disconnect(true);
->>>>>>> cff1455a
-              continue;
-            }
-          }
-          if (cfgExpSessionIdle > 0 && !(conn.user?.view || conn.isCloseCoAuthoring)) {
-            if (maxMs - conn.sessionTimeLastAction > cfgExpSessionIdle && !conn.sessionIsSendWarning) {
-              conn.sessionIsSendWarning = true;
-              sendDataSession(ctx, conn, {
-                code: constants.SESSION_IDLE_CODE,
-                reason: constants.SESSION_IDLE_REASON,
-                interval: cfgExpSessionIdle
-              });
-            } else if (nowMs - conn.sessionTimeLastAction > cfgExpSessionIdle) {
-              ctx.logger.debug('expireDoc close idle session');
-<<<<<<< HEAD
-              conn.close(constants.SESSION_IDLE_CODE, constants.SESSION_IDLE_REASON);
-=======
-              sendDataDisconnectReason(ctx, conn, constants.SESSION_IDLE_CODE, constants.SESSION_IDLE_REASON);
-              conn.disconnect(true);
->>>>>>> cff1455a
-              continue;
-            }
-          }
-          if (constants.CONN_CLOSED === conn.conn.readyState) {
-            ctx.logger.error('expireDoc connection closed');
-          }
-          yield addPresence(ctx, conn, false);
-          if (utils.isLiveViewer(conn)) {
-            tenant.countLiveViewByShard++;
-          } else if(conn.isCloseCoAuthoring || (conn.user && conn.user.view)) {
-            tenant.countViewByShard++;
-          } else {
-            tenant.countEditByShard++;
-          }
-        }
-        for (let tenantId in tenants) {
-          if(tenants.hasOwnProperty(tenantId)) {
-            ctx.setTenant(tenantId);
-            let tenant = tenants[tenantId];
-            yield* collectStats(ctx, tenant.countEditByShard, tenant.countLiveViewByShard, tenant.countViewByShard);
-            yield editorData.setEditorConnectionsCountByShard(ctx, SHARD_ID, tenant.countEditByShard);
-            yield editorData.setLiveViewerConnectionsCountByShard(ctx, SHARD_ID, tenant.countLiveViewByShard);
-            yield editorData.setViewerConnectionsCountByShard(ctx, SHARD_ID, tenant.countViewByShard);
-            if (clientStatsD) {
-              //todo with multitenant
-              let countEdit = yield editorData.getEditorConnectionsCount(ctx, connections);
-              clientStatsD.gauge('expireDoc.connections.edit', countEdit);
-              let countLiveView = yield editorData.getLiveViewerConnectionsCount(ctx, connections);
-              clientStatsD.gauge('expireDoc.connections.liveview', countLiveView);
-              let countView = yield editorData.getViewerConnectionsCount(ctx, connections);
-              clientStatsD.gauge('expireDoc.connections.view', countView);
-            }
-          }
-        }
-        ctx.initDefault();
-      } catch (err) {
-        ctx.logger.error('expireDoc error: %s', err.stack);
-      } finally {
-        setTimeout(expireDoc, expDocumentsStep);
-      }
-    });
-  }
-  setTimeout(expireDoc, expDocumentsStep);
-  function refreshWopiLock() {
-    return co(function* () {
-      let ctx = new operationContext.Context();
-      try {
-        ctx.logger.info('refreshWopiLock start');
-        let docIds = new Map();
-        for (let i = 0; i < connections.length; ++i) {
-          let conn = connections[i];
-          ctx.initFromConnection(conn);
-          let docId = conn.docId;
-          if ((conn.user && conn.user.view) || docIds.has(docId)) {
-            continue;
-          }
-          docIds.set(docId, 1);
-          if (undefined === conn.access_token_ttl) {
-            continue;
-          }
-          let selectRes = yield taskResult.select(ctx, docId);
-          if (selectRes.length > 0 && selectRes[0] && selectRes[0].callback) {
-            let callback = selectRes[0].callback;
-            let callbackUrl = sqlBase.UserCallback.prototype.getCallbackByUserIndex(ctx, callback);
-            let wopiParams = wopiClient.parseWopiCallback(ctx, callbackUrl, callback);
-            if (wopiParams && wopiParams.commonInfo) {
-              yield wopiClient.lock(ctx, 'REFRESH_LOCK', wopiParams.commonInfo.lockId,
-                                    wopiParams.commonInfo.fileInfo, wopiParams.userAuth);
-            }
-          }
-        }
-        ctx.initDefault();
-        ctx.logger.info('refreshWopiLock end');
-      } catch (err) {
-        ctx.logger.error('refreshWopiLock error:%s', err.stack);
-      } finally {
-        setTimeout(refreshWopiLock, cfgRefreshLockInterval);
-      }
-    });
-  }
-  setTimeout(refreshWopiLock, cfgRefreshLockInterval);
-
-  pubsub = new pubsubService();
-  pubsub.on('message', pubsubOnMessage);
-  pubsub.init(function(err) {
-    if (null != err) {
-      operationContext.global.logger.error('createPubSub error: %s', err.stack);
-    }
-
-    queue = new queueService();
-    queue.on('dead', handleDeadLetter);
-    queue.on('response', canvasService.receiveTask);
-    queue.init(true, true, false, true, true, true, function(err){
-      if (null != err) {
-        operationContext.global.logger.error('createTaskQueue error: %s', err.stack);
-      }
-      gc.startGC();
-
-      let tableName = cfgTableResult;
-      const tableRequiredColumn = 'tenant';
-      //check data base compatibility
-      sqlBase.getTableColumns(operationContext.global, tableName).then(function(res) {
-        let index = res.findIndex((currentValue) => {
-          for (let key in currentValue) {
-            if (currentValue.hasOwnProperty(key) && 'column_name' === key.toLowerCase()) {
-              return tableRequiredColumn === currentValue[key];
-            }
-          }
-        });
-        if (-1 !== index || 0 === res.length) {
-          callbackFunction();
-        } else {
-          operationContext.global.logger.error('DB table "%s" does not contain %s column, columns info: %j', tableName, tableRequiredColumn, res);
-        }
-      }).catch(err => {
-        operationContext.global.logger.error('getTableColumns error: %s', err.stack);
-      });
-
-    });
-  });
-};
-exports.setLicenseInfo = function(data, original ) {
-  tenantManager.setDefLicense(data, original);
-};
-exports.healthCheck = function(req, res) {
-  return co(function*() {
-    let output = false;
-    let ctx = new operationContext.Context();
-    try {
-      ctx.initFromRequest(req);
-      ctx.logger.debug('healthCheck start');
-      let promises = [];
-      //database
-      promises.push(sqlBase.healthCheck(ctx));
-      //redis
-      if (editorData.isConnected()) {
-        promises.push(editorData.ping());
-        yield Promise.all(promises);
-      } else {
-        throw new Error('redis disconnected');
-      }
-      //rabbitMQ
-      if (commonDefines.c_oAscQueueType.rabbitmq === cfgQueueType) {
-        let conn = yield rabbitMQCore.connetPromise(false, function() {});
-        yield rabbitMQCore.closePromise(conn);
-      } else {
-        let conn = yield activeMQCore.connetPromise(false, function() {});
-        yield activeMQCore.closePromise(conn);
-      }
-      //storage
-      const clusterId = cluster.isWorker ? cluster.worker.id : '';
-      const tempName = 'hc_' + os.hostname() + '_' + clusterId + '_' + Math.round(Math.random() * HEALTH_CHECK_KEY_MAX);
-      const tempBuffer = Buffer.from([1, 2, 3, 4, 5]);
-      //It's proper to putObject one tempName
-      yield storage.putObject(ctx, tempName, tempBuffer, tempBuffer.length);
-      try {
-        //try to prevent case, when another process can remove same tempName
-        yield storage.deleteObject(ctx, tempName);
-      } catch (err) {
-        ctx.logger.warn('healthCheck error %s', err.stack);
-      }
-
-      output = true;
-      ctx.logger.debug('healthCheck end');
-    } catch (err) {
-      ctx.logger.error('healthCheck error %s', err.stack);
-    } finally {
-      res.setHeader('Content-Type', 'text/plain');
-      res.send(output.toString());
-    }
-  });
-};
-exports.licenseInfo = function(req, res) {
-  return co(function*() {
-    let isError = false;
-    let output = {
-      connectionsStat: {}, licenseInfo: {}, serverInfo: {
-        buildVersion: commonDefines.buildVersion, buildNumber: commonDefines.buildNumber,
-      }, quota: {
-        edit: {
-          connectionsCount: 0,
-          usersCount: {
-            unique: 0,
-            anonymous: 0,
-          }
-        },
-        view: {
-          connectionsCount: 0,
-          usersCount: {
-            unique: 0,
-            anonymous: 0,
-          }
-        },
-        byMonth: []
-      }
-    };
-
-    let ctx = new operationContext.Context();
-    try {
-      ctx.initFromRequest(req);
-      ctx.logger.debug('licenseInfo start');
-
-      let licenseInfo = yield tenantManager.getTenantLicense(ctx);
-      Object.assign(output.licenseInfo, licenseInfo);
-
-      var precisionSum = {};
-      for (let i = 0; i < PRECISION.length; ++i) {
-        precisionSum[PRECISION[i].name] = {
-          edit: {min: Number.MAX_VALUE, sum: 0, count: 0, intervalsInPresision: PRECISION[i].val / expDocumentsStep, max: 0},
-          liveview: {min: Number.MAX_VALUE, sum: 0, count: 0, intervalsInPresision: PRECISION[i].val / expDocumentsStep, max: 0},
-          view: {min: Number.MAX_VALUE, sum: 0, count: 0, intervalsInPresision: PRECISION[i].val / expDocumentsStep, max: 0}
-        };
-        output.connectionsStat[PRECISION[i].name] = {
-          edit: {min: 0, avr: 0, max: 0},
-          liveview: {min: 0, avr: 0, max: 0},
-          view: {min: 0, avr: 0, max: 0}
-        };
-      }
-      var redisRes = yield editorData.getEditorConnections(ctx);
-      const now = Date.now();
-      if (redisRes.length > 0) {
-        let expDocumentsStep95 = expDocumentsStep * 0.95;
-        let prevTime = Number.MAX_VALUE;
-        var precisionIndex = 0;
-        for (let i = redisRes.length - 1; i >= 0; i--) {
-          let elem = redisRes[i];
-          let edit = elem.edit || 0;
-          let view = elem.view || 0;
-          let liveview = elem.liveview || 0;
-          //for cluster
-          while (i > 0 && elem.time - redisRes[i - 1].time < expDocumentsStep95) {
-            edit += elem.edit || 0;
-            view += elem.view || 0;
-            liveview += elem.liveview || 0;
-            i--;
-          }
-          for (let j = precisionIndex; j < PRECISION.length; ++j) {
-            if (now - elem.time < PRECISION[j].val) {
-              let precision = precisionSum[PRECISION[j].name];
-              precision.edit.min = Math.min(precision.edit.min, edit);
-              precision.edit.max = Math.max(precision.edit.max, edit);
-              precision.edit.sum += edit
-              precision.edit.count++;
-              precision.view.min = Math.min(precision.view.min, view);
-              precision.view.max = Math.max(precision.view.max, view);
-              precision.view.sum += view;
-              precision.view.count++;
-              precision.liveview.min = Math.min(precision.liveview.min, liveview);
-              precision.liveview.max = Math.max(precision.liveview.max, liveview);
-              precision.liveview.sum += liveview;
-              precision.liveview.count++;
-            } else {
-              precisionIndex = j + 1;
-            }
-          }
-          prevTime = elem.time;
-        }
-        for (let i in precisionSum) {
-          let precision = precisionSum[i];
-          let precisionOut = output.connectionsStat[i];
-          if (precision.edit.count > 0) {
-            precisionOut.edit.avr = Math.round(precision.edit.sum / precision.edit.intervalsInPresision);
-            precisionOut.edit.min = precision.edit.min;
-            precisionOut.edit.max = precision.edit.max;
-          }
-          if (precision.liveview.count > 0) {
-            precisionOut.liveview.avr = Math.round(precision.liveview.sum / precision.liveview.intervalsInPresision);
-            precisionOut.liveview.min = precision.liveview.min;
-            precisionOut.liveview.max = precision.liveview.max;
-          }
-          if (precision.view.count > 0) {
-            precisionOut.view.avr = Math.round(precision.view.sum / precision.view.intervalsInPresision);
-            precisionOut.view.min = precision.view.min;
-            precisionOut.view.max = precision.view.max;
-          }
-        }
-      }
-      const nowUTC = getLicenseNowUtc();
-      let execRes;
-      execRes = yield editorData.getPresenceUniqueUser(ctx, nowUTC);
-      output.quota.edit.connectionsCount = yield editorData.getEditorConnectionsCount(ctx, connections);
-      output.quota.edit.usersCount.unique = execRes.length;
-      execRes.forEach(function(elem) {
-        if (elem.anonym) {
-          output.quota.edit.usersCount.anonymous++;
-        }
-      });
-
-      execRes = yield editorData.getPresenceUniqueViewUser(ctx, nowUTC);
-      output.quota.view.connectionsCount = yield editorData.getLiveViewerConnectionsCount(ctx, connections);
-      output.quota.view.usersCount.unique = execRes.length;
-      execRes.forEach(function(elem) {
-        if (elem.anonym) {
-          output.quota.view.usersCount.anonymous++;
-        }
-      });
-
-      let byMonth = yield editorData.getPresenceUniqueUsersOfMonth(ctx);
-      let byMonthView = yield editorData.getPresenceUniqueViewUsersOfMonth(ctx);
-      let byMonthMerged = [];
-      for (let i in byMonth) {
-        if (byMonth.hasOwnProperty(i)) {
-          byMonthMerged[i] = {date: i, users: byMonth[i], usersView: {}};
-        }
-      }
-      for (let i in byMonthView) {
-        if (byMonthView.hasOwnProperty(i)) {
-          if (byMonthMerged.hasOwnProperty(i)) {
-            byMonthMerged[i].usersView = byMonthView[i];
-          } else {
-            byMonthMerged[i] = {date: i, users: {}, usersView: byMonthView[i]};
-          }
-        }
-      }
-      output.quota.byMonth = Object.values(byMonthMerged);
-      output.quota.byMonth.sort((a, b) => {
-        return a.date.localeCompare(b.date);
-      });
-
-      ctx.logger.debug('licenseInfo end');
-    } catch (err) {
-      isError = true;
-      ctx.logger.error('licenseInfo error %s', err.stack);
-    } finally {
-      if (!isError) {
-        res.setHeader('Content-Type', 'application/json');
-        res.send(JSON.stringify(output));
-      } else {
-        res.sendStatus(400);
-      }
-    }
-  });
-};
-let commandLicense = co.wrap(function*(ctx) {
-  const nowUTC = getLicenseNowUtc();
-  let users = yield editorData.getPresenceUniqueUser(ctx, nowUTC);
-  let users_view = yield editorData.getPresenceUniqueViewUser(ctx, nowUTC);
-  let licenseInfo = yield tenantManager.getTenantLicense(ctx);
-  return {
-    license: utils.convertLicenseInfoToFileParams(licenseInfo),
-    server: utils.convertLicenseInfoToServerParams(licenseInfo),
-    quota: {users: users, users_view: users_view}
-  };
-});
-// Команда с сервера (в частности teamlab)
-exports.commandFromServer = function (req, res) {
-  return co(function* () {
-    let result = commonDefines.c_oAscServerCommandErrors.NoError;
-    let docId = 'commandFromServer';
-    let version = undefined;
-    let outputLicense = undefined;
-    let ctx = new operationContext.Context();
-    try {
-      ctx.initFromRequest(req);
-      ctx.logger.info('commandFromServer start');
-      let authRes = yield getRequestParams(ctx, req);
-      let params = authRes.params;
-      if(authRes.code === constants.VKEY_KEY_EXPIRE){
-        result = commonDefines.c_oAscServerCommandErrors.TokenExpire;
-      } else if(authRes.code !== constants.NO_ERROR){
-        result = commonDefines.c_oAscServerCommandErrors.Token;
-      }
-      // Ключ id-документа
-      docId = params.key;
-      ctx.setDocId(docId);
-      if (commonDefines.c_oAscServerCommandErrors.NoError === result && null == docId && 'version' !== params.c && 'license' !== params.c) {
-        result = commonDefines.c_oAscServerCommandErrors.DocumentIdError;
-      } else if(commonDefines.c_oAscServerCommandErrors.NoError === result) {
-        ctx.logger.debug('commandFromServer: c = %s', params.c);
-        switch (params.c) {
-          case 'info':
-            //If no files in the database means they have not been edited.
-            const selectRes = yield taskResult.select(ctx, docId);
-            if (selectRes.length > 0) {
-              result = yield* bindEvents(ctx, docId, params.callback, utils.getBaseUrlByRequest(req), undefined, params.userdata);
-            } else {
-              result = commonDefines.c_oAscServerCommandErrors.DocumentIdError;
-            }
-            break;
-          case 'drop':
-            if (params.userid) {
-              yield* publish(ctx, {type: commonDefines.c_oPublishType.drop, ctx: ctx, docId: docId, users: [params.userid], description: params.description});
-            } else if (params.users) {
-              const users = (typeof params.users === 'string') ? JSON.parse(params.users) : params.users;
-              yield* dropUsersFromDocument(ctx, docId, users);
-            } else {
-              result = commonDefines.c_oAscServerCommandErrors.UnknownCommand;
-            }
-            break;
-          case 'saved':
-            // Результат от менеджера документов о статусе обработки сохранения файла после сборки
-            if ('1' !== params.status) {
-              //запрос saved выполняется синхронно, поэтому заполняем переменную чтобы проверить ее после sendServerRequest
-              yield editorData.setSaved(ctx, docId, params.status);
-              ctx.logger.warn('saved corrupted id = %s status = %s conv = %s', docId, params.status, params.conv);
-            } else {
-              ctx.logger.info('saved id = %s status = %s conv = %s', docId, params.status, params.conv);
-            }
-            break;
-          case 'forcesave':
-            let forceSaveRes = yield startForceSave(ctx, docId, commonDefines.c_oAscForceSaveTypes.Command, params.userdata, undefined, undefined, undefined, undefined, utils.getBaseUrlByRequest(req));
-            result = forceSaveRes.code;
-            break;
-          case 'meta':
-            if (params.meta) {
-              yield* publish(ctx, {type: commonDefines.c_oPublishType.meta, ctx: ctx, docId: docId, meta: params.meta});
-            } else {
-              result = commonDefines.c_oAscServerCommandErrors.UnknownCommand;
-            }
-            break;
-          case 'version':
-              version = commonDefines.buildVersion + '.' + commonDefines.buildNumber;
-            break;
-          case 'license':
-              outputLicense = yield commandLicense(ctx);
-            break;
-          default:
-            result = commonDefines.c_oAscServerCommandErrors.UnknownCommand;
-            break;
-        }
-      }
-    } catch (err) {
-      result = commonDefines.c_oAscServerCommandErrors.UnknownError;
-      ctx.logger.error('Error commandFromServer: %s', err.stack);
-    } finally {
-      //undefined value are excluded in JSON.stringify
-      let output = {'key': docId, 'error': result, 'version': version};
-      if (outputLicense) {
-        Object.assign(output, outputLicense);
-      }
-      const outputBuffer = Buffer.from(JSON.stringify(output), 'utf8');
-      res.setHeader('Content-Type', 'application/json');
-      res.setHeader('Content-Length', outputBuffer.length);
-      res.send(outputBuffer);
-      ctx.logger.info('commandFromServer end : %j', output);
-    }
-  });
-};
-
-exports.shutdown = function(req, res) {
-  return co(function*() {
-    let output = false;
-    let ctx = new operationContext.Context();
-    try {
-      ctx.initFromRequest(req);
-      ctx.logger.info('shutdown start');
-      output = yield shutdown.shutdown(ctx, editorData, req.method === 'PUT');
-    } catch (err) {
-      ctx.logger.error('shutdown error %s', err.stack);
-    } finally {
-      res.setHeader('Content-Type', 'text/plain');
-      res.send(output.toString());
-      ctx.logger.info('shutdown end');
-    }
-  });
-};
+/*
+ * (c) Copyright Ascensio System SIA 2010-2019
+ *
+ * This program is a free software product. You can redistribute it and/or
+ * modify it under the terms of the GNU Affero General Public License (AGPL)
+ * version 3 as published by the Free Software Foundation. In accordance with
+ * Section 7(a) of the GNU AGPL its Section 15 shall be amended to the effect
+ * that Ascensio System SIA expressly excludes the warranty of non-infringement
+ * of any third-party rights.
+ *
+ * This program is distributed WITHOUT ANY WARRANTY; without even the implied
+ * warranty of MERCHANTABILITY or FITNESS FOR A PARTICULAR  PURPOSE. For
+ * details, see the GNU AGPL at: http://www.gnu.org/licenses/agpl-3.0.html
+ *
+ * You can contact Ascensio System SIA at 20A-12 Ernesta Birznieka-Upisha
+ * street, Riga, Latvia, EU, LV-1050.
+ *
+ * The  interactive user interfaces in modified source and object code versions
+ * of the Program must display Appropriate Legal Notices, as required under
+ * Section 5 of the GNU AGPL version 3.
+ *
+ * Pursuant to Section 7(b) of the License you must retain the original Product
+ * logo when distributing the program. Pursuant to Section 7(e) we decline to
+ * grant you any rights under trademark law for use of our trademarks.
+ *
+ * All the Product's GUI elements, including illustrations and icon sets, as
+ * well as technical writing content are licensed under the terms of the
+ * Creative Commons Attribution-ShareAlike 4.0 International. See the License
+ * terms at http://creativecommons.org/licenses/by-sa/4.0/legalcode
+ *
+ */
+
+/*
+ ----------------------------------------------------view-режим---------------------------------------------------------
+ * 1) Для view-режима обновляем страницу (без быстрого перехода), чтобы пользователь не считался за редактируемого и не
+ * 	держал документ для сборки (если не ждать, то непонятен быстрый переход из view в edit, когда документ уже собрался)
+ * 2) Если пользователь во view-режиме, то он не участвует в редактировании (только в chat-е). При открытии он получает
+ * 	все актуальные изменения в документе на момент открытия. Для view-режима не принимаем изменения и не отправляем их
+ * 	view-пользователям (т.к. непонятно что делать в ситуации, когда 1-пользователь наделал изменений,
+ * 	сохранил и сделал undo).
+ *-----------------------------------------------------------------------------------------------------------------------
+ *------------------------------------------------Схема сохранения-------------------------------------------------------
+ * а) Один пользователь - первый раз приходят изменения без индекса, затем изменения приходят с индексом, можно делать
+ * 	undo-redo (история не трется). Если автосохранение включено, то оно на любое действие (не чаще 5-ти секунд).
+ * b) Как только заходит второй пользователь, начинается совместное редактирование. На документ ставится lock, чтобы
+ * 	первый пользователь успел сохранить документ (либо прислать unlock)
+ * c) Когда пользователей 2 или больше, каждое сохранение трет историю и присылается целиком (без индекса). Если
+ * 	автосохранение включено, то сохраняется не чаще раз в 10-минут.
+ * d) Когда пользователь остается один, после принятия чужих изменений начинается пункт 'а'
+ *-----------------------------------------------------------------------------------------------------------------------
+ *--------------------------------------------Схема работы с сервером----------------------------------------------------
+ * а) Когда все уходят, спустя время cfgAscSaveTimeOutDelay на сервер документов шлется команда на сборку.
+ * b) Если приходит статус '1' на CommandService.ashx, то удалось сохранить и поднять версию. Очищаем callback-и и
+ * 	изменения из базы и из памяти.
+ * с) Если приходит статус, отличный от '1'(сюда можно отнести как генерацию файла, так и работа внешнего подписчика
+ * 	с готовым результатом), то трем callback-и, а изменения оставляем. Т.к. можно будет зайти в старую
+ * 	версию и получить несобранные изменения. Также сбрасываем статус у файла на несобранный, чтобы его можно было
+ * 	открывать без сообщения об ошибке версии.
+ *-----------------------------------------------------------------------------------------------------------------------
+ *------------------------------------------------Старт сервера----------------------------------------------------------
+ * 1) Загружаем информацию о сборщике
+ * 2) Загружаем информацию о callback-ах
+ * 3) Собираем только те файлы, у которых есть callback и информация для сборки
+ *-----------------------------------------------------------------------------------------------------------------------
+ *------------------------------------------Переподключение при разрыве соединения---------------------------------------
+ * 1) Проверяем файл на сборку. Если она началась, то останавливаем.
+ * 2) Если сборка уже завершилась, то отправляем пользователю уведомление о невозможности редактировать дальше
+ * 3) Далее проверяем время последнего сохранения и lock-и пользователя. Если кто-то уже успел сохранить или
+ * 		заблокировать объекты, то мы не можем дальше редактировать.
+ *-----------------------------------------------------------------------------------------------------------------------
+ * */
+
+'use strict';
+
+const { Server } = require("socket.io");
+const _ = require('underscore');
+const url = require('url');
+const os = require('os');
+const cluster = require('cluster');
+const crypto = require('crypto');
+const pathModule = require('path');
+const co = require('co');
+const jwt = require('jsonwebtoken');
+const jwa = require('jwa');
+const ms = require('ms');
+const deepEqual  = require('deep-equal');
+const bytes = require('bytes');
+const storage = require('./../../Common/sources/storage-base');
+const logger = require('./../../Common/sources/logger');
+const constants = require('./../../Common/sources/constants');
+const utils = require('./../../Common/sources/utils');
+const commonDefines = require('./../../Common/sources/commondefines');
+const statsDClient = require('./../../Common/sources/statsdclient');
+const license = require('./../../Common/sources/license');
+const configCommon = require('config');
+const config = configCommon.get('services.CoAuthoring');
+const sqlBase = require('./baseConnector');
+const canvasService = require('./canvasservice');
+const converterService = require('./converterservice');
+const taskResult = require('./taskresult');
+const gc = require('./gc');
+const shutdown = require('./shutdown');
+const pubsubService = require('./pubsubRabbitMQ');
+const wopiClient = require('./wopiClient');
+const queueService = require('./../../Common/sources/taskqueueRabbitMQ');
+const rabbitMQCore = require('./../../Common/sources/rabbitMQCore');
+const activeMQCore = require('./../../Common/sources/activeMQCore');
+const operationContext = require('./../../Common/sources/operationContext');
+const tenantManager = require('./../../Common/sources/tenantManager');
+
+const editorDataStorage = require('./' + configCommon.get('services.CoAuthoring.server.editorDataStorage'));
+let cfgEditor = JSON.parse(JSON.stringify(config.get('editor')));
+cfgEditor['reconnection']['delay'] = ms(cfgEditor['reconnection']['delay']);
+cfgEditor['websocketMaxPayloadSize'] = bytes.parse(cfgEditor['websocketMaxPayloadSize']);
+cfgEditor['maxChangesSize'] = bytes.parse(cfgEditor['maxChangesSize']);
+//websocket payload size is limited by https://github.com/faye/faye-websocket-node#initialization-options (64 MiB)
+//xhr payload size is limited by nginx param client_max_body_size (current 100MB)
+//"1.5MB" is choosen to avoid disconnect(after 25s) while downloading/uploading oversized changes with 0.5Mbps connection
+const cfgWebsocketMaxPayloadSize = cfgEditor['websocketMaxPayloadSize'];
+const cfgCallbackRequestTimeout = config.get('server.callbackRequestTimeout');
+//The waiting time to document assembly when all out(not 0 in case of F5 in the browser)
+const cfgAscSaveTimeOutDelay = config.get('server.savetimeoutdelay');
+
+const cfgPubSubMaxChanges = config.get('pubsub.maxChanges');
+
+const cfgExpSaveLock = config.get('expire.saveLock');
+const cfgExpLockDoc = config.get('expire.lockDoc');
+const cfgExpDocumentsCron = config.get('expire.documentsCron');
+const cfgExpSessionIdle = ms(config.get('expire.sessionidle'));
+const cfgExpSessionAbsolute = ms(config.get('expire.sessionabsolute'));
+const cfgExpSessionCloseCommand = ms(config.get('expire.sessionclosecommand'));
+const cfgExpUpdateVersionStatus = ms(config.get('expire.updateVersionStatus'));
+const cfgTokenEnableBrowser = config.get('token.enable.browser');
+const cfgTokenEnableRequestInbox = config.get('token.enable.request.inbox');
+const cfgTokenSessionAlgorithm = config.get('token.session.algorithm');
+const cfgTokenSessionExpires = ms(config.get('token.session.expires'));
+const cfgTokenInboxHeader = config.get('token.inbox.header');
+const cfgTokenInboxPrefix = config.get('token.inbox.prefix');
+const cfgTokenVerifyOptions = config.get('token.verifyOptions');
+const cfgForceSaveEnable = config.get('autoAssembly.enable');
+const cfgForceSaveInterval = ms(config.get('autoAssembly.interval'));
+const cfgForceSaveStep = ms(config.get('autoAssembly.step'));
+const cfgQueueType = configCommon.get('queue.type');
+const cfgQueueRetentionPeriod = configCommon.get('queue.retentionPeriod');
+const cfgForgottenFiles = config.get('server.forgottenfiles');
+const cfgMaxRequestChanges = config.get('server.maxRequestChanges');
+const cfgWarningLimitPercents = configCommon.get('license.warning_limit_percents') / 100;
+const cfgErrorFiles = configCommon.get('FileConverter.converter.errorfiles');
+const cfgOpenProtectedFile = config.get('server.openProtectedFile');
+const cfgRefreshLockInterval = ms(configCommon.get('wopi.refreshLockInterval'));
+const cfgTokenRequiredParams = config.get('server.tokenRequiredParams');
+const cfgSocketIoConnection = configCommon.get('services.CoAuthoring.socketio.connection');
+const cfgTableResult = configCommon.get('services.CoAuthoring.sql.tableResult');
+
+const EditorTypes = {
+  document : 0,
+  spreadsheet : 1,
+  presentation : 2
+};
+
+const defaultHttpPort = 80, defaultHttpsPort = 443;	// Порты по умолчанию (для http и https)
+const editorData = new editorDataStorage();
+const clientStatsD = statsDClient.getClient();
+let connections = []; // Активные соединения
+let lockDocumentsTimerId = {};//to drop connection that can't unlockDocument
+let pubsub;
+let queue;
+let f = {type: constants.LICENSE_RESULT.Error, light: false, branding: false, customization: false, plugins: false};
+let shutdownFlag = false;
+let expDocumentsStep = gc.getCronStep(cfgExpDocumentsCron);
+
+const MIN_SAVE_EXPIRATION = 60000;
+const FORCE_SAVE_EXPIRATION = Math.min(Math.max(cfgForceSaveInterval, MIN_SAVE_EXPIRATION),
+                                       cfgQueueRetentionPeriod * 1000);
+const HEALTH_CHECK_KEY_MAX = 10000;
+const SHARD_ID = crypto.randomBytes(16).toString('base64');//16 as guid
+
+const PRECISION = [{name: 'hour', val: ms('1h')}, {name: 'day', val: ms('1d')}, {name: 'week', val: ms('7d')},
+  {name: 'month', val: ms('31d')},
+];
+
+function getIsShutdown() {
+  return shutdownFlag;
+}
+
+function DocumentChanges(docId) {
+  this.docId = docId;
+  this.arrChanges = [];
+
+  return this;
+}
+DocumentChanges.prototype.getLength = function() {
+  return this.arrChanges.length;
+};
+DocumentChanges.prototype.push = function(change) {
+  this.arrChanges.push(change);
+};
+DocumentChanges.prototype.splice = function(start, deleteCount) {
+  this.arrChanges.splice(start, deleteCount);
+};
+DocumentChanges.prototype.slice = function(start, end) {
+  return this.arrChanges.splice(start, end);
+};
+DocumentChanges.prototype.concat = function(item) {
+  this.arrChanges = this.arrChanges.concat(item);
+};
+
+const c_oAscServerStatus = {
+  NotFound: 0,
+  Editing: 1,
+  MustSave: 2,
+  Corrupted: 3,
+  Closed: 4,
+  MailMerge: 5,
+  MustSaveForce: 6,
+  CorruptedForce: 7
+};
+
+const c_oAscChangeBase = {
+  No: 0,
+  Delete: 1,
+  All: 2
+};
+
+const c_oAscLockTimeOutDelay = 500;	// Время ожидания для сохранения, когда зажата база данных
+
+const c_oAscRecalcIndexTypes = {
+  RecalcIndexAdd: 1,
+  RecalcIndexRemove: 2
+};
+
+/**
+ * lock types
+ * @const
+ */
+const c_oAscLockTypes = {
+  kLockTypeNone: 1, // никто не залочил данный объект
+  kLockTypeMine: 2, // данный объект залочен текущим пользователем
+  kLockTypeOther: 3, // данный объект залочен другим(не текущим) пользователем
+  kLockTypeOther2: 4, // данный объект залочен другим(не текущим) пользователем (обновления уже пришли)
+  kLockTypeOther3: 5  // данный объект был залочен (обновления пришли) и снова стал залочен
+};
+
+const c_oAscLockTypeElem = {
+  Range: 1,
+  Object: 2,
+  Sheet: 3
+};
+const c_oAscLockTypeElemSubType = {
+  DeleteColumns: 1,
+  InsertColumns: 2,
+  DeleteRows: 3,
+  InsertRows: 4,
+  ChangeProperties: 5
+};
+
+const c_oAscLockTypeElemPresentation = {
+  Object: 1,
+  Slide: 2,
+  Presentation: 3
+};
+
+function CRecalcIndexElement(recalcType, position, bIsSaveIndex) {
+  if (!(this instanceof CRecalcIndexElement)) {
+    return new CRecalcIndexElement(recalcType, position, bIsSaveIndex);
+  }
+
+  this._recalcType = recalcType;		// Тип изменений (удаление или добавление)
+  this._position = position;			// Позиция, в которой произошли изменения
+  this._count = 1;				// Считаем все изменения за простейшие
+  this.m_bIsSaveIndex = !!bIsSaveIndex;	// Это индексы из изменений других пользователей (которые мы еще не применили)
+
+  return this;
+}
+
+CRecalcIndexElement.prototype = {
+  constructor: CRecalcIndexElement,
+
+  // Пересчет для других
+  getLockOther: function(position, type) {
+    var inc = (c_oAscRecalcIndexTypes.RecalcIndexAdd === this._recalcType) ? +1 : -1;
+    if (position === this._position && c_oAscRecalcIndexTypes.RecalcIndexRemove === this._recalcType &&
+      true === this.m_bIsSaveIndex) {
+      // Мы еще не применили чужие изменения (поэтому для insert не нужно отрисовывать)
+      // RecalcIndexRemove (потому что перевертываем для правильной отработки, от другого пользователя
+      // пришло RecalcIndexAdd
+      return null;
+    } else if (position === this._position &&
+      c_oAscRecalcIndexTypes.RecalcIndexRemove === this._recalcType &&
+      c_oAscLockTypes.kLockTypeMine === type && false === this.m_bIsSaveIndex) {
+      // Для пользователя, который удалил столбец, рисовать залоченные ранее в данном столбце ячейки
+      // не нужно
+      return null;
+    } else if (position < this._position) {
+      return position;
+    }
+    else {
+      return (position + inc);
+    }
+  },
+  // Пересчет для других (только для сохранения)
+  getLockSaveOther: function(position, type) {
+    if (this.m_bIsSaveIndex) {
+      return position;
+    }
+
+    var inc = (c_oAscRecalcIndexTypes.RecalcIndexAdd === this._recalcType) ? +1 : -1;
+    if (position === this._position && c_oAscRecalcIndexTypes.RecalcIndexRemove === this._recalcType &&
+      true === this.m_bIsSaveIndex) {
+      // Мы еще не применили чужие изменения (поэтому для insert не нужно отрисовывать)
+      // RecalcIndexRemove (потому что перевертываем для правильной отработки, от другого пользователя
+      // пришло RecalcIndexAdd
+      return null;
+    } else if (position === this._position &&
+      c_oAscRecalcIndexTypes.RecalcIndexRemove === this._recalcType &&
+      c_oAscLockTypes.kLockTypeMine === type && false === this.m_bIsSaveIndex) {
+      // Для пользователя, который удалил столбец, рисовать залоченные ранее в данном столбце ячейки
+      // не нужно
+      return null;
+    } else if (position < this._position) {
+      return position;
+    }
+    else {
+      return (position + inc);
+    }
+  },
+  // Пересчет для себя
+  getLockMe: function(position) {
+    var inc = (c_oAscRecalcIndexTypes.RecalcIndexAdd === this._recalcType) ? -1 : +1;
+    if (position < this._position) {
+      return position;
+    }
+    else {
+      return (position + inc);
+    }
+  },
+  // Только когда от других пользователей изменения (для пересчета)
+  getLockMe2: function(position) {
+    var inc = (c_oAscRecalcIndexTypes.RecalcIndexAdd === this._recalcType) ? -1 : +1;
+    if (true !== this.m_bIsSaveIndex || position < this._position) {
+      return position;
+    }
+    else {
+      return (position + inc);
+    }
+  }
+};
+
+function CRecalcIndex() {
+  if (!(this instanceof CRecalcIndex)) {
+    return new CRecalcIndex();
+  }
+
+  this._arrElements = [];		// Массив CRecalcIndexElement
+
+  return this;
+}
+
+CRecalcIndex.prototype = {
+  constructor: CRecalcIndex,
+  add: function(recalcType, position, count, bIsSaveIndex) {
+    for (var i = 0; i < count; ++i)
+      this._arrElements.push(new CRecalcIndexElement(recalcType, position, bIsSaveIndex));
+  },
+  clear: function() {
+    this._arrElements.length = 0;
+  },
+
+  // Пересчет для других
+  getLockOther: function(position, type) {
+    var newPosition = position;
+    var count = this._arrElements.length;
+    for (var i = 0; i < count; ++i) {
+      newPosition = this._arrElements[i].getLockOther(newPosition, type);
+      if (null === newPosition) {
+        break;
+      }
+    }
+
+    return newPosition;
+  },
+  // Пересчет для других (только для сохранения)
+  getLockSaveOther: function(position, type) {
+    var newPosition = position;
+    var count = this._arrElements.length;
+    for (var i = 0; i < count; ++i) {
+      newPosition = this._arrElements[i].getLockSaveOther(newPosition, type);
+      if (null === newPosition) {
+        break;
+      }
+    }
+
+    return newPosition;
+  },
+  // Пересчет для себя
+  getLockMe: function(position) {
+    var newPosition = position;
+    var count = this._arrElements.length;
+    for (var i = count - 1; i >= 0; --i) {
+      newPosition = this._arrElements[i].getLockMe(newPosition);
+      if (null === newPosition) {
+        break;
+      }
+    }
+
+    return newPosition;
+  },
+  // Только когда от других пользователей изменения (для пересчета)
+  getLockMe2: function(position) {
+    var newPosition = position;
+    var count = this._arrElements.length;
+    for (var i = count - 1; i >= 0; --i) {
+      newPosition = this._arrElements[i].getLockMe2(newPosition);
+      if (null === newPosition) {
+        break;
+      }
+    }
+
+    return newPosition;
+  }
+};
+
+function updatePresenceCounters(ctx, conn, val) {
+  return co(function* () {
+    if (utils.isLiveViewer(conn)) {
+      yield editorData.incrLiveViewerConnectionsCountByShard(ctx, SHARD_ID, val);
+      if (clientStatsD) {
+        let countLiveView = yield editorData.getLiveViewerConnectionsCount(ctx, connections);
+        clientStatsD.gauge('expireDoc.connections.liveview', countLiveView);
+      }
+    } else if (conn.isCloseCoAuthoring || (conn.user && conn.user.view)) {
+      yield editorData.incrViewerConnectionsCountByShard(ctx, SHARD_ID, val);
+      if (clientStatsD) {
+        let countView = yield editorData.getViewerConnectionsCount(ctx, connections);
+        clientStatsD.gauge('expireDoc.connections.view', countView);
+      }
+    } else {
+      yield editorData.incrEditorConnectionsCountByShard(ctx, SHARD_ID, val);
+      if (clientStatsD) {
+        let countEditors = yield editorData.getEditorConnectionsCount(ctx, connections);
+        clientStatsD.gauge('expireDoc.connections.edit', countEditors);
+      }
+    }
+  });
+}
+function addPresence(ctx, conn, updateCunters) {
+  return co(function* () {
+    yield editorData.addPresence(ctx, conn.docId, conn.user.id, utils.getConnectionInfoStr(conn));
+    if (updateCunters) {
+      yield updatePresenceCounters(ctx, conn, 1);
+    }
+  });
+}
+function removePresence(ctx, conn) {
+  return co(function* () {
+    yield editorData.removePresence(ctx, conn.docId, conn.user.id);
+    yield updatePresenceCounters(ctx, conn, -1);
+  });
+}
+
+let changeConnectionInfo = co.wrap(function*(ctx, conn, cmd) {
+  if (!conn.denyChangeName && conn.user) {
+    yield* publish(ctx, {type: commonDefines.c_oPublishType.changeConnecitonInfo, ctx: ctx, docId: conn.docId, useridoriginal: conn.user.idOriginal, cmd: cmd});
+    return true;
+  }
+  return false;
+});
+function signToken(ctx, payload, algorithm, expiresIn, secretElem) {
+  return co(function*() {
+    var options = {algorithm: algorithm, expiresIn: expiresIn};
+    let secret = yield tenantManager.getTenantSecret(ctx, secretElem);
+    return jwt.sign(payload, secret, options);
+  });
+}
+function needSendChanges (conn){
+  return !conn.user?.view || utils.isLiveViewer(conn);
+}
+function fillJwtByConnection(ctx, conn) {
+  return co(function*() {
+    var payload = {document: {}, editorConfig: {user: {}}};
+    var doc = payload.document;
+    doc.key = conn.docId;
+    doc.permissions = conn.permissions;
+    doc.ds_encrypted = conn.encrypted;
+    var edit = payload.editorConfig;
+    //todo
+    //edit.callbackUrl = callbackUrl;
+    //edit.lang = conn.lang;
+    //edit.mode = conn.mode;
+    var user = edit.user;
+    user.id = conn.user.idOriginal;
+    user.name = conn.user.username;
+    user.index = conn.user.indexUser;
+    if (conn.coEditingMode) {
+      edit.coEditing = {mode: conn.coEditingMode};
+    }
+    //no standart
+    edit.ds_view = conn.user.view;
+    edit.ds_isCloseCoAuthoring = conn.isCloseCoAuthoring;
+    edit.ds_isEnterCorrectPassword = conn.isEnterCorrectPassword;
+    // presenter viewer opens with same session jwt. do not put sessionId to jwt
+    // edit.ds_sessionId = conn.sessionId;
+    edit.ds_sessionTimeConnect = conn.sessionTimeConnect;
+
+    return yield signToken(ctx, payload, cfgTokenSessionAlgorithm, cfgTokenSessionExpires / 1000, commonDefines.c_oAscSecretType.Session);
+  });
+}
+
+function sendData(ctx, conn, data) {
+  conn.emit('message', data);
+  const type = data ? data.type : null;
+  ctx.logger.debug('sendData: type = %s', type);
+}
+function sendDataWarning(ctx, conn, msg) {
+  sendData(ctx, conn, {type: "warning", message: msg});
+}
+function sendDataMessage(ctx, conn, msg) {
+  if (!conn.permissions || false !== conn.permissions.chat) {
+    sendData(ctx, conn, {type: "message", messages: msg});
+  } else {
+    ctx.logger.debug("sendDataMessage permissions.chat==false");
+  }
+}
+function sendDataCursor(ctx, conn, msg) {
+  sendData(ctx, conn, {type: "cursor", messages: msg});
+}
+function sendDataMeta(ctx, conn, msg) {
+  sendData(ctx, conn, {type: "meta", messages: msg});
+}
+function sendDataSession(ctx, conn, msg) {
+  sendData(ctx, conn, {type: "session", messages: msg});
+}
+function sendDataRefreshToken(ctx, conn, msg) {
+  sendData(ctx, conn, {type: "refreshToken", messages: msg});
+}
+function sendDataRpc(ctx, conn, responseKey, data) {
+  sendData(ctx, conn, {type: "rpc", responseKey: responseKey, data: data});
+}
+function sendDataDrop(ctx, conn, code, description) {
+  sendData(ctx, conn, {type: "drop", code: code, description: description});
+}
+function sendDataDisconnectReason(ctx, conn, code, description) {
+  sendData(ctx, conn, {type: "disconnectReason", code: code, description: description});
+}
+
+function sendReleaseLock(ctx, conn, userLocks) {
+  sendData(ctx, conn, {type: "releaseLock", locks: _.map(userLocks, function(e) {
+    return {
+      block: e.block,
+      user: e.user,
+      time: Date.now(),
+      changes: null
+    };
+  })});
+}
+function modifyConnectionForPassword(ctx, conn, isEnterCorrectPassword) {
+  return co(function*() {
+    if (isEnterCorrectPassword) {
+      conn.isEnterCorrectPassword = true;
+      if (cfgTokenEnableBrowser) {
+        let sessionToken = yield fillJwtByConnection(ctx, conn);
+        sendDataRefreshToken(ctx, conn, sessionToken);
+      }
+    }
+  });
+}
+function getParticipants(docId, excludeClosed, excludeUserId, excludeViewer) {
+  return _.filter(connections, function(el) {
+    return el.docId === docId && el.isCloseCoAuthoring !== excludeClosed &&
+      el.user.id !== excludeUserId && el.user.view !== excludeViewer;
+  });
+}
+function getParticipantUser(docId, includeUserId) {
+  return _.filter(connections, function(el) {
+    return el.docId === docId && el.user.id === includeUserId;
+  });
+}
+
+
+function* updateEditUsers(ctx, licenseInfo, userId, anonym, isLiveViewer) {
+  if (!licenseInfo.usersCount) {
+    return;
+  }
+  const now = new Date();
+  const expireAt = (Date.UTC(now.getUTCFullYear(), now.getUTCMonth(), now.getUTCDate() + 1)) / 1000 +
+      licenseInfo.usersExpire - 1;
+  let period = utils.getLicensePeriod(licenseInfo.startDate, now);
+  if (isLiveViewer) {
+    yield editorData.addPresenceUniqueViewUser(ctx, userId, expireAt, {anonym: anonym});
+    yield editorData.addPresenceUniqueViewUsersOfMonth(ctx, userId, period, {anonym: anonym, firstOpenDate: now.toISOString()});
+  } else {
+    yield editorData.addPresenceUniqueUser(ctx, userId, expireAt, {anonym: anonym});
+    yield editorData.addPresenceUniqueUsersOfMonth(ctx, userId, period, {anonym: anonym, firstOpenDate: now.toISOString()});
+  }
+}
+function* getEditorsCount(ctx, docId, opt_hvals) {
+  var elem, editorsCount = 0;
+  var hvals;
+  if(opt_hvals){
+    hvals = opt_hvals;
+  } else {
+    hvals = yield editorData.getPresence(ctx, docId, connections);
+  }
+  for (var i = 0; i < hvals.length; ++i) {
+    elem = JSON.parse(hvals[i]);
+    if(!elem.view && !elem.isCloseCoAuthoring) {
+      editorsCount++;
+      break;
+    }
+  }
+  return editorsCount;
+}
+function* hasEditors(ctx, docId, opt_hvals) {
+  let editorsCount = yield* getEditorsCount(ctx, docId, opt_hvals);
+  return editorsCount > 0;
+}
+function* isUserReconnect(ctx, docId, userId, connectionId) {
+  var elem;
+  var hvals = yield editorData.getPresence(ctx, docId, connections);
+  for (var i = 0; i < hvals.length; ++i) {
+    elem = JSON.parse(hvals[i]);
+    if (userId === elem.id && connectionId !== elem.connectionId) {
+      return true;
+    }
+  }
+  return false;
+}
+function* publish(ctx, data, optDocId, optUserId, opt_pubsub) {
+  var needPublish = true;
+  if(optDocId && optUserId) {
+    needPublish = false;
+    var hvals = yield editorData.getPresence(ctx, optDocId, connections);
+    for (var i = 0; i < hvals.length; ++i) {
+      var elem = JSON.parse(hvals[i]);
+      if(optUserId != elem.id) {
+        needPublish = true;
+        break;
+      }
+    }
+  }
+  if(needPublish) {
+    var msg = JSON.stringify(data);
+    var realPubsub = opt_pubsub ? opt_pubsub : pubsub;
+    if (realPubsub) {
+      realPubsub.publish(msg);
+    }
+  }
+  return needPublish;
+}
+function* addTask(data, priority, opt_queue, opt_expiration) {
+  var realQueue = opt_queue ? opt_queue : queue;
+  yield realQueue.addTask(data, priority, opt_expiration);
+}
+function* addResponse(data, opt_queue) {
+  var realQueue = opt_queue ? opt_queue : queue;
+  yield realQueue.addResponse(data);
+}
+function* addDelayed(data, ttl, opt_queue) {
+  var realQueue = opt_queue ? opt_queue : queue;
+  yield realQueue.addDelayed(data, ttl);
+}
+function* removeResponse(data) {
+  yield queue.removeResponse(data);
+}
+
+function* getOriginalParticipantsId(ctx, docId) {
+  var result = [], tmpObject = {};
+  var hvals = yield editorData.getPresence(ctx, docId, connections);
+  for (var i = 0; i < hvals.length; ++i) {
+    var elem = JSON.parse(hvals[i]);
+    if (!elem.view && !elem.isCloseCoAuthoring) {
+      tmpObject[elem.idOriginal] = 1;
+    }
+  }
+  for (var name in tmpObject) if (tmpObject.hasOwnProperty(name)) {
+    result.push(name);
+  }
+  return result;
+}
+
+function* sendServerRequest(ctx, uri, dataObject, opt_checkAndFixAuthorizationLength) {
+  ctx.logger.debug('postData request: url = %s;data = %j', uri, dataObject);
+  let auth;
+  if (utils.canIncludeOutboxAuthorization(ctx, uri)) {
+    let secret = yield tenantManager.getTenantSecret(ctx, commonDefines.c_oAscSecretType.Outbox);
+    let bodyToken = utils.fillJwtForRequest(dataObject, secret, true);
+    auth = utils.fillJwtForRequest(dataObject, secret, false);
+    let authLen = auth.length;
+    if (opt_checkAndFixAuthorizationLength && !opt_checkAndFixAuthorizationLength(auth, dataObject)) {
+      auth = utils.fillJwtForRequest(dataObject, secret, false);
+      ctx.logger.warn('authorization too large. Use body token instead. size reduced from %d to %d', authLen, auth.length);
+    }
+    dataObject.setToken(bodyToken);
+  }
+  let postRes = yield utils.postRequestPromise(uri, JSON.stringify(dataObject), undefined, undefined, cfgCallbackRequestTimeout, auth);
+  ctx.logger.debug('postData response: data = %s', postRes.body);
+  return postRes.body;
+}
+
+// Парсинг ссылки
+function parseUrl(ctx, callbackUrl) {
+  var result = null;
+  try {
+    //делать decodeURIComponent не нужно http://expressjs.com/en/4x/api.html#app.settings.table
+    //по умолчанию express использует 'query parser' = 'extended', но даже в 'simple' версии делается decode
+    //percent-encoded characters within the query string will be assumed to use UTF-8 encoding
+    var parseObject = url.parse(callbackUrl);
+    var isHttps = 'https:' === parseObject.protocol;
+    var port = parseObject.port;
+    if (!port) {
+      port = isHttps ? defaultHttpsPort : defaultHttpPort;
+    }
+    result = {
+      'https': isHttps,
+      'host': parseObject.hostname,
+      'port': port,
+      'path': parseObject.path,
+      'href': parseObject.href
+    };
+  } catch (e) {
+    ctx.logger.error("error parseUrl %s: %s", callbackUrl, e.stack);
+    result = null;
+  }
+
+  return result;
+}
+
+function* getCallback(ctx, id, opt_userIndex) {
+  var callbackUrl = null;
+  var baseUrl = null;
+  let wopiParams = null;
+  var selectRes = yield taskResult.select(ctx, id);
+  if (selectRes.length > 0) {
+    var row = selectRes[0];
+    if (row.callback) {
+      callbackUrl = sqlBase.UserCallback.prototype.getCallbackByUserIndex(ctx, row.callback, opt_userIndex);
+      wopiParams = wopiClient.parseWopiCallback(ctx, callbackUrl, row.callback);
+    }
+    if (row.baseurl) {
+      baseUrl = row.baseurl;
+    }
+  }
+  if (null != callbackUrl && null != baseUrl) {
+    return {server: parseUrl(ctx, callbackUrl), baseUrl: baseUrl, wopiParams: wopiParams};
+  } else {
+    return null;
+  }
+}
+function* getChangesIndex(ctx, docId) {
+  var res = 0;
+  var getRes = yield sqlBase.getChangesIndexPromise(ctx, docId);
+  if (getRes && getRes.length > 0 && null != getRes[0]['change_id']) {
+    res = getRes[0]['change_id'] + 1;
+  }
+  return res;
+}
+
+const hasChanges = co.wrap(function*(ctx, docId) {
+  //todo check editorData.getForceSave in case of "undo all changes"
+  let puckerIndex = yield* getChangesIndex(ctx, docId);
+  if (0 === puckerIndex) {
+    let selectRes = yield taskResult.select(ctx, docId);
+    if (selectRes.length > 0 && selectRes[0].password) {
+      return sqlBase.DocumentPassword.prototype.hasPasswordChanges(ctx, selectRes[0].password);
+    }
+    return false;
+  }
+  return true;
+});
+function* setForceSave(ctx, docId, forceSave, cmd, success) {
+  let forceSaveType = forceSave.getType();
+  if (commonDefines.c_oAscForceSaveTypes.Form !== forceSaveType) {
+    if (success) {
+      yield editorData.checkAndSetForceSave(ctx, docId, forceSave.getTime(), forceSave.getIndex(), true, true);
+    } else {
+      yield editorData.checkAndSetForceSave(ctx, docId, forceSave.getTime(), forceSave.getIndex(), false, false);
+    }
+  }
+
+  if (commonDefines.c_oAscForceSaveTypes.Command !== forceSaveType) {
+    let data = {type: forceSaveType, time: forceSave.getTime(), success: success};
+    if(commonDefines.c_oAscForceSaveTypes.Form === forceSaveType) {
+      yield* publish(ctx, {type: commonDefines.c_oPublishType.rpc, ctx: ctx, docId: docId, data: data, responseKey: cmd.getResponseKey()}, cmd.getUserConnectionId());
+    } else {
+      yield* publish(ctx, {type: commonDefines.c_oPublishType.forceSave, ctx: ctx, docId: docId, data: data}, cmd.getUserConnectionId());
+    }
+  }
+}
+let startForceSave = co.wrap(function*(ctx, docId, type, opt_userdata, opt_userId, opt_userConnectionId, opt_userIndex, opt_responseKey, opt_baseUrl, opt_queue, opt_pubsub) {
+  ctx.logger.debug('startForceSave start');
+  let res = {code: commonDefines.c_oAscServerCommandErrors.NoError, time: null};
+  let startedForceSave;
+  let hasEncrypted = false;
+  if (!shutdownFlag) {
+    let hvals = yield editorData.getPresence(ctx, docId, connections);
+    hasEncrypted = hvals.some((currentValue) => {
+      return !!JSON.parse(currentValue).encrypted;
+    });
+    if (!hasEncrypted) {
+      if (commonDefines.c_oAscForceSaveTypes.Form === type) {
+        startedForceSave = yield editorData.getForceSave(ctx, docId);
+      } else {
+        startedForceSave = yield editorData.checkAndStartForceSave(ctx, docId);
+      }
+    }
+  }
+  ctx.logger.debug('startForceSave canStart: hasEncrypted = %s; startedForceSave = %j', hasEncrypted, startedForceSave);
+  if (startedForceSave) {
+    let baseUrl = opt_baseUrl || startedForceSave.baseUrl;
+    let forceSave = new commonDefines.CForceSaveData(startedForceSave);
+    forceSave.setType(type);
+    forceSave.setAuthorUserId(opt_userId);
+    forceSave.setAuthorUserIndex(opt_userIndex);
+
+    if (commonDefines.c_oAscForceSaveTypes.Timeout === type) {
+      yield* publish(ctx, {
+                       type: commonDefines.c_oPublishType.forceSave, ctx: ctx, docId: docId,
+                       data: {type: type, time: forceSave.getTime(), start: true}
+                     }, undefined, undefined, opt_pubsub);
+    }
+
+    let priority;
+    let expiration;
+    if (commonDefines.c_oAscForceSaveTypes.Timeout === type) {
+      priority = constants.QUEUE_PRIORITY_VERY_LOW;
+      expiration = FORCE_SAVE_EXPIRATION;
+    } else {
+      priority = constants.QUEUE_PRIORITY_LOW;
+    }
+    //start new convert
+    let status = yield converterService.convertFromChanges(ctx, docId, baseUrl, forceSave, startedForceSave.changeInfo, opt_userdata,
+                                                            opt_userConnectionId, opt_responseKey, priority, expiration, opt_queue);
+    if (constants.NO_ERROR === status.err) {
+      res.time = forceSave.getTime();
+    } else {
+      res.code = commonDefines.c_oAscServerCommandErrors.UnknownError;
+    }
+    ctx.logger.debug('startForceSave convertFromChanges: status = %d', status.err);
+  } else {
+    res.code = commonDefines.c_oAscServerCommandErrors.NotModified;
+  }
+  ctx.logger.debug('startForceSave end');
+  return res;
+});
+function getExternalChangeInfo(user, date) {
+  return {user_id: user.id, user_id_original: user.idOriginal, user_name: user.username, change_date: date};
+}
+let resetForceSaveAfterChanges = co.wrap(function*(ctx, docId, newChangesLastTime, puckerIndex, baseUrl, changeInfo) {
+  //last save
+  if (newChangesLastTime) {
+    yield editorData.setForceSave(ctx, docId, newChangesLastTime, puckerIndex, baseUrl, changeInfo);
+    if (cfgForceSaveEnable) {
+      let expireAt = newChangesLastTime + cfgForceSaveInterval;
+      yield editorData.addForceSaveTimerNX(ctx, docId, expireAt);
+    }
+  }
+});
+function* startRPC(ctx, conn, responseKey, data) {
+  let docId = conn.docId;
+  ctx.logger.debug('startRPC start responseKey:%s , %j', responseKey, data);
+  switch (data.type) {
+    case 'sendForm':
+      var forceSaveRes;
+      if (conn.user) {
+        forceSaveRes = yield startForceSave(ctx, docId, commonDefines.c_oAscForceSaveTypes.Form, undefined, conn.user.idOriginal, conn.user.id, conn.user.indexUser, responseKey);
+      } else {
+        sendDataRpc(ctx, conn, responseKey);
+      }
+      break;
+    case 'wopi_RenameFile':
+      let renameRes;
+      let selectRes = yield taskResult.select(ctx, docId);
+      let row = selectRes.length > 0 ? selectRes[0] : null;
+      if (row) {
+        if (row.callback) {
+          let userIndex = utils.getIndexFromUserId(conn.user.id, conn.user.idOriginal);
+          let uri = sqlBase.UserCallback.prototype.getCallbackByUserIndex(ctx, row.callback, userIndex);
+          let wopiParams = wopiClient.parseWopiCallback(ctx, uri, row.callback);
+          if (wopiParams) {
+            renameRes = yield wopiClient.renameFile(ctx, wopiParams, data.name);
+          }
+        }
+      }
+      sendDataRpc(ctx, conn, responseKey, renameRes);
+      break;
+    case 'pathurls':
+      let outputData = new canvasService.OutputData(data.type);
+      yield* canvasService.commandPathUrls(ctx, conn, data.data, outputData);
+      sendDataRpc(ctx, conn, responseKey, outputData);
+      break;
+  }
+  ctx.logger.debug('startRPC end');
+}
+function handleDeadLetter(data, ack) {
+  return co(function*() {
+    let ctx = new operationContext.Context();
+    try {
+      var isRequeued = false;
+      let task = new commonDefines.TaskQueueData(JSON.parse(data));
+      if (task) {
+        ctx.initFromTaskQueueData(task);
+        let cmd = task.getCmd();
+        ctx.logger.warn('handleDeadLetter start: %s', data);
+        let forceSave = cmd.getForceSave();
+        if (forceSave && commonDefines.c_oAscForceSaveTypes.Timeout == forceSave.getType()) {
+          let actualForceSave = yield editorData.getForceSave(ctx, cmd.getDocId());
+          //check that there are no new changes
+          if (actualForceSave && forceSave.getTime() === actualForceSave.time && forceSave.getIndex() === actualForceSave.index) {
+            //requeue task
+            yield* addTask(task, constants.QUEUE_PRIORITY_VERY_LOW, undefined, FORCE_SAVE_EXPIRATION);
+            isRequeued = true;
+          }
+        } else if (!forceSave && task.getFromChanges()) {
+          yield* addTask(task, constants.QUEUE_PRIORITY_NORMAL, undefined);
+          isRequeued = true;
+        } else if(cmd.getAttempt()) {
+          ctx.logger.warn('handleDeadLetter addResponse delayed = %d', cmd.getAttempt());
+          yield* addResponse(task);
+        } else {
+          //simulate error response
+          cmd.setStatusInfo(constants.CONVERT_DEAD_LETTER);
+          canvasService.receiveTask(JSON.stringify(task), function(){});
+        }
+      }
+      ctx.logger.warn('handleDeadLetter end: requeue = %s', isRequeued);
+    } catch (err) {
+      ctx.logger.error('handleDeadLetter error: %s', err.stack);
+    } finally {
+      ack();
+    }
+  });
+}
+/**
+ * Отправка статуса, чтобы знать когда документ начал редактироваться, а когда закончился
+ * @param docId
+ * @param {number} bChangeBase
+ * @param callback
+ * @param baseUrl
+ */
+function* sendStatusDocument(ctx, docId, bChangeBase, opt_userAction, opt_userIndex, opt_callback, opt_baseUrl, opt_userData, opt_forceClose) {
+  if (!opt_callback) {
+    var getRes = yield* getCallback(ctx, docId, opt_userIndex);
+    if (getRes) {
+      opt_callback = getRes.server;
+      if (!opt_baseUrl) {
+        opt_baseUrl = getRes.baseUrl;
+      }
+      if (getRes.wopiParams) {
+        ctx.logger.debug('sendStatusDocument wopi stub');
+        return opt_callback;
+      }
+    }
+  }
+  if (null == opt_callback) {
+    return;
+  }
+
+  var status = c_oAscServerStatus.Editing;
+  var participants = yield* getOriginalParticipantsId(ctx, docId);
+  if (0 === participants.length) {
+    let bHasChanges = yield hasChanges(ctx, docId);
+    if (!bHasChanges || opt_forceClose) {
+      status = c_oAscServerStatus.Closed;
+    }
+  }
+
+  if (c_oAscChangeBase.No !== bChangeBase) {
+    //update callback even if the connection is closed to avoid script:
+    //open->make changes->disconnect->subscription from community->reconnect
+    if (c_oAscChangeBase.All === bChangeBase) {
+      //always override callback to avoid expired callbacks
+      var updateTask = new taskResult.TaskResultData();
+      updateTask.tenant = ctx.tenant;
+      updateTask.key = docId;
+      updateTask.callback = opt_callback.href;
+      updateTask.baseurl = opt_baseUrl;
+      var updateIfRes = yield taskResult.update(ctx, updateTask);
+      if (updateIfRes.affectedRows > 0) {
+        ctx.logger.debug('sendStatusDocument updateIf');
+      } else {
+        ctx.logger.debug('sendStatusDocument updateIf no effect');
+      }
+    }
+  }
+
+  var sendData = new commonDefines.OutputSfcData(docId);
+  sendData.setStatus(status);
+  if (c_oAscServerStatus.Closed !== status) {
+    sendData.setUsers(participants);
+  }
+  if (opt_userAction) {
+    sendData.setActions([opt_userAction]);
+  }
+  if (opt_userData) {
+    sendData.setUserData(opt_userData);
+  }
+  var uri = opt_callback.href;
+  var replyData = null;
+  try {
+    replyData = yield* sendServerRequest(ctx, uri, sendData);
+  } catch (err) {
+    replyData = null;
+    ctx.logger.error('postData error: url = %s;data = %j %s', uri, sendData, err.stack);
+  }
+  yield* onReplySendStatusDocument(ctx, docId, replyData);
+  return opt_callback;
+}
+function parseReplyData(ctx, replyData) {
+  var res = null;
+  if (replyData) {
+    try {
+      res = JSON.parse(replyData);
+    } catch (e) {
+      ctx.logger.error("error parseReplyData: data = %s %s", replyData, e.stack);
+      res = null;
+    }
+  }
+  return res;
+}
+function* onReplySendStatusDocument(ctx, docId, replyData) {
+  var oData = parseReplyData(ctx, replyData);
+  if (!(oData && commonDefines.c_oAscServerCommandErrors.NoError == oData.error)) {
+    // Ошибка подписки на callback, посылаем warning
+    yield* publish(ctx, {type: commonDefines.c_oPublishType.warning, ctx: ctx, docId: docId, description: 'Error on save server subscription!'});
+  }
+}
+function* publishCloseUsersConnection(ctx, docId, users, isOriginalId, code, description) {
+  if (Array.isArray(users)) {
+    let usersMap = users.reduce(function(map, val) {
+      map[val] = 1;
+      return map;
+    }, {});
+    yield* publish(ctx, {
+                     type: commonDefines.c_oPublishType.closeConnection, ctx: ctx, docId: docId, usersMap: usersMap,
+                     isOriginalId: isOriginalId, code: code, description: description
+                   });
+  }
+}
+function closeUsersConnection(ctx, docId, usersMap, isOriginalId, code, description) {
+  //close
+  let conn;
+  for (let i = connections.length - 1; i >= 0; --i) {
+    conn = connections[i];
+    if (conn.docId === docId) {
+      if (isOriginalId ? usersMap[conn.user.idOriginal] : usersMap[conn.user.id]) {
+        sendDataDisconnectReason(ctx, conn, code, description);
+        conn.disconnect(true);
+      }
+    }
+  }
+}
+function* dropUsersFromDocument(ctx, docId, users) {
+  if (Array.isArray(users)) {
+    yield* publish(ctx, {type: commonDefines.c_oPublishType.drop, ctx: ctx, docId: docId, users: users, description: ''});
+  }
+}
+
+function dropUserFromDocument(ctx, docId, userId, description) {
+  var elConnection;
+  for (var i = 0, length = connections.length; i < length; ++i) {
+    elConnection = connections[i];
+    if (elConnection.docId === docId && userId === elConnection.user.idOriginal && !elConnection.isCloseCoAuthoring) {
+      sendDataDrop(ctx, elConnection, description);
+    }
+  }
+}
+
+// Подписка на эвенты:
+function* bindEvents(ctx, docId, callback, baseUrl, opt_userAction, opt_userData) {
+  // Подписка на эвенты:
+  // - если пользователей нет и изменений нет, то отсылаем статус "закрыто" и в базу не добавляем
+  // - если пользователей нет, а изменения есть, то отсылаем статус "редактируем" без пользователей, но добавляем в базу
+  // - если есть пользователи, то просто добавляем в базу
+  var bChangeBase;
+  var oCallbackUrl;
+  if (!callback) {
+    var getRes = yield* getCallback(ctx, docId);
+    if (getRes && !getRes.wopiParams) {
+      oCallbackUrl = getRes.server;
+      bChangeBase = c_oAscChangeBase.Delete;
+    }
+  } else {
+    oCallbackUrl = parseUrl(ctx, callback);
+    bChangeBase = c_oAscChangeBase.All;
+    if (null !== oCallbackUrl) {
+      let filterStatus = yield* utils.checkHostFilter(ctx, oCallbackUrl.host);
+      if (filterStatus > 0) {
+        ctx.logger.warn('checkIpFilter error: url = %s', callback);
+        //todo add new error type
+        oCallbackUrl = null;
+      }
+    }
+  }
+  if (null === oCallbackUrl) {
+    return commonDefines.c_oAscServerCommandErrors.ParseError;
+  } else {
+    yield* sendStatusDocument(ctx, docId, bChangeBase, opt_userAction, undefined, oCallbackUrl, baseUrl, opt_userData);
+    return commonDefines.c_oAscServerCommandErrors.NoError;
+  }
+}
+let unlockWopiDoc = co.wrap(function*(ctx, docId, opt_userIndex) {
+  //wopi unlock
+  var getRes = yield* getCallback(ctx, docId, opt_userIndex);
+  if (getRes && getRes.wopiParams && getRes.wopiParams.userAuth && 'view' !== getRes.wopiParams.userAuth.mode) {
+    yield wopiClient.unlock(ctx, getRes.wopiParams);
+    let unlockInfo = wopiClient.getWopiUnlockMarker(getRes.wopiParams);
+    if (unlockInfo) {
+      yield canvasService.commandOpenStartPromise(ctx, docId, undefined, true, unlockInfo);
+    }
+  }
+});
+function* cleanDocumentOnExit(ctx, docId, deleteChanges, opt_userIndex) {
+  //clean redis (redisKeyPresenceSet and redisKeyPresenceHash removed with last element)
+  yield editorData.cleanDocumentOnExit(ctx, docId);
+  //remove changes
+  if (deleteChanges) {
+    yield taskResult.restoreInitialPassword(ctx, docId);
+    sqlBase.deleteChanges(ctx, docId, null);
+    //delete forgotten after successful send on callbackUrl
+    yield storage.deletePath(ctx, docId, cfgForgottenFiles);
+  }
+  yield unlockWopiDoc(ctx, docId, opt_userIndex);
+}
+function* cleanDocumentOnExitNoChanges(ctx, docId, opt_userId, opt_userIndex, opt_forceClose) {
+  var userAction = opt_userId ? new commonDefines.OutputAction(commonDefines.c_oAscUserAction.Out, opt_userId) : null;
+  // Отправляем, что все ушли и нет изменений (чтобы выставить статус на сервере об окончании редактирования)
+  yield* sendStatusDocument(ctx, docId, c_oAscChangeBase.No, userAction, opt_userIndex, undefined, undefined, undefined, opt_forceClose);
+  //если пользователь зашел в документ, соединение порвалось, на сервере удалилась вся информация,
+  //при восстановлении соединения userIndex сохранится и он совпадет с userIndex следующего пользователя
+  yield* cleanDocumentOnExit(ctx, docId, false, opt_userIndex);
+}
+
+function createSaveTimer(ctx, docId, opt_userId, opt_userIndex, opt_queue, opt_noDelay) {
+  return co(function*(){
+    var updateMask = new taskResult.TaskResultData();
+    updateMask.tenant = ctx.tenant;
+    updateMask.key = docId;
+    updateMask.status = commonDefines.FileStatus.Ok;
+    var updateTask = new taskResult.TaskResultData();
+    updateTask.status = commonDefines.FileStatus.SaveVersion;
+    updateTask.statusInfo = utils.getMillisecondsOfHour(new Date());
+    var updateIfRes = yield taskResult.updateIf(ctx, updateTask, updateMask);
+    if (updateIfRes.affectedRows > 0) {
+      if(!opt_noDelay){
+        yield utils.sleep(cfgAscSaveTimeOutDelay);
+      }
+      while (true) {
+        if (!sqlBase.isLockCriticalSection(docId)) {
+          canvasService.saveFromChanges(ctx, docId, updateTask.statusInfo, null, opt_userId, opt_userIndex, opt_queue);
+          break;
+        }
+        yield utils.sleep(c_oAscLockTimeOutDelay);
+      }
+    } else {
+      //если не получилось - значит FileStatus=SaveVersion(кто-то другой начал сборку) или UpdateVersion(сборка закончена)
+      //в этом случае ничего делать не надо
+      ctx.logger.debug('createSaveTimer updateIf no effect');
+    }
+  });
+}
+
+function checkJwt(ctx, token, type) {
+  return co(function*() {
+    var res = {decoded: null, description: null, code: null, token: token};
+    let secret = yield tenantManager.getTenantSecret(ctx, type);
+    if (undefined == secret) {
+      ctx.logger.warn('empty secret: token = %s', token);
+    }
+    try {
+      res.decoded = jwt.verify(token, secret, cfgTokenVerifyOptions);
+      ctx.logger.debug('checkJwt success: decoded = %j', res.decoded);
+    } catch (err) {
+      ctx.logger.warn('checkJwt error: name = %s message = %s token = %s', err.name, err.message, token);
+      if ('TokenExpiredError' === err.name) {
+        res.code = constants.JWT_EXPIRED_CODE;
+        res.description = constants.JWT_EXPIRED_REASON + err.message;
+      } else if ('JsonWebTokenError' === err.name) {
+        res.code = constants.JWT_ERROR_CODE;
+        res.description = constants.JWT_ERROR_REASON + err.message;
+      }
+    }
+    return res;
+  });
+}
+function checkJwtHeader(ctx, req, opt_header, opt_prefix, opt_secretType) {
+  return co(function*() {
+    let header = opt_header || cfgTokenInboxHeader;
+    let prefix = opt_prefix || cfgTokenInboxPrefix;
+    let secretType = opt_secretType || commonDefines.c_oAscSecretType.Inbox;
+    let authorization = req.get(header);
+    if (authorization && authorization.startsWith(prefix)) {
+      var token = authorization.substring(prefix.length);
+      return yield checkJwt(ctx, token, secretType);
+    }
+    return null;
+  });
+}
+function getRequestParams(ctx, req, opt_isNotInBody) {
+  return co(function*(){
+    let res = {code: constants.NO_ERROR, params: undefined};
+    if (req.body && Buffer.isBuffer(req.body) && req.body.length > 0 && !opt_isNotInBody) {
+      res.params = JSON.parse(req.body.toString('utf8'));
+    } else {
+      res.params = req.query;
+    }
+    if (cfgTokenEnableRequestInbox) {
+      res.code = constants.VKEY;
+      let checkJwtRes;
+      if (res.params.token) {
+        checkJwtRes = yield checkJwt(ctx, res.params.token, commonDefines.c_oAscSecretType.Inbox);
+      } else {
+        checkJwtRes = yield checkJwtHeader(ctx, req);
+      }
+      if (checkJwtRes) {
+        if (checkJwtRes.decoded) {
+          res.code = constants.NO_ERROR;
+          if (cfgTokenRequiredParams) {
+            res.params = {};
+          }
+          Object.assign(res.params, checkJwtRes.decoded);
+          if (!utils.isEmptyObject(checkJwtRes.decoded.payload)) {
+            Object.assign(res.params, checkJwtRes.decoded.payload);
+          }
+          if (!utils.isEmptyObject(checkJwtRes.decoded.query)) {
+            Object.assign(res.params, checkJwtRes.decoded.query);
+          }
+        } else if (constants.JWT_EXPIRED_CODE == checkJwtRes.code) {
+          res.code = constants.VKEY_KEY_EXPIRE;
+        }
+      }
+    }
+    return res;
+  });
+}
+
+function getLicenseNowUtc() {
+  const now = new Date();
+  return Date.UTC(now.getUTCFullYear(), now.getUTCMonth(), now.getUTCDate(), now.getUTCHours(),
+                  now.getUTCMinutes(), now.getUTCSeconds()) / 1000;
+}
+let getParticipantMap = co.wrap(function*(ctx, docId, opt_hvals) {
+  const participantsMap = [];
+  let hvals;
+  if (opt_hvals) {
+    hvals = opt_hvals;
+  } else {
+    hvals = yield editorData.getPresence(ctx, docId, connections);
+  }
+  for (let i = 0; i < hvals.length; ++i) {
+    const elem = JSON.parse(hvals[i]);
+    if (!elem.isCloseCoAuthoring) {
+      participantsMap.push(elem);
+    }
+  }
+  return participantsMap;
+});
+
+exports.c_oAscServerStatus = c_oAscServerStatus;
+exports.editorData = editorData;
+exports.sendData = sendData;
+exports.modifyConnectionForPassword = modifyConnectionForPassword;
+exports.parseUrl = parseUrl;
+exports.parseReplyData = parseReplyData;
+exports.sendServerRequest = sendServerRequest;
+exports.createSaveTimer = createSaveTimer;
+exports.changeConnectionInfo = changeConnectionInfo;
+exports.signToken = signToken;
+exports.publish = publish;
+exports.addTask = addTask;
+exports.addDelayed = addDelayed;
+exports.removeResponse = removeResponse;
+exports.hasEditors = hasEditors;
+exports.getEditorsCountPromise = co.wrap(getEditorsCount);
+exports.getCallback = getCallback;
+exports.getIsShutdown = getIsShutdown;
+exports.hasChanges = hasChanges;
+exports.cleanDocumentOnExitPromise = co.wrap(cleanDocumentOnExit);
+exports.cleanDocumentOnExitNoChangesPromise = co.wrap(cleanDocumentOnExitNoChanges);
+exports.unlockWopiDoc = unlockWopiDoc;
+exports.setForceSave = setForceSave;
+exports.startForceSave = startForceSave;
+exports.resetForceSaveAfterChanges = resetForceSaveAfterChanges;
+exports.getExternalChangeInfo = getExternalChangeInfo;
+exports.checkJwt = checkJwt;
+exports.getRequestParams = getRequestParams;
+exports.checkJwtHeader = checkJwtHeader;
+function encryptPasswordParams(ctx, data) {
+  return co(function*(){
+    let dataWithPassword;
+    if (data.type === 'openDocument' && data.message) {
+      dataWithPassword = data.message;
+    } else if (data.type === 'auth' && data.openCmd) {
+      dataWithPassword = data.openCmd;
+    } else if (data.c === 'savefromorigin') {
+      dataWithPassword = data;
+    }
+    if (dataWithPassword && dataWithPassword.password) {
+      if (dataWithPassword.password.length > constants.PASSWORD_MAX_LENGTH) {
+        //todo send back error
+        ctx.logger.warn('encryptPasswordParams password too long actual = %s; max = %s', dataWithPassword.password.length, constants.PASSWORD_MAX_LENGTH);
+        dataWithPassword.password = null;
+      } else {
+        dataWithPassword.password = yield utils.encryptPassword(dataWithPassword.password);
+      }
+    }
+    if (dataWithPassword && dataWithPassword.savepassword) {
+      if (dataWithPassword.savepassword.length > constants.PASSWORD_MAX_LENGTH) {
+        //todo send back error
+        ctx.logger.warn('encryptPasswordParams password too long actual = %s; max = %s', dataWithPassword.savepassword.length, constants.PASSWORD_MAX_LENGTH);
+        dataWithPassword.savepassword = null;
+      } else {
+        dataWithPassword.savepassword = yield utils.encryptPassword(dataWithPassword.savepassword);
+      }
+    }
+  });
+}
+exports.encryptPasswordParams = encryptPasswordParams;
+exports.install = function(server, callbackFunction) {
+  const io = new Server(server, cfgSocketIoConnection);
+
+  io.use((socket, next) => {
+    co(function*(){
+      let ctx = new operationContext.Context();
+      let res;
+      let checkJwtRes;
+      try {
+        ctx.initFromConnection(socket);
+        ctx.logger.info('io.use start');
+        let handshake = socket.handshake;
+        if (cfgTokenEnableBrowser) {
+          checkJwtRes = yield checkJwt(ctx, handshake?.auth?.token, commonDefines.c_oAscSecretType.Browser);
+          if (!checkJwtRes.decoded) {
+            res = new Error("not authorized");
+            res.data = { code: checkJwtRes.code, description: checkJwtRes.description };
+          }
+        }
+      } catch (err) {
+        ctx.logger.error('io.use error: %s', err.stack);
+      } finally {
+        ctx.logger.info('io.use end');
+        next(res);
+      }
+    });
+  });
+
+  io.on('connection', function(conn) {
+    if (!conn) {
+      operationContext.global.logger.error("null == conn");
+      return;
+    }
+    let ctx = new operationContext.Context();
+    ctx.initFromConnection(conn);
+    if (getIsShutdown()) {
+      sendFileError(ctx, conn, 'Server shutdow');
+      return;
+    }
+    conn.baseUrl = utils.getBaseUrlByConnection(conn);
+    conn.sessionIsSendWarning = false;
+    conn.sessionTimeConnect = conn.sessionTimeLastAction = new Date().getTime();
+
+    conn.on('message', function(data) {
+      return co(function* () {
+      var docId = 'null';
+      let ctx = new operationContext.Context();
+      try {
+        ctx.initFromConnection(conn);
+        var startDate = null;
+        if(clientStatsD) {
+          startDate = new Date();
+        }
+
+        docId = conn.docId;
+        ctx.logger.info('data.type = %s', data.type);
+        if(getIsShutdown())
+        {
+          ctx.logger.debug('Server shutdown receive data');
+          return;
+        }
+        if (conn.isCiriticalError && ('message' == data.type || 'getLock' == data.type || 'saveChanges' == data.type ||
+            'isSaveLock' == data.type)) {
+          ctx.logger.warn("conn.isCiriticalError send command: type = %s", data.type);
+          sendDataDisconnectReason(ctx, conn, constants.ACCESS_DENIED_CODE, constants.ACCESS_DENIED_REASON);
+          conn.disconnect(true);
+          return;
+        }
+        if ((conn.isCloseCoAuthoring || (conn.user && conn.user.view)) &&
+            ('getLock' == data.type || 'saveChanges' == data.type || 'isSaveLock' == data.type)) {
+          ctx.logger.warn("conn.user.view||isCloseCoAuthoring access deny: type = %s", data.type);
+          sendDataDisconnectReason(ctx, conn, constants.ACCESS_DENIED_CODE, constants.ACCESS_DENIED_REASON);
+          conn.disconnect(true);
+          return;
+        }
+        yield encryptPasswordParams(ctx, data);
+        switch (data.type) {
+          case 'auth'          :
+            try {
+              yield* auth(ctx, conn, data);
+            } catch(err){
+              ctx.logger.error('auth error: %s', err.stack);
+              sendDataDisconnectReason(ctx, conn, constants.ACCESS_DENIED_CODE, constants.ACCESS_DENIED_REASON);
+              conn.disconnect(true);
+              return;
+            }
+            break;
+          case 'message'        :
+            yield* onMessage(ctx, conn, data);
+            break;
+          case 'cursor'        :
+            yield* onCursor(ctx, conn, data);
+            break;
+          case 'getLock'        :
+            yield* getLock(ctx, conn, data, false);
+            break;
+          case 'saveChanges'      :
+            yield* saveChanges(ctx, conn, data);
+            break;
+          case 'isSaveLock'      :
+            yield* isSaveLock(ctx, conn, data);
+            break;
+          case 'unSaveLock'      :
+            yield* unSaveLock(ctx, conn, -1, -1);
+            break;	// Индекс отправляем -1, т.к. это экстренное снятие без сохранения
+          case 'getMessages'      :
+            yield* getMessages(ctx, conn, data);
+            break;
+          case 'unLockDocument'    :
+            yield* checkEndAuthLock(ctx, data.unlock, data.isSave, docId, conn.user.id, data.releaseLocks, data.deleteIndex, conn);
+            break;
+          case 'close':
+            yield* closeDocument(ctx, conn);
+            break;
+          case 'versionHistory'          : {
+            let cmd = new commonDefines.InputCommand(data.cmd);
+            yield* versionHistory(ctx, conn, cmd);
+            break;
+          }
+          case 'openDocument'      : {
+            var cmd = new commonDefines.InputCommand(data.message);
+            cmd.fillFromConnection(conn);
+            yield canvasService.openDocument(ctx, conn, cmd);
+            break;
+          }
+          case 'clientLog':
+            let level = data.level?.toLowerCase();
+            if("trace" === level || "debug" === level || "info" === level || "warn" === level || "error" === level ||  "fatal" === level) {
+              ctx.logger[level]("clientLog: %s", data.msg);
+            }
+            if ("error" === level && cfgErrorFiles && docId) {
+              let destDir = 'browser/' + docId;
+              yield storage.copyPath(ctx, docId, destDir, undefined, cfgErrorFiles);
+              yield* saveErrorChanges(ctx, docId, destDir);
+            }
+            break;
+          case 'extendSession' :
+            conn.sessionIsSendWarning = false;
+            conn.sessionTimeLastAction = new Date().getTime() - data.idletime;
+            break;
+          case 'forceSaveStart' :
+            var forceSaveRes;
+            if (conn.user) {
+              forceSaveRes = yield startForceSave(ctx, docId, commonDefines.c_oAscForceSaveTypes.Button, undefined, conn.user.idOriginal, conn.user.id, conn.user.indexUser);
+            } else {
+              forceSaveRes = {code: commonDefines.c_oAscServerCommandErrors.UnknownError, time: null};
+            }
+            sendData(ctx, conn, {type: "forceSaveStart", messages: forceSaveRes});
+            break;
+          case 'rpc' :
+            yield* startRPC(ctx, conn, data.responseKey, data.data);
+            break;
+          case 'authChangesAck' :
+            delete conn.authChangesAck;
+            break;
+          default:
+            ctx.logger.debug("unknown command %j", data);
+            break;
+        }
+        if(clientStatsD) {
+          if('openDocument' != data.type) {
+            clientStatsD.timing('coauth.data.' + data.type, new Date() - startDate);
+          }
+        }
+      } catch (e) {
+        ctx.logger.error("error receiving response: type = %s %s", (data && data.type) ? data.type : 'null', e.stack);
+      }
+      });
+    });
+    conn.on("disconnect", function(reason) {
+      return co(function* () {
+        let ctx = new operationContext.Context();
+        try {
+          ctx.initFromConnection(conn);
+          yield* closeDocument(ctx, conn, reason);
+        } catch (err) {
+          ctx.logger.error('Error conn close: %s', err.stack);
+        }
+      });
+    });
+
+    _checkLicense(ctx, conn);
+  });
+  io.engine.on("connection_error", (err) => {
+    operationContext.global.logger.warn(err.req);      // the request object
+    operationContext.global.logger.warn(err.code);     // the error code, for example 1
+    operationContext.global.logger.warn(err.message);  // the error message, for example "Session ID unknown"
+    operationContext.global.logger.warn(err.context);  // some additional error context
+  });
+  /**
+   *
+   * @param ctx
+   * @param conn
+   * @param reason - the reason of the disconnection (either client or server-side)
+   */
+  function* closeDocument(ctx, conn, reason) {
+    var userLocks, reconnected = false, bHasEditors, bHasChanges;
+    var docId = conn.docId;
+    if (null == docId) {
+      return;
+    }
+    var hvals;
+    let participantsTimestamp;
+    var tmpUser = conn.user;
+    var isView = tmpUser.view;
+    ctx.logger.info("Connection closed or timed out: reason = %s", reason);
+    var isCloseCoAuthoringTmp = conn.isCloseCoAuthoring;
+    if (reason) {
+      //Notify that participant has gone
+      connections = _.reject(connections, function(el) {
+        return el.id === conn.id;//Delete this connection
+      });
+      //Check if it's not already reconnected
+      reconnected = yield* isUserReconnect(ctx, docId, tmpUser.id, conn.id);
+      if (reconnected) {
+        ctx.logger.info("reconnected");
+      } else {
+        yield removePresence(ctx, conn);
+        hvals = yield editorData.getPresence(ctx, docId, connections);
+        participantsTimestamp = Date.now();
+        if (hvals.length <= 0) {
+          yield editorData.removePresenceDocument(ctx, docId);
+        }
+      }
+    } else {
+      if (!conn.isCloseCoAuthoring) {
+        tmpUser.view = true;
+        conn.isCloseCoAuthoring = true;
+        yield addPresence(ctx, conn, true);
+        if (cfgTokenEnableBrowser) {
+          let sessionToken = yield fillJwtByConnection(ctx, conn);
+          sendDataRefreshToken(ctx, conn, sessionToken);
+        }
+      }
+    }
+
+    if (isCloseCoAuthoringTmp) {
+      //we already close connection
+      return;
+    }
+
+    if (!reconnected) {
+      //revert old view to send event
+      var tmpView = tmpUser.view;
+      tmpUser.view = isView;
+      let participants = yield getParticipantMap(ctx, docId, hvals);
+      if (!participantsTimestamp) {
+        participantsTimestamp = Date.now();
+      }
+      yield* publish(ctx, {type: commonDefines.c_oPublishType.participantsState, ctx: ctx, docId: docId, userId: tmpUser.id, participantsTimestamp: participantsTimestamp, participants: participants}, docId, tmpUser.id);
+      tmpUser.view = tmpView;
+
+      // Для данного пользователя снимаем лок с сохранения
+      yield editorData.unlockSave(ctx, docId, conn.user.id);
+
+      // Только если редактируем
+      if (false === isView) {
+        bHasEditors = yield* hasEditors(ctx, docId, hvals);
+        bHasChanges = yield hasChanges(ctx, docId);
+
+        let needSendStatus = true;
+        if (conn.encrypted) {
+          let selectRes = yield taskResult.select(ctx, docId);
+          if (selectRes.length > 0) {
+            var row = selectRes[0];
+            if (commonDefines.FileStatus.UpdateVersion === row.status) {
+              needSendStatus = false;
+            }
+          }
+        }
+        //Давайдосвиданья!
+        //Release locks
+        userLocks = yield* removeUserLocks(ctx, docId, conn.user.id);
+        if (0 < userLocks.length) {
+          //todo на close себе ничего не шлем
+          //sendReleaseLock(conn, userLocks);
+          yield* publish(ctx, {type: commonDefines.c_oPublishType.releaseLock, ctx: ctx, docId: docId, userId: conn.user.id, locks: userLocks}, docId, conn.user.id);
+        }
+
+        // Для данного пользователя снимаем Lock с документа
+        yield* checkEndAuthLock(ctx, true, false, docId, conn.user.id);
+
+        let userIndex = utils.getIndexFromUserId(tmpUser.id, tmpUser.idOriginal);
+        // Если у нас нет пользователей, то удаляем все сообщения
+        if (!bHasEditors) {
+          // На всякий случай снимаем lock
+          yield editorData.unlockSave(ctx, docId, tmpUser.id);
+
+          let needSaveChanges = bHasChanges;
+          if (!needSaveChanges) {
+            //start save changes if forgotten file exists.
+            //more effective to send file without sfc, but this method is simpler by code
+            let forgotten = yield storage.listObjects(ctx, docId, cfgForgottenFiles);
+            needSaveChanges = forgotten.length > 0;
+            ctx.logger.debug('closeDocument hasForgotten %s', needSaveChanges);
+          }
+          if (needSaveChanges && !conn.encrypted) {
+            // Send changes to save server
+            yield createSaveTimer(ctx, docId, tmpUser.idOriginal, userIndex);
+          } else if (needSendStatus) {
+            yield* cleanDocumentOnExitNoChanges(ctx, docId, tmpUser.idOriginal, userIndex);
+          } else {
+            yield* cleanDocumentOnExit(ctx, docId, false, userIndex);
+          }
+        } else if (needSendStatus) {
+          yield* sendStatusDocument(ctx, docId, c_oAscChangeBase.No, new commonDefines.OutputAction(commonDefines.c_oAscUserAction.Out, tmpUser.idOriginal), userIndex);
+        }
+      }
+    }
+  }
+
+  function* versionHistory(ctx, conn, cmd) {
+    var docIdOld = conn.docId;
+    var docIdNew = cmd.getDocId();
+    //check jwt
+    if (cfgTokenEnableBrowser) {
+      var checkJwtRes = yield checkJwt(ctx, cmd.getTokenHistory(), commonDefines.c_oAscSecretType.Browser);
+      if (checkJwtRes.decoded) {
+        fillVersionHistoryFromJwt(checkJwtRes.decoded, cmd);
+        docIdNew = cmd.getDocId();
+        cmd.setWithAuthorization(true);
+      } else {
+        sendData(ctx, conn, {type: "expiredToken", code: checkJwtRes.code, description: checkJwtRes.description});
+        return;
+      }
+    }
+    if (docIdOld !== docIdNew) {
+      //remove presence(other data was removed before in closeDocument)
+      yield removePresence(ctx, conn);
+      var hvals = yield editorData.getPresence(ctx, docIdOld, connections);
+      if (hvals.length <= 0) {
+        yield editorData.removePresenceDocument(ctx, docIdOld);
+      }
+
+      //apply new
+      conn.docId = docIdNew;
+      yield addPresence(ctx, conn, true);
+      if (cfgTokenEnableBrowser) {
+        let sessionToken = yield fillJwtByConnection(ctx, conn);
+        sendDataRefreshToken(ctx, conn, sessionToken);
+      }
+    }
+    //open
+    yield canvasService.openDocument(ctx, conn, cmd, null);
+  }
+  // Получение изменений для документа (либо из кэша, либо обращаемся к базе, но только если были сохранения)
+  function* getDocumentChanges(ctx, docId, optStartIndex, optEndIndex) {
+    // Если за тот момент, пока мы ждали из базы ответа, все ушли, то отправлять ничего не нужно
+    var arrayElements = yield sqlBase.getChangesPromise(ctx, docId, optStartIndex, optEndIndex);
+    var j, element;
+    var objChangesDocument = new DocumentChanges(docId);
+    for (j = 0; j < arrayElements.length; ++j) {
+      element = arrayElements[j];
+
+      // Добавляем GMT, т.к. в базу данных мы пишем UTC, но сохраняется туда строка без UTC и при зачитывании будет неправильное время
+      objChangesDocument.push({docid: docId, change: element['change_data'],
+        time: element['change_date'].getTime(), user: element['user_id'],
+        useridoriginal: element['user_id_original']});
+    }
+    return objChangesDocument;
+  }
+
+  function* getAllLocks(ctx, docId) {
+    var docLockRes = [];
+    var docLock = yield editorData.getLocks(ctx, docId);
+    for (var i = 0; i < docLock.length; ++i) {
+      docLockRes.push(docLock[i]);
+    }
+    return docLockRes;
+  }
+  function* removeUserLocks(ctx, docId, userId) {
+    var userLocks = [], i;
+    var toCache = [];
+    var docLock = yield* getAllLocks(ctx, docId);
+    for (i = 0; i < docLock.length; ++i) {
+      var elem = docLock[i];
+      if (elem.user === userId) {
+        userLocks.push(elem);
+      } else {
+        toCache.push(elem);
+      }
+    }
+    //remove all
+    yield editorData.removeLocks(ctx, docId);
+    //set all
+    yield editorData.addLocks(ctx, docId, toCache);
+    return userLocks;
+  }
+
+	function* checkEndAuthLock(ctx, unlock, isSave, docId, userId, releaseLocks, deleteIndex, conn) {
+		let result = false;
+
+    if (null != deleteIndex && -1 !== deleteIndex) {
+      let puckerIndex = yield* getChangesIndex(ctx, docId);
+      const deleteCount = puckerIndex - deleteIndex;
+      if (0 < deleteCount) {
+        puckerIndex -= deleteCount;
+        yield sqlBase.deleteChangesPromise(ctx, docId, deleteIndex);
+      } else if (0 > deleteCount) {
+        ctx.logger.error("Error checkEndAuthLock: deleteIndex: %s ; startIndex: %s ; deleteCount: %s",
+                     deleteIndex, puckerIndex, deleteCount);
+      }
+    }
+
+		if (unlock) {
+			var unlockRes = yield editorData.unlockAuth(ctx, docId, userId);
+			if (commonDefines.c_oAscUnlockRes.Unlocked === unlockRes) {
+				const participantsMap = yield getParticipantMap(ctx, docId);
+				yield* publish(ctx, {
+					type: commonDefines.c_oPublishType.auth,
+                    ctx: ctx,
+					docId: docId,
+					userId: userId,
+					participantsMap: participantsMap
+				});
+
+				result = true;
+			}
+		}
+
+		//Release locks
+		if (releaseLocks && conn) {
+			const userLocks = yield* removeUserLocks(ctx, docId, userId);
+			if (0 < userLocks.length) {
+				sendReleaseLock(ctx, conn, userLocks);
+				yield* publish(ctx, {
+					type: commonDefines.c_oPublishType.releaseLock,
+                    ctx: ctx,
+					docId: docId,
+					userId: userId,
+					locks: userLocks
+				}, docId, userId);
+			}
+		}
+		if (isSave && conn) {
+			// Автоматически снимаем lock сами
+			yield* unSaveLock(ctx, conn, -1, -1);
+		}
+
+		return result;
+	}
+
+  function* setLockDocumentTimer(ctx, docId, userId) {
+    let timerId = setTimeout(function() {
+      return co(function*() {
+        try {
+          ctx.logger.warn("lockDocumentsTimerId timeout");
+          delete lockDocumentsTimerId[docId];
+          //todo remove checkEndAuthLock(only needed for lost connections in redis)
+          yield* checkEndAuthLock(ctx, true, false, docId, userId);
+          yield* publishCloseUsersConnection(ctx, docId, [userId], false, constants.DROP_CODE, constants.DROP_REASON);
+        } catch (e) {
+          ctx.logger.error("lockDocumentsTimerId error: %s", e.stack);
+        }
+      });
+    }, 1000 * cfgExpLockDoc);
+    lockDocumentsTimerId[docId] = {timerId: timerId, userId: userId};
+    ctx.logger.debug("lockDocumentsTimerId set");
+  }
+  function cleanLockDocumentTimer(docId, lockDocumentTimer) {
+    clearTimeout(lockDocumentTimer.timerId);
+    delete lockDocumentsTimerId[docId];
+  }
+
+  function sendParticipantsState(ctx, participants, data) {
+    _.each(participants, function(participant) {
+      sendData(ctx, participant, {
+        type: "connectState",
+        participantsTimestamp: data.participantsTimestamp,
+        participants: data.participants,
+        waitAuth: !!data.waitAuthUserId
+      });
+    });
+  }
+
+  function sendFileError(ctx, conn, errorId, code) {
+    ctx.logger.warn('error description: errorId = %s', errorId);
+    conn.isCiriticalError = true;
+    sendData(ctx, conn, {type: 'error', description: errorId, code: code});
+  }
+
+  function* sendFileErrorAuth(ctx, conn, sessionId, errorId, code) {
+    conn.isCloseCoAuthoring = true;
+    conn.sessionId = sessionId;//restore old
+    //Kill previous connections
+    connections = _.reject(connections, function(el) {
+      return el.sessionId === sessionId;//Delete this connection
+    });
+    //closing could happen during async action
+    if (constants.CONN_CLOSED !== conn.conn.readyState) {
+      // Кладем в массив, т.к. нам нужно отправлять данные для открытия/сохранения документа
+      connections.push(conn);
+      yield addPresence(ctx, conn, true);
+
+      sendFileError(ctx, conn, errorId, code);
+    }
+  }
+
+  // Пересчет только для чужих Lock при сохранении на клиенте, который добавлял/удалял строки или столбцы
+  function _recalcLockArray(userId, _locks, oRecalcIndexColumns, oRecalcIndexRows) {
+    if (null == _locks) {
+      return false;
+    }
+    var count = _locks.length;
+    var element = null, oRangeOrObjectId = null;
+    var i;
+    var sheetId = -1;
+    var isModify = false;
+    for (i = 0; i < count; ++i) {
+      // Для самого себя не пересчитываем
+      if (userId === _locks[i].user) {
+        continue;
+      }
+      element = _locks[i].block;
+      if (c_oAscLockTypeElem.Range !== element["type"] ||
+        c_oAscLockTypeElemSubType.InsertColumns === element["subType"] ||
+        c_oAscLockTypeElemSubType.InsertRows === element["subType"]) {
+        continue;
+      }
+      sheetId = element["sheetId"];
+
+      oRangeOrObjectId = element["rangeOrObjectId"];
+
+      if (oRecalcIndexColumns && oRecalcIndexColumns.hasOwnProperty(sheetId)) {
+        // Пересчет колонок
+        oRangeOrObjectId["c1"] = oRecalcIndexColumns[sheetId].getLockMe2(oRangeOrObjectId["c1"]);
+        oRangeOrObjectId["c2"] = oRecalcIndexColumns[sheetId].getLockMe2(oRangeOrObjectId["c2"]);
+        isModify = true;
+      }
+      if (oRecalcIndexRows && oRecalcIndexRows.hasOwnProperty(sheetId)) {
+        // Пересчет строк
+        oRangeOrObjectId["r1"] = oRecalcIndexRows[sheetId].getLockMe2(oRangeOrObjectId["r1"]);
+        oRangeOrObjectId["r2"] = oRecalcIndexRows[sheetId].getLockMe2(oRangeOrObjectId["r2"]);
+        isModify = true;
+      }
+    }
+    return isModify;
+  }
+
+  function _addRecalcIndex(oRecalcIndex) {
+    if (null == oRecalcIndex) {
+      return null;
+    }
+    var nIndex = 0;
+    var nRecalcType = c_oAscRecalcIndexTypes.RecalcIndexAdd;
+    var oRecalcIndexElement = null;
+    var oRecalcIndexResult = {};
+
+    for (var sheetId in oRecalcIndex) {
+      if (oRecalcIndex.hasOwnProperty(sheetId)) {
+        if (!oRecalcIndexResult.hasOwnProperty(sheetId)) {
+          oRecalcIndexResult[sheetId] = new CRecalcIndex();
+        }
+        for (; nIndex < oRecalcIndex[sheetId]._arrElements.length; ++nIndex) {
+          oRecalcIndexElement = oRecalcIndex[sheetId]._arrElements[nIndex];
+          if (true === oRecalcIndexElement.m_bIsSaveIndex) {
+            continue;
+          }
+          nRecalcType = (c_oAscRecalcIndexTypes.RecalcIndexAdd === oRecalcIndexElement._recalcType) ?
+            c_oAscRecalcIndexTypes.RecalcIndexRemove : c_oAscRecalcIndexTypes.RecalcIndexAdd;
+          // Дублируем для возврата результата (нам нужно пересчитать только по последнему индексу
+          oRecalcIndexResult[sheetId].add(nRecalcType, oRecalcIndexElement._position,
+            oRecalcIndexElement._count, /*bIsSaveIndex*/true);
+        }
+      }
+    }
+
+    return oRecalcIndexResult;
+  }
+
+  function compareExcelBlock(newBlock, oldBlock) {
+    // Это lock для удаления или добавления строк/столбцов
+    if (null !== newBlock.subType && null !== oldBlock.subType) {
+      return true;
+    }
+
+    // Не учитываем lock от ChangeProperties (только если это не lock листа)
+    if ((c_oAscLockTypeElemSubType.ChangeProperties === oldBlock.subType &&
+      c_oAscLockTypeElem.Sheet !== newBlock.type) ||
+      (c_oAscLockTypeElemSubType.ChangeProperties === newBlock.subType &&
+        c_oAscLockTypeElem.Sheet !== oldBlock.type)) {
+      return false;
+    }
+
+    var resultLock = false;
+    if (newBlock.type === c_oAscLockTypeElem.Range) {
+      if (oldBlock.type === c_oAscLockTypeElem.Range) {
+        // Не учитываем lock от Insert
+        if (c_oAscLockTypeElemSubType.InsertRows === oldBlock.subType || c_oAscLockTypeElemSubType.InsertColumns === oldBlock.subType) {
+          resultLock = false;
+        } else if (isInterSection(newBlock.rangeOrObjectId, oldBlock.rangeOrObjectId)) {
+          resultLock = true;
+        }
+      } else if (oldBlock.type === c_oAscLockTypeElem.Sheet) {
+        resultLock = true;
+      }
+    } else if (newBlock.type === c_oAscLockTypeElem.Sheet) {
+      resultLock = true;
+    } else if (newBlock.type === c_oAscLockTypeElem.Object) {
+      if (oldBlock.type === c_oAscLockTypeElem.Sheet) {
+        resultLock = true;
+      } else if (oldBlock.type === c_oAscLockTypeElem.Object && oldBlock.rangeOrObjectId === newBlock.rangeOrObjectId) {
+        resultLock = true;
+      }
+    }
+    return resultLock;
+  }
+
+  function isInterSection(range1, range2) {
+    if (range2.c1 > range1.c2 || range2.c2 < range1.c1 || range2.r1 > range1.r2 || range2.r2 < range1.r1) {
+      return false;
+    }
+    return true;
+  }
+
+  // Сравнение для презентаций
+  function comparePresentationBlock(newBlock, oldBlock) {
+    var resultLock = false;
+
+    switch (newBlock.type) {
+      case c_oAscLockTypeElemPresentation.Presentation:
+        if (c_oAscLockTypeElemPresentation.Presentation === oldBlock.type) {
+          resultLock = newBlock.val === oldBlock.val;
+        }
+        break;
+      case c_oAscLockTypeElemPresentation.Slide:
+        if (c_oAscLockTypeElemPresentation.Slide === oldBlock.type) {
+          resultLock = newBlock.val === oldBlock.val;
+        }
+        else if (c_oAscLockTypeElemPresentation.Object === oldBlock.type) {
+          resultLock = newBlock.val === oldBlock.slideId;
+        }
+        break;
+      case c_oAscLockTypeElemPresentation.Object:
+        if (c_oAscLockTypeElemPresentation.Slide === oldBlock.type) {
+          resultLock = newBlock.slideId === oldBlock.val;
+        }
+        else if (c_oAscLockTypeElemPresentation.Object === oldBlock.type) {
+          resultLock = newBlock.objId === oldBlock.objId;
+        }
+        break;
+    }
+    return resultLock;
+  }
+
+  function* authRestore(ctx, conn, sessionId) {
+    conn.sessionId = sessionId;//restore old
+    //Kill previous connections
+    connections = _.reject(connections, function(el) {
+      return el.sessionId === sessionId;//Delete this connection
+    });
+
+    yield* endAuth(ctx, conn, true);
+  }
+
+  function fillUsername(ctx, data) {
+    let name;
+    let user = data.user;
+    if (user.firstname && user.lastname) {
+      //as in web-apps/apps/common/main/lib/util/utils.js
+      let isRu = (data.lang && /^ru/.test(data.lang));
+      name = isRu ? user.lastname + ' ' + user.firstname : user.firstname + ' ' + user.lastname;
+    } else {
+      name = user.username || "Anonymous";
+    }
+    if (name.length > constants.USER_NAME_MAX_LENGTH) {
+      ctx.logger.warn('fillUsername user name too long actual = %s; max = %s', name.length, constants.USER_NAME_MAX_LENGTH);
+      name = name.substr(0, constants.USER_NAME_MAX_LENGTH);
+    }
+    return name;
+  }
+  function isEditMode(permissions, mode) {
+      //as in web-apps/apps/documenteditor/main/app/controller/Main.js
+    return (!mode || mode !== 'view') && (!permissions || permissions.edit !== false || permissions.review === true ||
+        permissions.comment === true || permissions.fillForms === true);
+    }
+  function fillDataFromWopiJwt(decoded, data) {
+    let res = true;
+    var openCmd = data.openCmd;
+
+    if (decoded.key) {
+      data.docid = decoded.key;
+    }
+    if (decoded.userAuth) {
+      data.documentCallbackUrl = JSON.stringify(decoded.userAuth);
+      data.mode = decoded.userAuth.mode;
+    }
+    if (decoded.queryParams) {
+      let queryParams = decoded.queryParams;
+      data.lang = queryParams.lang || queryParams.ui || "en-US";
+    }
+    if (decoded.fileInfo) {
+      let fileInfo = decoded.fileInfo;
+      if (openCmd) {
+        let fileType = fileInfo.BaseFileName ? fileInfo.BaseFileName.substr(fileInfo.BaseFileName.lastIndexOf('.') + 1) : "";
+        openCmd.format = fileInfo.FileExtension ? fileInfo.FileExtension.substr(1) : fileType;
+        openCmd.title = fileInfo.BreadcrumbDocName || fileInfo.BaseFileName;
+      }
+      let name = fileInfo.IsAnonymousUser ? "" : fileInfo.UserFriendlyName;
+      if (name) {
+        data.user.username = name;
+        data.denyChangeName = true;
+      }
+      if (null != fileInfo.UserId) {
+        data.user.id = fileInfo.UserId;
+        if (openCmd) {
+          openCmd.userid = fileInfo.UserId;
+        }
+      }
+      let permissions = {
+        edit: !fileInfo.ReadOnly && fileInfo.UserCanWrite,
+        review: (fileInfo.SupportsReviewing === false) ? false : (fileInfo.UserCanReview === false ? false : fileInfo.UserCanReview),
+        copy: fileInfo.CopyPasteRestrictions !== "CurrentDocumentOnly" && fileInfo.CopyPasteRestrictions !== "BlockAll",
+        print: !fileInfo.DisablePrint && !fileInfo.HidePrintOption
+      };
+      //todo (review: undefiend)
+      // res = deepEqual(data.permissions, permissions, {strict: true});
+      if (!data.permissions) {
+        data.permissions = {};
+      }
+      //not '=' because if it jwt from previous version, we must use values from data
+      Object.assign(data.permissions, permissions);
+    }
+
+    //issuer for secret
+    if (decoded.iss) {
+      data.iss = decoded.iss;
+    }
+    return res;
+  }
+  function validateAuthToken(data, decoded) {
+    var res = "";
+    if (!decoded?.document?.key) {
+      res = "document.key";
+    } else if (data.permissions && !decoded?.document?.permissions) {
+      res = "document.permissions";
+    } else if (!decoded?.document?.url) {
+      res = "document.url";
+    } else if (data.documentCallbackUrl && !decoded?.editorConfig?.callbackUrl) {
+      //todo callbackUrl required
+      res = "editorConfig.callbackUrl";
+    } else if (data.mode && !decoded?.editorConfig?.mode) {
+      res = "editorConfig.mode";
+    }
+    return res;
+  }
+  function fillDataFromJwt(ctx, decoded, data) {
+    let res = true;
+    var openCmd = data.openCmd;
+    if (decoded.document) {
+      var doc = decoded.document;
+      if(null != doc.key){
+        data.docid = doc.key;
+        if(openCmd){
+          openCmd.id = doc.key;
+        }
+      }
+      if(doc.permissions) {
+        res = deepEqual(data.permissions, doc.permissions, {strict: true});
+        if (!res) {
+          ctx.logger.warn('fillDataFromJwt token has modified permissions');
+        }
+        if(!data.permissions){
+          data.permissions = {};
+        }
+        //not '=' because if it jwt from previous version, we must use values from data
+        Object.assign(data.permissions, doc.permissions);
+      }
+      if(openCmd){
+        if(null != doc.fileType) {
+          openCmd.format = doc.fileType;
+        }
+        if(null != doc.title) {
+          openCmd.title = doc.title;
+        }
+        if(null != doc.url) {
+          openCmd.url = doc.url;
+        }
+      }
+      if (null != doc.ds_encrypted) {
+        data.encrypted = doc.ds_encrypted;
+      }
+    }
+    if (decoded.editorConfig) {
+      var edit = decoded.editorConfig;
+      if (null != edit.callbackUrl) {
+        data.documentCallbackUrl = edit.callbackUrl;
+      }
+      if (null != edit.lang) {
+        data.lang = edit.lang;
+      }
+      if (null != edit.mode) {
+        data.mode = edit.mode;
+      }
+      if (edit.coEditing?.mode) {
+        data.coEditingMode = edit.coEditing.mode;
+        if (edit.coEditing?.change) {
+          data.coEditingMode = 'fast';
+        }
+        //offline viewer for pdf|djvu|xps|oxps and embeded
+        let type = constants.VIEWER_ONLY.exec(decoded.document?.fileType);
+        if ((type && typeof type[1] === 'string') || "embedded" === decoded.type) {
+          data.coEditingMode = 'strict';
+        }
+      }
+      if (null != edit.ds_view) {
+        data.view = edit.ds_view;
+      }
+      if (null != edit.ds_isCloseCoAuthoring) {
+        data.isCloseCoAuthoring = edit.ds_isCloseCoAuthoring;
+      }
+      data.isEnterCorrectPassword = edit.ds_isEnterCorrectPassword;
+      data.denyChangeName = edit.ds_denyChangeName;
+      // data.sessionId = edit.ds_sessionId;
+      data.sessionTimeConnect = edit.ds_sessionTimeConnect;
+      if (edit.user) {
+        var dataUser = data.user;
+        var user = edit.user;
+        if (user.id) {
+          dataUser.id = user.id;
+          if (openCmd) {
+            openCmd.userid = user.id;
+          }
+        }
+        if (null != user.index) {
+          dataUser.indexUser = user.index;
+        }
+        if (user.firstname) {
+          dataUser.firstname = user.firstname;
+        }
+        if (user.lastname) {
+          dataUser.lastname = user.lastname;
+        }
+        if (user.name) {
+          dataUser.username = user.name;
+        }
+        if (user.group) {
+          //like in Common.Utils.fillUserInfo(web-apps/apps/common/main/lib/util/utils.js)
+          dataUser.username = user.group.toString() + String.fromCharCode(160) + dataUser.username;
+        }
+      }
+      if (edit.user && edit.user.name) {
+        data.denyChangeName = true;
+      }
+    }
+
+    //todo make required fields
+    if (decoded.url || decoded.payload|| (decoded.key && !decoded.fileInfo)) {
+      ctx.logger.warn('fillDataFromJwt token has invalid format');
+      res = false;
+    }
+
+    //issuer for secret
+    if (decoded.iss) {
+      data.iss = decoded.iss;
+    }
+    return res;
+  }
+  function fillVersionHistoryFromJwt(decoded, cmd) {
+    if (decoded.changesUrl && decoded.previous && (cmd.getServerVersion() === commonDefines.buildVersion)) {
+      cmd.setUrl(decoded.previous.url);
+      cmd.setDocId(decoded.previous.key);
+    } else {
+      cmd.setUrl(decoded.url);
+      cmd.setDocId(decoded.key);
+    }
+  }
+
+  function* auth(ctx, conn, data) {
+    //TODO: Do authorization etc. check md5 or query db
+    ctx.logger.debug('auth time: %d', data.time);
+    if (data.token && data.user) {
+      ctx.setUserId(data.user.id);
+      let licenseInfo = yield tenantManager.getTenantLicense(ctx);
+      //check jwt
+      if (cfgTokenEnableBrowser) {
+        let secretType = !!data.jwtSession ? commonDefines.c_oAscSecretType.Session : commonDefines.c_oAscSecretType.Browser;
+        const checkJwtRes = yield checkJwt(ctx, data.jwtSession || data.jwtOpen, secretType);
+        if (checkJwtRes.decoded) {
+          let decoded = checkJwtRes.decoded;
+          let fillDataFromJwtRes = false;
+          if (decoded.fileInfo) {
+            //wopi
+            fillDataFromJwtRes = fillDataFromWopiJwt(decoded, data);
+          } else if (decoded.editorConfig && undefined !== decoded.editorConfig.ds_view) {
+            //reconnection
+            fillDataFromJwtRes = fillDataFromJwt(ctx, decoded, data);
+          } else {
+            //opening
+            let validationErr = validateAuthToken(data, decoded);
+            if (!validationErr) {
+              fillDataFromJwtRes = fillDataFromJwt(ctx, decoded, data);
+            } else if (cfgTokenRequiredParams) {
+              ctx.logger.error("auth missing required parameter %s (since 7.1 version)", validationErr);
+              sendDataDisconnectReason(ctx, conn, constants.JWT_ERROR_CODE, constants.JWT_ERROR_REASON);
+              conn.disconnect(true);
+              return;
+            } else {
+              ctx.logger.warn("auth missing required parameter %s (since 7.1 version)", validationErr);
+              fillDataFromJwtRes = fillDataFromJwt(ctx, decoded, data);
+            }
+          }
+          if(!fillDataFromJwtRes) {
+            ctx.logger.warn("fillDataFromJwt return false");
+            sendDataDisconnectReason(ctx, conn, constants.ACCESS_DENIED_CODE, constants.ACCESS_DENIED_REASON);
+            conn.disconnect(true);
+            return;
+          }
+        } else {
+          sendDataDisconnectReason(ctx, conn, checkJwtRes.code, checkJwtRes.description);
+          conn.disconnect(true);
+          return;
+        }
+      }
+      ctx.setUserId(data.user.id);
+
+      let docId = data.docid;
+      const user = data.user;
+
+      let wopiParams = null;
+      if (data.documentCallbackUrl) {
+        wopiParams = wopiClient.parseWopiCallback(ctx, data.documentCallbackUrl);
+        if (wopiParams && wopiParams.userAuth) {
+          conn.access_token_ttl = wopiParams.userAuth.access_token_ttl;
+        }
+      }
+      //get user index
+      const bIsRestore = null != data.sessionId;
+      let upsertRes = null;
+      let curIndexUser, documentCallback;
+      if (bIsRestore) {
+        // Если восстанавливаем, индекс тоже восстанавливаем
+        curIndexUser = user.indexUser;
+      } else {
+        if (data.documentCallbackUrl && !wopiParams) {
+          documentCallback = url.parse(data.documentCallbackUrl);
+          let filterStatus = yield* utils.checkHostFilter(ctx, documentCallback.hostname);
+          if (0 !== filterStatus) {
+            ctx.logger.warn('checkIpFilter error: url = %s', data.documentCallbackUrl);
+            sendDataDisconnectReason(ctx, conn, constants.DROP_CODE, constants.DROP_REASON);
+            conn.disconnect(true);
+            return;
+          }
+        }
+        let format = data.openCmd && data.openCmd.format;
+        upsertRes = yield canvasService.commandOpenStartPromise(ctx, docId, utils.getBaseUrlByConnection(conn), true, data.documentCallbackUrl, format);
+        let isInserted = upsertRes.affectedRows == 1;
+        curIndexUser = isInserted ? 1 : upsertRes.insertId;
+        if (isInserted && undefined !== data.timezoneOffset) {
+          //todo insert in commandOpenStartPromise. insert here for database compatibility
+          if (false === canvasService.hasAdditionalCol) {
+            let selectRes = yield taskResult.select(ctx, docId);
+            canvasService.hasAdditionalCol = selectRes.length > 0 && undefined !== selectRes[0].additional;
+          }
+          if (canvasService.hasAdditionalCol) {
+            let task = new taskResult.TaskResultData();
+            task.tenant = ctx.tenant;
+            task.key = docId;
+            //todo duplicate created_at because CURRENT_TIMESTAMP uses server timezone
+            task.additional = sqlBase.DocumentAdditional.prototype.setOpenedAt(Date.now(), data.timezoneOffset);
+            yield taskResult.update(ctx, task);
+          } else {
+            ctx.logger.warn('auth unknown column "additional"');
+          }
+        }
+      }
+      if (constants.CONN_CLOSED === conn.conn.readyState) {
+        //closing could happen during async action
+        return;
+      }
+
+      const curUserIdOriginal = String(user.id);
+      const curUserId = curUserIdOriginal + curIndexUser;
+      conn.docId = data.docid;
+      conn.permissions = data.permissions;
+      conn.user = {
+        id: curUserId,
+        idOriginal: curUserIdOriginal,
+        username: fillUsername(ctx, data),
+        indexUser: curIndexUser,
+        view: !isEditMode(data.permissions, data.mode)
+      };
+      if (conn.user.view && utils.isLiveViewerSupport(licenseInfo)) {
+        conn.coEditingMode = data.coEditingMode;
+      }
+      conn.isCloseCoAuthoring = data.isCloseCoAuthoring;
+      conn.isEnterCorrectPassword = data.isEnterCorrectPassword;
+      conn.denyChangeName = data.denyChangeName;
+      conn.editorType = data['editorType'];
+      if (data.sessionTimeConnect) {
+        conn.sessionTimeConnect = data.sessionTimeConnect;
+      }
+      if (data.sessionTimeIdle >= 0) {
+        conn.sessionTimeLastAction = new Date().getTime() - data.sessionTimeIdle;
+      }
+      conn.encrypted = data.encrypted;
+      conn.supportAuthChangesAck = data.supportAuthChangesAck;
+
+      const c_LR = constants.LICENSE_RESULT;
+      conn.licenseType = c_LR.Success;
+      let isLiveViewer = utils.isLiveViewer(conn);
+      if (!conn.user.view || isLiveViewer) {
+        //todo
+        let licenseType = conn.licenseType = yield* _checkLicenseAuth(ctx, licenseInfo, conn.user.idOriginal, isLiveViewer);
+        if (c_LR.Success !== licenseType && c_LR.SuccessLimit !== licenseType) {
+          conn.user.view = true;
+          delete conn.coEditingMode;
+        } else {
+          //don't check IsAnonymousUser via jwt because substituting it doesn't lead to any trouble
+          yield* updateEditUsers(ctx, licenseInfo, conn.user.idOriginal, !!data.IsAnonymousUser, isLiveViewer);
+        }
+      }
+
+      let cmd = null;
+      if (data.openCmd) {
+        cmd = new commonDefines.InputCommand(data.openCmd);
+        cmd.fillFromConnection(conn);
+        cmd.setWithAuthorization(true);
+      }
+
+      // Ситуация, когда пользователь уже отключен от совместного редактирования
+      if (bIsRestore && data.isCloseCoAuthoring) {
+        conn.sessionId = data.sessionId;//restore old
+        // Удаляем предыдущие соединения
+        connections = _.reject(connections, function(el) {
+          return el.sessionId === data.sessionId;//Delete this connection
+        });
+        //closing could happen during async action
+        if (constants.CONN_CLOSED !== conn.conn.readyState) {
+          // Кладем в массив, т.к. нам нужно отправлять данные для открытия/сохранения документа
+          connections.push(conn);
+          yield addPresence(ctx, conn, true);
+          // Посылаем формальную авторизацию, чтобы подтвердить соединение
+          yield* sendAuthInfo(ctx, conn, bIsRestore, undefined);
+          if (cmd) {
+            yield canvasService.openDocument(ctx, conn, cmd, upsertRes, bIsRestore);
+          }
+        }
+        return;
+      }
+      let result = yield taskResult.select(ctx, docId);
+      let resultRow = result.length > 0 ? result[0] : null;
+      if (cmd && resultRow && resultRow.callback) {
+        let userAuthStr = sqlBase.UserCallback.prototype.getCallbackByUserIndex(ctx, resultRow.callback, curIndexUser);
+        let wopiParams = wopiClient.parseWopiCallback(ctx, userAuthStr, resultRow.callback);
+        cmd.setWopiParams(wopiParams);
+        if (wopiParams) {
+          documentCallback = null;
+          if (!wopiParams.userAuth || !wopiParams.commonInfo) {
+            yield* sendFileErrorAuth(ctx, conn, data.sessionId, `invalid wopi callback (maybe postgres<9.5) ${JSON.stringify(wopiParams)}`);
+            return;
+          }
+        }
+      }
+      if (conn.user.idOriginal.length > constants.USER_ID_MAX_LENGTH) {
+        //todo refactor DB and remove restrictions
+        ctx.logger.warn('auth user id too long actual = %s; max = %s', curUserIdOriginal.length, constants.USER_ID_MAX_LENGTH);
+        yield* sendFileErrorAuth(ctx, conn, data.sessionId, 'User id too long');
+        return;
+      }
+      if (!conn.user.view) {
+        var status = result && result.length > 0 ? result[0]['status'] : null;
+        if (commonDefines.FileStatus.Ok === status) {
+          // Все хорошо, статус обновлять не нужно
+        } else if (commonDefines.FileStatus.SaveVersion === status ||
+          (!bIsRestore && commonDefines.FileStatus.UpdateVersion === status &&
+          Date.now() - result[0]['status_info'] * 60000 > cfgExpUpdateVersionStatus)) {
+          let newStatus = commonDefines.FileStatus.Ok;
+          if (commonDefines.FileStatus.UpdateVersion === status) {
+            ctx.logger.warn("UpdateVersion expired");
+            //FileStatus.None to open file again from new url
+            newStatus = commonDefines.FileStatus.None;
+          }
+          // Обновим статус файла (идет сборка, нужно ее остановить)
+          var updateMask = new taskResult.TaskResultData();
+          updateMask.tenant = ctx.tenant;
+          updateMask.key = docId;
+          updateMask.status = status;
+          updateMask.statusInfo = result[0]['status_info'];
+          var updateTask = new taskResult.TaskResultData();
+          updateTask.status = newStatus;
+          updateTask.statusInfo = constants.NO_ERROR;
+          var updateIfRes = yield taskResult.updateIf(ctx, updateTask, updateMask);
+          if (!(updateIfRes.affectedRows > 0)) {
+            // error version
+            yield* sendFileErrorAuth(ctx, conn, data.sessionId, 'Update Version error', constants.UPDATE_VERSION_CODE);
+            return;
+          }
+        } else if (bIsRestore && commonDefines.FileStatus.UpdateVersion === status) {
+          // error version
+          yield* sendFileErrorAuth(ctx, conn, data.sessionId, 'Update Version error', constants.UPDATE_VERSION_CODE);
+          return;
+        } else if (commonDefines.FileStatus.None === status && conn.encrypted) {
+          //ok
+        } else if (bIsRestore) {
+          // Other error
+          let code = null === status ? constants.NO_CACHE_CODE : undefined;
+          yield* sendFileErrorAuth(ctx, conn, data.sessionId, 'Other error', code);
+          return;
+        }
+      }
+      //Set the unique ID
+      if (bIsRestore) {
+        ctx.logger.info("restored old session: id = %s", data.sessionId);
+
+        if (!conn.user.view) {
+          // Останавливаем сборку (вдруг она началась)
+          // Когда переподсоединение, нам нужна проверка на сборку файла
+          try {
+            var puckerIndex = yield* getChangesIndex(ctx, docId);
+            var bIsSuccessRestore = true;
+            if (puckerIndex > 0) {
+              let objChangesDocument = yield* getDocumentChanges(ctx, docId, puckerIndex - 1, puckerIndex);
+              var change = objChangesDocument.arrChanges[objChangesDocument.getLength() - 1];
+              if (change) {
+                if (change['change']) {
+                  if (change['user'] !== curUserId) {
+                    bIsSuccessRestore = 0 === (((data['lastOtherSaveTime'] - change['time']) / 1000) >> 0);
+                  }
+                }
+              } else {
+                bIsSuccessRestore = false;
+              }
+            }
+
+            if (bIsSuccessRestore) {
+              // Проверяем lock-и
+              var arrayBlocks = data['block'];
+              var getLockRes = yield* getLock(ctx, conn, data, true);
+              if (arrayBlocks && (0 === arrayBlocks.length || getLockRes)) {
+                yield* authRestore(ctx, conn, data.sessionId);
+              } else {
+                yield* sendFileErrorAuth(ctx, conn, data.sessionId, 'Restore error. Locks not checked.', constants.RESTORE_CODE);
+              }
+            } else {
+              yield* sendFileErrorAuth(ctx, conn, data.sessionId, 'Restore error. Document modified.', constants.RESTORE_CODE);
+            }
+          } catch (err) {
+            ctx.logger.error("DataBase error: %s", err.stack);
+            yield* sendFileErrorAuth(ctx, conn, data.sessionId, 'DataBase error', constants.RESTORE_CODE);
+          }
+        } else {
+          yield* authRestore(ctx, conn, data.sessionId);
+        }
+      } else {
+        conn.sessionId = conn.id;
+        const endAuthRes = yield* endAuth(ctx, conn, false, documentCallback, canvasService.getOpenedAt(resultRow));
+        if (endAuthRes && cmd) {
+          yield canvasService.openDocument(ctx, conn, cmd, upsertRes, bIsRestore);
+        }
+      }
+    }
+  }
+
+  function* endAuth(ctx, conn, bIsRestore, documentCallback, opt_openedAt) {
+    let res = true;
+    const docId = conn.docId;
+    const tmpUser = conn.user;
+    let hasForgotten;
+    if (constants.CONN_CLOSED === conn.conn.readyState) {
+      //closing could happen during async action
+      return false;
+    }
+    connections.push(conn);
+    let firstParticipantNoView, countNoView = 0;
+    yield addPresence(ctx, conn, true);
+    let participantsMap = yield getParticipantMap(ctx, docId);
+    const participantsTimestamp = Date.now();
+    for (let i = 0; i < participantsMap.length; ++i) {
+      const elem = participantsMap[i];
+      if (!elem.view) {
+        ++countNoView;
+        if (!firstParticipantNoView && elem.id !== tmpUser.id) {
+          firstParticipantNoView = elem;
+        }
+      }
+    }
+    if (constants.CONN_CLOSED === conn.conn.readyState) {
+      //closing could happen during async action
+      return false;
+    }
+    // Отправляем на внешний callback только для тех, кто редактирует
+    if (!tmpUser.view) {
+      const userIndex = utils.getIndexFromUserId(tmpUser.id, tmpUser.idOriginal);
+      const userAction = new commonDefines.OutputAction(commonDefines.c_oAscUserAction.In, tmpUser.idOriginal);
+      let callback = yield* sendStatusDocument(ctx, docId, c_oAscChangeBase.No, userAction, userIndex, documentCallback, conn.baseUrl);
+      if (!callback && !bIsRestore) {
+        //check forgotten file
+        let forgotten = yield storage.listObjects(ctx, docId, cfgForgottenFiles);
+        hasForgotten = forgotten.length > 0;
+        ctx.logger.debug('endAuth hasForgotten %s', hasForgotten);
+      }
+    }
+
+    if (constants.CONN_CLOSED === conn.conn.readyState) {
+      //closing could happen during async action
+      return false;
+    }
+    let lockDocument = null;
+    let waitAuthUserId;
+    if (!bIsRestore && 2 === countNoView && !tmpUser.view) {
+      // Ставим lock на документ
+      const lockRes = yield editorData.lockAuth(ctx, docId, firstParticipantNoView.id, 2 * cfgExpLockDoc);
+      if (constants.CONN_CLOSED === conn.conn.readyState) {
+        //closing could happen during async action
+        return false;
+      }
+      if (lockRes) {
+        lockDocument = firstParticipantNoView;
+        waitAuthUserId = lockDocument.id;
+        let lockDocumentTimer = lockDocumentsTimerId[docId];
+        if (lockDocumentTimer) {
+          cleanLockDocumentTimer(docId, lockDocumentTimer);
+        }
+        yield* setLockDocumentTimer(ctx, docId, lockDocument.id);
+      }
+    }
+    if (constants.CONN_CLOSED === conn.conn.readyState) {
+      //closing could happen during async action
+      return false;
+    }
+    if (lockDocument && !tmpUser.view) {
+      // Для view не ждем снятия lock-а
+      const sendObject = {
+        type: "waitAuth",
+        lockDocument: lockDocument
+      };
+      sendData(ctx, conn, sendObject);//Or 0 if fails
+    } else {
+      if (!bIsRestore && needSendChanges(conn)) {
+        yield* sendAuthChanges(ctx, conn.docId, [conn]);
+      }
+      if (constants.CONN_CLOSED === conn.conn.readyState) {
+        //closing could happen during async action
+        return false;
+      }
+      yield* sendAuthInfo(ctx, conn, bIsRestore, participantsMap, hasForgotten, opt_openedAt);
+    }
+    if (constants.CONN_CLOSED === conn.conn.readyState) {
+      //closing could happen during async action
+      return false;
+    }
+    yield* publish(ctx, {type: commonDefines.c_oPublishType.participantsState, ctx: ctx, docId: docId, userId: tmpUser.id, participantsTimestamp: participantsTimestamp, participants: participantsMap, waitAuthUserId: waitAuthUserId}, docId, tmpUser.id);
+    return res;
+  }
+
+  function* saveErrorChanges(ctx, docId, destDir) {
+    let index = 0;
+    let indexChunk = 1;
+    let changes;
+    let changesPrefix = destDir + '/' + constants.CHANGES_NAME + '/' + constants.CHANGES_NAME + '.json.';
+    do {
+      changes = yield sqlBase.getChangesPromise(ctx, docId, index, index + cfgMaxRequestChanges);
+      if (changes.length > 0) {
+        let buffer;
+        if (cfgEditor['binaryChanges']) {
+          let buffers = changes.map(elem => elem.change_data);
+          buffers.unshift(Buffer.from(utils.getChangesFileHeader(), 'utf-8'))
+          buffer = Buffer.concat(buffers);
+        } else {
+          let changesJSON = indexChunk > 1 ? ',[' : '[';
+          changesJSON += changes[0].change_data;
+          for (let i = 1; i < changes.length; ++i) {
+            changesJSON += ',';
+            changesJSON += changes[i].change_data;
+          }
+          changesJSON += ']\r\n';
+          buffer = Buffer.from(changesJSON, 'utf8');
+        }
+        yield storage.putObject(ctx, changesPrefix + (indexChunk++).toString().padStart(3, '0'), buffer, buffer.length, cfgErrorFiles);
+      }
+      index += cfgMaxRequestChanges;
+    } while (changes && cfgMaxRequestChanges === changes.length);
+  }
+
+  function sendAuthChangesByChunks(ctx, changes, connections) {
+    return co(function* () {
+      let startIndex = 0;
+      let endIndex = 0;
+      while (endIndex < changes.length) {
+        startIndex = endIndex;
+        let curBytes = 0;
+        for (; endIndex < changes.length && curBytes < cfgWebsocketMaxPayloadSize; ++endIndex) {
+          curBytes += JSON.stringify(changes[endIndex]).length + 24;//24 - for JSON overhead
+        }
+        //todo simplify 'authChanges' format to reduce message size and JSON overhead
+        const sendObject = {
+          type: 'authChanges',
+          changes: changes.slice(startIndex, endIndex)
+        };
+        for (let i = 0; i < connections.length; ++i) {
+          let conn = connections[i];
+          if (needSendChanges(conn)) {
+            if (conn.supportAuthChangesAck) {
+              conn.authChangesAck = true;
+            }
+            sendData(ctx, conn, sendObject);
+          }
+        }
+        //todo use emit callback
+        //wait ack
+        let time = 0;
+        let interval = 100;
+        let limit = 30000;
+        for (let i = 0; i < connections.length; ++i) {
+          let conn = connections[i];
+          while (constants.CONN_CLOSED !== conn.readyState && needSendChanges(conn) && conn.authChangesAck && time < limit) {
+            yield utils.sleep(interval);
+            time += interval;
+          }
+          delete conn.authChangesAck;
+        }
+      }
+    });
+  }
+  function* sendAuthChanges(ctx, docId, connections) {
+    let index = 0;
+    let changes;
+    do {
+      let objChangesDocument = yield getDocumentChanges(ctx, docId, index, index + cfgMaxRequestChanges);
+      changes = objChangesDocument.arrChanges;
+      yield sendAuthChangesByChunks(ctx, changes, connections);
+      connections = connections.filter((conn) => {
+        return constants.CONN_CLOSED !== conn.readyState;
+      });
+      index += cfgMaxRequestChanges;
+    } while (connections.length > 0 && changes && cfgMaxRequestChanges === changes.length);
+  }
+  function* sendAuthInfo(ctx, conn, bIsRestore, participantsMap, opt_hasForgotten, opt_openedAt) {
+    const docId = conn.docId;
+    let docLock;
+    if(EditorTypes.document == conn.editorType){
+      docLock = {};
+      let elem;
+      const allLocks = yield* getAllLocks(ctx, docId);
+      for(let i = 0 ; i < allLocks.length; ++i) {
+        elem = allLocks[i];
+        docLock[elem.block] = elem;
+      }
+    } else {
+      docLock = yield* getAllLocks(ctx, docId);
+    }
+    let allMessages = yield editorData.getMessages(ctx, docId);
+    allMessages = allMessages.length > 0 ? allMessages : undefined;//todo client side
+    let sessionToken;
+    if (cfgTokenEnableBrowser && !bIsRestore) {
+      sessionToken = yield fillJwtByConnection(ctx, conn);
+    }
+    const sendObject = {
+      type: 'auth',
+      result: 1,
+      sessionId: conn.sessionId,
+      sessionTimeConnect: conn.sessionTimeConnect,
+      participants: participantsMap,
+      messages: allMessages,
+      locks: docLock,
+      indexUser: conn.user.indexUser,
+      hasForgotten: opt_hasForgotten,
+      jwt: sessionToken,
+      g_cAscSpellCheckUrl: cfgEditor["spellcheckerUrl"],
+      buildVersion: commonDefines.buildVersion,
+      buildNumber: commonDefines.buildNumber,
+      licenseType: conn.licenseType,
+      settings: cfgEditor,
+      openedAt: opt_openedAt
+    };
+    sendData(ctx, conn, sendObject);//Or 0 if fails
+  }
+
+  function* onMessage(ctx, conn, data) {
+    if (false === conn.permissions.chat) {
+      ctx.logger.warn("insert message permissions.chat==false");
+      return;
+    }
+    var docId = conn.docId;
+    var userId = conn.user.id;
+    var msg = {docid: docId, message: data.message, time: Date.now(), user: userId, useridoriginal: conn.user.idOriginal, username: conn.user.username};
+    yield editorData.addMessage(ctx, docId, msg);
+    // insert
+    ctx.logger.info("insert message: %j", msg);
+
+    var messages = [msg];
+    sendDataMessage(ctx, conn, messages);
+    yield* publish(ctx, {type: commonDefines.c_oPublishType.message, ctx: ctx, docId: docId, userId: userId, messages: messages}, docId, userId);
+  }
+
+  function* onCursor(ctx, conn, data) {
+    var docId = conn.docId;
+    var userId = conn.user.id;
+    var msg = {cursor: data.cursor, time: Date.now(), user: userId, useridoriginal: conn.user.idOriginal};
+
+    ctx.logger.info("send cursor: %s", msg);
+
+    var messages = [msg];
+    yield* publish(ctx, {type: commonDefines.c_oPublishType.cursor, ctx: ctx, docId: docId, userId: userId, messages: messages}, docId, userId);
+  }
+
+  function* getLock(ctx, conn, data, bIsRestore) {
+    ctx.logger.info("getLock");
+    var fLock = null;
+    switch (conn.editorType) {
+      case EditorTypes.document:
+        // Word
+        fLock = getLockWord;
+        break;
+      case EditorTypes.spreadsheet:
+        // Excel
+        fLock = getLockExcel;
+        break;
+      case EditorTypes.presentation:
+        // PP
+        fLock = getLockPresentation;
+        break;
+    }
+    return fLock ? yield* fLock(ctx, conn, data, bIsRestore) : false;
+  }
+
+  function* getLockWord(ctx, conn, data, bIsRestore) {
+    var docId = conn.docId, userId = conn.user.id, arrayBlocks = data.block;
+    var i;
+    var checkRes = yield* _checkLock(ctx, docId, arrayBlocks);
+    var documentLocks = checkRes.documentLocks;
+    if (checkRes.res) {
+      //Ok. take lock
+      var toCache = [];
+      for (i = 0; i < arrayBlocks.length; ++i) {
+        var block = arrayBlocks[i];
+        var elem = {time: Date.now(), user: userId, block: block};
+        documentLocks[block] = elem;
+        toCache.push(elem);
+      }
+      yield editorData.addLocks(ctx, docId, toCache);
+    } else if (bIsRestore) {
+      return false;
+    }
+    //тому кто зделал запрос возвращаем максимально быстро
+    sendData(ctx, conn, {type: "getLock", locks: documentLocks});
+    yield* publish(ctx, {type: commonDefines.c_oPublishType.getLock, ctx: ctx, docId: docId, userId: userId, documentLocks: documentLocks}, docId, userId);
+    return true;
+  }
+
+  // Для Excel block теперь это объект { sheetId, type, rangeOrObjectId, guid }
+  function* getLockExcel(ctx, conn, data, bIsRestore) {
+    var docId = conn.docId, userId = conn.user.id, arrayBlocks = data.block;
+    var i;
+    var checkRes = yield* _checkLockExcel(ctx, docId, arrayBlocks, userId);
+    var documentLocks = checkRes.documentLocks;
+    if (checkRes.res) {
+      //Ok. take lock
+      var toCache = [];
+      for (i = 0; i < arrayBlocks.length; ++i) {
+        var block = arrayBlocks[i];
+        var elem = {time: Date.now(), user: userId, block: block};
+        documentLocks.push(elem);
+        toCache.push(elem);
+      }
+      yield editorData.addLocks(ctx, docId, toCache);
+    } else if (bIsRestore) {
+      return false;
+    }
+    //тому кто зделал запрос возвращаем максимально быстро
+    sendData(ctx, conn, {type: "getLock", locks: documentLocks});
+    yield* publish(ctx, {type: commonDefines.c_oPublishType.getLock, ctx: ctx, docId: docId, userId: userId, documentLocks: documentLocks}, docId, userId);
+    return true;
+  }
+
+  // Для презентаций это объект { type, val } или { type, slideId, objId }
+  function* getLockPresentation(ctx, conn, data, bIsRestore) {
+    var docId = conn.docId, userId = conn.user.id, arrayBlocks = data.block;
+    var i;
+    var checkRes = yield* _checkLockPresentation(ctx, docId, arrayBlocks, userId);
+    var documentLocks = checkRes.documentLocks;
+    if (checkRes.res) {
+      //Ok. take lock
+      var toCache = [];
+      for (i = 0; i < arrayBlocks.length; ++i) {
+        var block = arrayBlocks[i];
+        var elem = {time: Date.now(), user: userId, block: block};
+        documentLocks.push(elem);
+        toCache.push(elem);
+      }
+      yield editorData.addLocks(ctx, docId, toCache);
+    } else if (bIsRestore) {
+      return false;
+    }
+    //тому кто зделал запрос возвращаем максимально быстро
+    sendData(ctx, conn, {type: "getLock", locks: documentLocks});
+    yield* publish(ctx, {type: commonDefines.c_oPublishType.getLock, ctx: ctx, docId: docId, userId: userId, documentLocks: documentLocks}, docId, userId);
+    return true;
+  }
+
+  function sendGetLock(ctx, participants, documentLocks) {
+    _.each(participants, function(participant) {
+      sendData(ctx, participant, {type: "getLock", locks: documentLocks});
+    });
+  }
+
+  // Для Excel необходимо делать пересчет lock-ов при добавлении/удалении строк/столбцов
+  function* saveChanges(ctx, conn, data) {
+    const docId = conn.docId, userId = conn.user.id;
+    ctx.logger.info("Start saveChanges: reSave: %s", data.reSave);
+
+    let lockRes = yield editorData.lockSave(ctx, docId, userId, cfgExpSaveLock);
+    if (!lockRes) {
+      //should not be here. cfgExpSaveLock - 60sec, sockjs disconnects after 25sec
+      ctx.logger.warn("saveChanges lockSave error");
+      return;
+    }
+
+    let puckerIndex = yield* getChangesIndex(ctx, docId);
+
+    let deleteIndex = -1;
+    if (data.startSaveChanges && null != data.deleteIndex) {
+      deleteIndex = data.deleteIndex;
+      if (-1 !== deleteIndex) {
+        const deleteCount = puckerIndex - deleteIndex;
+        if (0 < deleteCount) {
+          puckerIndex -= deleteCount;
+          yield sqlBase.deleteChangesPromise(ctx, docId, deleteIndex);
+        } else if (0 > deleteCount) {
+          ctx.logger.error("Error saveChanges: deleteIndex: %s ; startIndex: %s ; deleteCount: %s", deleteIndex, puckerIndex, deleteCount);
+        }
+      }
+    }
+
+    // Стартовый индекс изменения при добавлении
+    const startIndex = puckerIndex;
+
+    const newChanges = cfgEditor['binaryChanges'] ? data.changes : JSON.parse(data.changes);
+    let newChangesLastDate = new Date();
+    newChangesLastDate.setMilliseconds(0);//remove milliseconds avoid issues with MySQL datetime rounding
+    let newChangesLastTime = newChangesLastDate.getTime();
+    let arrNewDocumentChanges = [];
+    ctx.logger.info("saveChanges: deleteIndex: %s ; startIndex: %s ; length: %s", deleteIndex, startIndex, newChanges.length);
+    if (0 < newChanges.length) {
+      let oElement = null;
+
+      for (let i = 0; i < newChanges.length; ++i) {
+        oElement = newChanges[i];
+        let change = cfgEditor['binaryChanges'] ? oElement : JSON.stringify(oElement);
+        arrNewDocumentChanges.push({docid: docId, change: change, time: newChangesLastDate,
+          user: userId, useridoriginal: conn.user.idOriginal});
+      }
+
+      puckerIndex += arrNewDocumentChanges.length;
+      yield sqlBase.insertChangesPromise(ctx, arrNewDocumentChanges, docId, startIndex, conn.user);
+    }
+    const changesIndex = (-1 === deleteIndex && data.startSaveChanges) ? startIndex : -1;
+    if (data.endSaveChanges) {
+      // Для Excel нужно пересчитать индексы для lock-ов
+      if (data.isExcel && false !== data.isCoAuthoring && data.excelAdditionalInfo) {
+        const tmpAdditionalInfo = JSON.parse(data.excelAdditionalInfo);
+        // Это мы получили recalcIndexColumns и recalcIndexRows
+        const oRecalcIndexColumns = _addRecalcIndex(tmpAdditionalInfo["indexCols"]);
+        const oRecalcIndexRows = _addRecalcIndex(tmpAdditionalInfo["indexRows"]);
+        // Теперь нужно пересчитать индексы для lock-элементов
+        if (null !== oRecalcIndexColumns || null !== oRecalcIndexRows) {
+          const docLock = yield* getAllLocks(ctx, docId);
+          if (_recalcLockArray(userId, docLock, oRecalcIndexColumns, oRecalcIndexRows)) {
+            let toCache = [];
+            for (let i = 0; i < docLock.length; ++i) {
+              toCache.push(docLock[i]);
+            }
+            yield editorData.removeLocks(ctx, docId);
+            yield editorData.addLocks(ctx, docId, toCache);
+          }
+        }
+      }
+
+      let userLocks = [];
+      if (data.releaseLocks) {
+		  //Release locks
+		  userLocks = yield* removeUserLocks(ctx, docId, userId);
+      }
+      // Для данного пользователя снимаем Lock с документа, если пришел флаг unlock
+      const checkEndAuthLockRes = yield* checkEndAuthLock(ctx, data.unlock, false, docId, userId);
+      if (!checkEndAuthLockRes) {
+        const arrLocks = _.map(userLocks, function(e) {
+          return {
+            block: e.block,
+            user: e.user,
+            time: Date.now(),
+            changes: null
+          };
+        });
+        let changesToSend = arrNewDocumentChanges;
+        if(changesToSend.length > cfgPubSubMaxChanges) {
+          changesToSend = null;
+        } else {
+          changesToSend.forEach((value) => {
+            value.time = value.time.getTime();
+          })
+        }
+        yield* publish(ctx, {type: commonDefines.c_oPublishType.changes, ctx: ctx, docId: docId, userId: userId,
+          changes: changesToSend, startIndex: startIndex, changesIndex: puckerIndex,
+          locks: arrLocks, excelAdditionalInfo: data.excelAdditionalInfo, endSaveChanges: data.endSaveChanges}, docId, userId);
+      }
+      // Автоматически снимаем lock сами и посылаем индекс для сохранения
+      yield* unSaveLock(ctx, conn, changesIndex, newChangesLastTime);
+      //last save
+      let changeInfo = getExternalChangeInfo(conn.user, newChangesLastTime);
+      yield resetForceSaveAfterChanges(ctx, docId, newChangesLastTime, puckerIndex, utils.getBaseUrlByConnection(conn), changeInfo);
+    } else {
+      let changesToSend = arrNewDocumentChanges;
+      if(changesToSend.length > cfgPubSubMaxChanges) {
+        changesToSend = null;
+      } else {
+        changesToSend.forEach((value) => {
+          value.time = value.time.getTime();
+        })
+      }
+      let isPublished = yield* publish(ctx, {type: commonDefines.c_oPublishType.changes, ctx: ctx, docId: docId, userId: userId,
+        changes: changesToSend, startIndex: startIndex, changesIndex: puckerIndex,
+        locks: [], excelAdditionalInfo: undefined, endSaveChanges: data.endSaveChanges}, docId, userId);
+      sendData(ctx, conn, {type: 'savePartChanges', changesIndex: changesIndex});
+      if (!isPublished) {
+        //stub for lockDocumentsTimerId
+        yield* publish(ctx, {type: commonDefines.c_oPublishType.changesNotify, ctx: ctx, docId: docId});
+      }
+    }
+  }
+
+  // Можем ли мы сохранять ?
+  function* isSaveLock(ctx, conn) {
+    let lockRes = yield editorData.lockSave(ctx, conn.docId, conn.user.id, cfgExpSaveLock);
+    ctx.logger.debug("isSaveLock lockRes: %s", lockRes);
+
+    // Отправляем только тому, кто спрашивал (всем отправлять нельзя)
+    sendData(ctx, conn, {type: "saveLock", saveLock: !lockRes});
+  }
+
+  // Снимаем лок с сохранения
+  function* unSaveLock(ctx, conn, index, time) {
+    var unlockRes = yield editorData.unlockSave(ctx, conn.docId, conn.user.id);
+    if (commonDefines.c_oAscUnlockRes.Locked !== unlockRes) {
+      sendData(ctx, conn, {type: 'unSaveLock', index: index, time: time});
+    } else {
+      ctx.logger.warn("unSaveLock failure");
+    }
+  }
+
+  // Возвращаем все сообщения для документа
+  function* getMessages(ctx, conn) {
+    let allMessages = yield editorData.getMessages(ctx, conn.docId);
+    allMessages = allMessages.length > 0 ? allMessages : undefined;//todo client side
+    sendDataMessage(ctx, conn, allMessages);
+  }
+
+  function* _checkLock(ctx, docId, arrayBlocks) {
+    // Data is array now
+    var isLock = false;
+    var allLocks = yield* getAllLocks(ctx, docId);
+    var documentLocks = {};
+    for(var i = 0 ; i < allLocks.length; ++i) {
+      var elem = allLocks[i];
+      documentLocks[elem.block] =elem;
+    }
+    if (arrayBlocks.length > 0) {
+      for (var i = 0; i < arrayBlocks.length; ++i) {
+        var block = arrayBlocks[i];
+        ctx.logger.info("getLock id: %s", block);
+        if (documentLocks.hasOwnProperty(block) && documentLocks[block] !== null) {
+          isLock = true;
+          break;
+        }
+      }
+    } else {
+      isLock = true;
+    }
+    return {res: !isLock, documentLocks: documentLocks};
+  }
+
+  function* _checkLockExcel(ctx, docId, arrayBlocks, userId) {
+    // Data is array now
+    var documentLock;
+    var isLock = false;
+    var isExistInArray = false;
+    var i, blockRange;
+    var documentLocks = yield* getAllLocks(ctx, docId);
+    var lengthArray = (arrayBlocks) ? arrayBlocks.length : 0;
+    for (i = 0; i < lengthArray && false === isLock; ++i) {
+      blockRange = arrayBlocks[i];
+      for (var keyLockInArray in documentLocks) {
+        if (true === isLock) {
+          break;
+        }
+        if (!documentLocks.hasOwnProperty(keyLockInArray)) {
+          continue;
+        }
+        documentLock = documentLocks[keyLockInArray];
+        // Проверка вхождения объекта в массив (текущий пользователь еще раз прислал lock)
+        if (documentLock.user === userId &&
+          blockRange.sheetId === documentLock.block.sheetId &&
+          blockRange.type === c_oAscLockTypeElem.Object &&
+          documentLock.block.type === c_oAscLockTypeElem.Object &&
+          documentLock.block.rangeOrObjectId === blockRange.rangeOrObjectId) {
+          isExistInArray = true;
+          break;
+        }
+
+        if (c_oAscLockTypeElem.Sheet === blockRange.type &&
+          c_oAscLockTypeElem.Sheet === documentLock.block.type) {
+          // Если текущий пользователь прислал lock текущего листа, то не заносим в массив, а если нового, то заносим
+          if (documentLock.user === userId) {
+            if (blockRange.sheetId === documentLock.block.sheetId) {
+              // уже есть в массиве
+              isExistInArray = true;
+              break;
+            } else {
+              // новый лист
+              continue;
+            }
+          } else {
+            // Если кто-то залочил sheet, то больше никто не может лочить sheet-ы (иначе можно удалить все листы)
+            isLock = true;
+            break;
+          }
+        }
+
+        if (documentLock.user === userId || !(documentLock.block) ||
+          blockRange.sheetId !== documentLock.block.sheetId) {
+          continue;
+        }
+        isLock = compareExcelBlock(blockRange, documentLock.block);
+      }
+    }
+    if (0 === lengthArray) {
+      isLock = true;
+    }
+    return {res: !isLock && !isExistInArray, documentLocks: documentLocks};
+  }
+
+  function* _checkLockPresentation(ctx, docId, arrayBlocks, userId) {
+    // Data is array now
+    var isLock = false;
+    var i, documentLock, blockRange;
+    var documentLocks = yield* getAllLocks(ctx, docId);
+    var lengthArray = (arrayBlocks) ? arrayBlocks.length : 0;
+    for (i = 0; i < lengthArray && false === isLock; ++i) {
+      blockRange = arrayBlocks[i];
+      for (var keyLockInArray in documentLocks) {
+        if (true === isLock) {
+          break;
+        }
+        if (!documentLocks.hasOwnProperty(keyLockInArray)) {
+          continue;
+        }
+        documentLock = documentLocks[keyLockInArray];
+
+        if (documentLock.user === userId || !(documentLock.block)) {
+          continue;
+        }
+        isLock = comparePresentationBlock(blockRange, documentLock.block);
+      }
+    }
+    if (0 === lengthArray) {
+      isLock = true;
+    }
+    return {res: !isLock, documentLocks: documentLocks};
+  }
+
+	function _checkLicense(ctx, conn) {
+		return co(function* () {
+			try {
+				ctx.logger.info('_checkLicense start');
+				let rights = constants.RIGHTS.Edit;
+				if (config.get('server.edit_singleton')) {
+					// ToDo docId from url ?
+					let handshake = conn.handshake;
+					const docIdParsed = constants.DOC_ID_SOCKET_PATTERN.exec(handshake.url);
+					if (docIdParsed && 1 < docIdParsed.length) {
+						const participantsMap = yield getParticipantMap(ctx, docIdParsed[1]);
+						for (let i = 0; i < participantsMap.length; ++i) {
+							const elem = participantsMap[i];
+							if (!elem.view) {
+								rights = constants.RIGHTS.View;
+								break;
+							}
+						}
+					}
+				}
+
+				let licenseInfo = yield tenantManager.getTenantLicense(ctx);
+
+				sendData(ctx, conn, {
+					type: 'license', license: {
+						type: licenseInfo.type,
+						light: licenseInfo.light,
+						mode: licenseInfo.mode,
+						rights: rights,
+						buildVersion: commonDefines.buildVersion,
+						buildNumber: commonDefines.buildNumber,
+						protectionSupport: cfgOpenProtectedFile, //todo find a better place
+						liveViewerSupport: utils.isLiveViewerSupport(licenseInfo),
+						branding: licenseInfo.branding,
+						customization: licenseInfo.customization,
+						advancedApi: licenseInfo.advancedApi,
+						plugins: licenseInfo.plugins
+					}
+				});
+				ctx.logger.info('_checkLicense end');
+			} catch (err) {
+				ctx.logger.error('_checkLicense error: %s', err.stack);
+			}
+		});
+	}
+
+  function* _checkLicenseAuth(ctx, licenseInfo, userId, isLiveViewer) {
+    let licenseWarningLimitUsers = false;
+    let licenseWarningLimitUsersView = false;
+    let licenseWarningLimitConnections = false;
+    let licenseWarningLimitConnectionsLive = false;
+    const c_LR = constants.LICENSE_RESULT;
+    let licenseType = licenseInfo.type;
+    if (c_LR.Success === licenseType || c_LR.SuccessLimit === licenseType) {
+      if (licenseInfo.usersCount) {
+        const nowUTC = getLicenseNowUtc();
+        if(isLiveViewer) {
+          const arrUsers = yield editorData.getPresenceUniqueViewUser(ctx, nowUTC);
+          if (arrUsers.length >= licenseInfo.usersViewCount && (-1 === arrUsers.findIndex((element) => {return element.userid === userId}))) {
+            licenseType = c_LR.UsersViewCount;
+          }
+          licenseWarningLimitUsersView = licenseInfo.usersViewCount * cfgWarningLimitPercents <= arrUsers.length;
+        } else {
+          const arrUsers = yield editorData.getPresenceUniqueUser(ctx, nowUTC);
+          if (arrUsers.length >= licenseInfo.usersCount && (-1 === arrUsers.findIndex((element) => {return element.userid === userId}))) {
+            licenseType = c_LR.UsersCount;
+          }
+          licenseWarningLimitUsers = licenseInfo.usersCount * cfgWarningLimitPercents <= arrUsers.length;
+        }
+      } else if(isLiveViewer) {
+        const connectionsLiveCount = licenseInfo.connectionsView;
+        const liveViewerConnectionsCount = yield editorData.getLiveViewerConnectionsCount(ctx, connections);
+        if (liveViewerConnectionsCount >= connectionsLiveCount) {
+          licenseType = c_LR.ConnectionsLive;
+        }
+        licenseWarningLimitConnectionsLive = connectionsLiveCount * cfgWarningLimitPercents <= liveViewerConnectionsCount;
+      } else {
+        const connectionsCount = licenseInfo.connections;
+        const editConnectionsCount = yield editorData.getEditorConnectionsCount(ctx, connections);
+        if (editConnectionsCount >= connectionsCount) {
+          licenseType = c_LR.Connections;
+        }
+        licenseWarningLimitConnections = connectionsCount * cfgWarningLimitPercents <= editConnectionsCount;
+      }
+    }
+
+    if (c_LR.UsersCount === licenseType) {
+      if (!licenseInfo.hasLicense) {
+        licenseType = c_LR.UsersCountOS;
+      }
+      ctx.logger.error('License: User limit exceeded!!!');
+    } else if (c_LR.UsersViewCount === licenseType) {
+        if (!licenseInfo.hasLicense) {
+          licenseType = c_LR.UsersViewCountOS;
+        }
+        ctx.logger.error('License: User Live Viewer limit exceeded!!!');
+    } else if (c_LR.Connections === licenseType) {
+      if (!licenseInfo.hasLicense) {
+        licenseType = c_LR.ConnectionsOS;
+      }
+      ctx.logger.error('License: Connection limit exceeded!!!');
+    } else if (c_LR.ConnectionsLive === licenseType) {
+      if (!licenseInfo.hasLicense) {
+        licenseType = c_LR.ConnectionsLiveOS;
+      }
+      ctx.logger.error('License: Connection Live Viewer limit exceeded!!!');
+    } else {
+      if (licenseWarningLimitUsers) {
+        ctx.logger.warn('License: Warning User limit exceeded!!!');
+      }
+      if (licenseWarningLimitUsersView) {
+        ctx.logger.warn('License: Warning User Live Viewer limit exceeded!!!');
+      }
+      if (licenseWarningLimitConnections) {
+        ctx.logger.warn('License: Warning Connection limit exceeded!!!');
+      }
+      if (licenseWarningLimitConnectionsLive) {
+        ctx.logger.warn('License: Warning Connection Live Viewer limit exceeded!!!');
+      }
+    }
+    return licenseType;
+  }
+
+  //publish subscribe message brocker
+  function pubsubOnMessage(msg) {
+    return co(function* () {
+      let ctx = new operationContext.Context();
+      try {
+        var data = JSON.parse(msg);
+        ctx.initFromPubSub(data);
+        ctx.logger.debug('pubsub message start:%s', msg);
+        var participants;
+        var participant;
+        var objChangesDocument;
+        var i;
+        let lockDocumentTimer, cmd;
+        switch (data.type) {
+          case commonDefines.c_oPublishType.drop:
+            for (i = 0; i < data.users.length; ++i) {
+              dropUserFromDocument(ctx, data.docId, data.users[i], data.description);
+            }
+            break;
+          case commonDefines.c_oPublishType.closeConnection:
+            closeUsersConnection(ctx, data.docId, data.usersMap, data.isOriginalId, data.code, data.description);
+            break;
+          case commonDefines.c_oPublishType.releaseLock:
+            participants = getParticipants(data.docId, true, data.userId, true);
+            _.each(participants, function(participant) {
+              sendReleaseLock(ctx, participant, data.locks);
+            });
+            break;
+          case commonDefines.c_oPublishType.participantsState:
+            participants = getParticipants(data.docId, true, data.userId);
+            sendParticipantsState(ctx, participants, data);
+            break;
+          case commonDefines.c_oPublishType.message:
+            participants = getParticipants(data.docId, true, data.userId);
+            _.each(participants, function(participant) {
+              sendDataMessage(ctx, participant, data.messages);
+            });
+            break;
+          case commonDefines.c_oPublishType.getLock:
+            participants = getParticipants(data.docId, true, data.userId, true);
+            sendGetLock(ctx, participants, data.documentLocks);
+            break;
+          case commonDefines.c_oPublishType.changes:
+            lockDocumentTimer = lockDocumentsTimerId[data.docId];
+            if (lockDocumentTimer) {
+              ctx.logger.debug("lockDocumentsTimerId update c_oPublishType.changes");
+              cleanLockDocumentTimer(data.docId, lockDocumentTimer);
+              yield* setLockDocumentTimer(ctx, data.docId, lockDocumentTimer.userId);
+            }
+            participants = getParticipants(data.docId, true, data.userId);
+            if(participants.length > 0) {
+              var changes = data.changes;
+              if (null == changes) {
+                objChangesDocument = yield* getDocumentChanges(ctx, data.docId, data.startIndex, data.changesIndex);
+                changes = objChangesDocument.arrChanges;
+              }
+              _.each(participants, function(participant) {
+                if (!needSendChanges(participant)) {
+                  return;
+                }
+                sendData(ctx, participant, {type: 'saveChanges', changes: changes,
+                  changesIndex: data.changesIndex, endSaveChanges:  data.endSaveChanges,
+                  locks: data.locks, excelAdditionalInfo: data.excelAdditionalInfo});
+              });
+            }
+            break;
+          case commonDefines.c_oPublishType.changesNotify:
+            lockDocumentTimer = lockDocumentsTimerId[data.docId];
+            if (lockDocumentTimer) {
+              ctx.logger.debug("lockDocumentsTimerId update c_oPublishType.changesNotify");
+              cleanLockDocumentTimer(data.docId, lockDocumentTimer);
+              yield* setLockDocumentTimer(ctx, data.docId, lockDocumentTimer.userId);
+            }
+            break;
+          case commonDefines.c_oPublishType.auth:
+            lockDocumentTimer = lockDocumentsTimerId[data.docId];
+            if (lockDocumentTimer) {
+              ctx.logger.debug("lockDocumentsTimerId clear");
+              cleanLockDocumentTimer(data.docId, lockDocumentTimer);
+            }
+            participants = getParticipants(data.docId, true, data.userId, true);
+            if(participants.length > 0) {
+              yield* sendAuthChanges(ctx, data.docId, participants);
+              for (i = 0; i < participants.length; ++i) {
+                participant = participants[i];
+                yield* sendAuthInfo(ctx, participant, false, data.participantsMap);
+              }
+            }
+            break;
+          case commonDefines.c_oPublishType.receiveTask:
+            cmd = new commonDefines.InputCommand(data.cmd, true);
+            var output = new canvasService.OutputDataWrap();
+            output.fromObject(data.output);
+            var outputData = output.getData();
+
+            var docConnectionId = cmd.getDocConnectionId();
+            var docId;
+            if(docConnectionId){
+              docId = docConnectionId;
+            } else {
+              docId = cmd.getDocId();
+            }
+            if (cmd.getUserConnectionId()) {
+              participants = getParticipantUser(docId, cmd.getUserConnectionId());
+            } else {
+              participants = getParticipants(docId);
+            }
+            for (i = 0; i < participants.length; ++i) {
+              participant = participants[i];
+              if (data.needUrlKey) {
+                if (0 == data.needUrlMethod) {
+                  outputData.setData(yield storage.getSignedUrls(ctx, participant.baseUrl, data.needUrlKey, data.needUrlType, data.creationDate));
+                } else if (1 == data.needUrlMethod) {
+                  outputData.setData(yield storage.getSignedUrl(ctx, participant.baseUrl, data.needUrlKey, data.needUrlType, undefined, data.creationDate));
+                } else {
+                  let url;
+                  if (cmd.getInline()) {
+                    url = yield canvasService.getPrintFileUrl(ctx, data.needUrlKey, participant.baseUrl, cmd.getTitle());
+                    outputData.setExtName('.pdf');
+                  } else {
+                    url = yield storage.getSignedUrl(ctx, participant.baseUrl, data.needUrlKey, data.needUrlType, cmd.getTitle(), data.creationDate);
+                    outputData.setExtName(pathModule.extname(data.needUrlKey));
+                  }
+                  outputData.setData(url);
+                }
+                if (undefined !== data.openedAt) {
+                  outputData.setOpenedAt(data.openedAt);
+                }
+                yield modifyConnectionForPassword(ctx, participant, data.needUrlIsCorrectPassword);
+              }
+              sendData(ctx, participant, output);
+            }
+            break;
+          case commonDefines.c_oPublishType.warning:
+            participants = getParticipants(data.docId);
+            _.each(participants, function(participant) {
+              sendDataWarning(ctx, participant, data.description);
+            });
+            break;
+          case commonDefines.c_oPublishType.cursor:
+            participants = getParticipants(data.docId, true, data.userId);
+            _.each(participants, function(participant) {
+              sendDataCursor(ctx, participant, data.messages);
+            });
+            break;
+          case commonDefines.c_oPublishType.shutdown:
+            //flag prevent new socket connections and receive data from exist connections
+            shutdownFlag = data.status;
+            ctx.logger.warn('start shutdown:%b', shutdownFlag);
+            if (shutdownFlag) {
+              ctx.logger.warn('active connections: %d', connections.length);
+              //не останавливаем сервер, т.к. будут недоступны сокеты и все запросы
+              //плохо тем, что может понадобится конвертация выходного файла и то что не будут обработаны запросы на CommandService
+              //server.close();
+              //in the cycle we will remove elements so copy array
+              var connectionsTmp = connections.slice();
+              //destroy all open connections
+              for (i = 0; i < connectionsTmp.length; ++i) {
+                connectionsTmp[i].close(constants.SHUTDOWN_CODE, constants.SHUTDOWN_REASON);
+              }
+            }
+            ctx.logger.warn('end shutdown');
+            break;
+          case commonDefines.c_oPublishType.meta:
+            participants = getParticipants(data.docId);
+            _.each(participants, function(participant) {
+              sendDataMeta(ctx, participant, data.meta);
+            });
+            break;
+          case commonDefines.c_oPublishType.forceSave:
+            participants = getParticipants(data.docId, true, data.userId, true);
+            _.each(participants, function(participant) {
+              sendData(ctx, participant, {type: "forceSave", messages: data.data});
+            });
+            break;
+          case commonDefines.c_oPublishType.changeConnecitonInfo:
+            let hasChanges = false;
+            cmd = new commonDefines.InputCommand(data.cmd, true);
+            participants = getParticipants(data.docId);
+            for (i = 0; i < participants.length; ++i) {
+              participant = participants[i];
+              if (!participant.denyChangeName && participant.user.idOriginal === data.useridoriginal) {
+                hasChanges = true;
+                ctx.logger.debug('changeConnectionInfo: userId = %s', data.useridoriginal);
+                participant.user.username = cmd.getUserName();
+                yield addPresence(ctx, participant, false);
+                if (cfgTokenEnableBrowser) {
+                  let sessionToken = yield fillJwtByConnection(ctx, participant);
+                  sendDataRefreshToken(ctx, participant, sessionToken);
+                }
+              }
+            }
+            if (hasChanges) {
+              let participants = yield getParticipantMap(ctx, data.docId);
+              let participantsTimestamp = Date.now();
+              yield* publish(ctx, {type: commonDefines.c_oPublishType.participantsState, ctx: ctx, docId: data.docId, userId: null, participantsTimestamp: participantsTimestamp, participants: participants});
+            }
+            break;
+          case commonDefines.c_oPublishType.rpc:
+            participants = getParticipants(data.docId, true, data.userId, true);
+            _.each(participants, function(participant) {
+                sendDataRpc(ctx, participant, data.responseKey, data.data);
+            });
+            break;
+          default:
+            ctx.logger.debug('pubsub unknown message type:%s', msg);
+        }
+      } catch (err) {
+        ctx.logger.error('pubsub message error: %s', err.stack);
+      }
+    });
+  }
+
+  function* collectStats(ctx, countEdit, countLiveView, countView) {
+    let now = Date.now();
+    yield editorData.setEditorConnections(ctx, countEdit, countLiveView, countView, now, PRECISION);
+  }
+  function expireDoc() {
+    return co(function* () {
+      let ctx = new operationContext.Context();
+      try {
+        let tenants = {};
+        let countEditByShard = 0;
+        let countLiveViewByShard = 0;
+        let countViewByShard = 0;
+        ctx.logger.debug('expireDoc connections.length = %d', connections.length);
+        var nowMs = new Date().getTime();
+        var maxMs = nowMs + Math.max(cfgExpSessionCloseCommand, expDocumentsStep);
+        for (var i = 0; i < connections.length; ++i) {
+          var conn = connections[i];
+          ctx.initFromConnection(conn);
+          let tenant = tenants[ctx.tenant];
+          if (!tenant) {
+            tenant = tenants[ctx.tenant] = {countEditByShard: 0, countLiveViewByShard: 0, countViewByShard: 0};
+          }
+          //wopi access_token_ttl;
+          if (cfgExpSessionAbsolute > 0 || conn.access_token_ttl) {
+            if ((cfgExpSessionAbsolute > 0 && maxMs - conn.sessionTimeConnect > cfgExpSessionAbsolute ||
+              (conn.access_token_ttl && maxMs > conn.access_token_ttl)) && !conn.sessionIsSendWarning) {
+              conn.sessionIsSendWarning = true;
+              sendDataSession(ctx, conn, {
+                code: constants.SESSION_ABSOLUTE_CODE,
+                reason: constants.SESSION_ABSOLUTE_REASON
+              });
+            } else if (nowMs - conn.sessionTimeConnect > cfgExpSessionAbsolute) {
+              ctx.logger.debug('expireDoc close absolute session');
+              sendDataDisconnectReason(ctx, conn, constants.SESSION_ABSOLUTE_CODE, constants.SESSION_ABSOLUTE_REASON);
+              conn.disconnect(true);
+              continue;
+            }
+          }
+          if (cfgExpSessionIdle > 0 && !(conn.user?.view || conn.isCloseCoAuthoring)) {
+            if (maxMs - conn.sessionTimeLastAction > cfgExpSessionIdle && !conn.sessionIsSendWarning) {
+              conn.sessionIsSendWarning = true;
+              sendDataSession(ctx, conn, {
+                code: constants.SESSION_IDLE_CODE,
+                reason: constants.SESSION_IDLE_REASON,
+                interval: cfgExpSessionIdle
+              });
+            } else if (nowMs - conn.sessionTimeLastAction > cfgExpSessionIdle) {
+              ctx.logger.debug('expireDoc close idle session');
+              sendDataDisconnectReason(ctx, conn, constants.SESSION_IDLE_CODE, constants.SESSION_IDLE_REASON);
+              conn.disconnect(true);
+              continue;
+            }
+          }
+          if (constants.CONN_CLOSED === conn.conn.readyState) {
+            ctx.logger.error('expireDoc connection closed');
+          }
+          yield addPresence(ctx, conn, false);
+          if (utils.isLiveViewer(conn)) {
+            tenant.countLiveViewByShard++;
+          } else if(conn.isCloseCoAuthoring || (conn.user && conn.user.view)) {
+            tenant.countViewByShard++;
+          } else {
+            tenant.countEditByShard++;
+          }
+        }
+        for (let tenantId in tenants) {
+          if(tenants.hasOwnProperty(tenantId)) {
+            ctx.setTenant(tenantId);
+            let tenant = tenants[tenantId];
+            yield* collectStats(ctx, tenant.countEditByShard, tenant.countLiveViewByShard, tenant.countViewByShard);
+            yield editorData.setEditorConnectionsCountByShard(ctx, SHARD_ID, tenant.countEditByShard);
+            yield editorData.setLiveViewerConnectionsCountByShard(ctx, SHARD_ID, tenant.countLiveViewByShard);
+            yield editorData.setViewerConnectionsCountByShard(ctx, SHARD_ID, tenant.countViewByShard);
+            if (clientStatsD) {
+              //todo with multitenant
+              let countEdit = yield editorData.getEditorConnectionsCount(ctx, connections);
+              clientStatsD.gauge('expireDoc.connections.edit', countEdit);
+              let countLiveView = yield editorData.getLiveViewerConnectionsCount(ctx, connections);
+              clientStatsD.gauge('expireDoc.connections.liveview', countLiveView);
+              let countView = yield editorData.getViewerConnectionsCount(ctx, connections);
+              clientStatsD.gauge('expireDoc.connections.view', countView);
+            }
+          }
+        }
+        ctx.initDefault();
+      } catch (err) {
+        ctx.logger.error('expireDoc error: %s', err.stack);
+      } finally {
+        setTimeout(expireDoc, expDocumentsStep);
+      }
+    });
+  }
+  setTimeout(expireDoc, expDocumentsStep);
+  function refreshWopiLock() {
+    return co(function* () {
+      let ctx = new operationContext.Context();
+      try {
+        ctx.logger.info('refreshWopiLock start');
+        let docIds = new Map();
+        for (let i = 0; i < connections.length; ++i) {
+          let conn = connections[i];
+          ctx.initFromConnection(conn);
+          let docId = conn.docId;
+          if ((conn.user && conn.user.view) || docIds.has(docId)) {
+            continue;
+          }
+          docIds.set(docId, 1);
+          if (undefined === conn.access_token_ttl) {
+            continue;
+          }
+          let selectRes = yield taskResult.select(ctx, docId);
+          if (selectRes.length > 0 && selectRes[0] && selectRes[0].callback) {
+            let callback = selectRes[0].callback;
+            let callbackUrl = sqlBase.UserCallback.prototype.getCallbackByUserIndex(ctx, callback);
+            let wopiParams = wopiClient.parseWopiCallback(ctx, callbackUrl, callback);
+            if (wopiParams && wopiParams.commonInfo) {
+              yield wopiClient.lock(ctx, 'REFRESH_LOCK', wopiParams.commonInfo.lockId,
+                                    wopiParams.commonInfo.fileInfo, wopiParams.userAuth);
+            }
+          }
+        }
+        ctx.initDefault();
+        ctx.logger.info('refreshWopiLock end');
+      } catch (err) {
+        ctx.logger.error('refreshWopiLock error:%s', err.stack);
+      } finally {
+        setTimeout(refreshWopiLock, cfgRefreshLockInterval);
+      }
+    });
+  }
+  setTimeout(refreshWopiLock, cfgRefreshLockInterval);
+
+  pubsub = new pubsubService();
+  pubsub.on('message', pubsubOnMessage);
+  pubsub.init(function(err) {
+    if (null != err) {
+      operationContext.global.logger.error('createPubSub error: %s', err.stack);
+    }
+
+    queue = new queueService();
+    queue.on('dead', handleDeadLetter);
+    queue.on('response', canvasService.receiveTask);
+    queue.init(true, true, false, true, true, true, function(err){
+      if (null != err) {
+        operationContext.global.logger.error('createTaskQueue error: %s', err.stack);
+      }
+      gc.startGC();
+
+      let tableName = cfgTableResult;
+      const tableRequiredColumn = 'tenant';
+      //check data base compatibility
+      sqlBase.getTableColumns(operationContext.global, tableName).then(function(res) {
+        let index = res.findIndex((currentValue) => {
+          for (let key in currentValue) {
+            if (currentValue.hasOwnProperty(key) && 'column_name' === key.toLowerCase()) {
+              return tableRequiredColumn === currentValue[key];
+            }
+          }
+        });
+        if (-1 !== index || 0 === res.length) {
+          callbackFunction();
+        } else {
+          operationContext.global.logger.error('DB table "%s" does not contain %s column, columns info: %j', tableName, tableRequiredColumn, res);
+        }
+      }).catch(err => {
+        operationContext.global.logger.error('getTableColumns error: %s', err.stack);
+      });
+
+    });
+  });
+};
+exports.setLicenseInfo = function(data, original ) {
+  tenantManager.setDefLicense(data, original);
+};
+exports.healthCheck = function(req, res) {
+  return co(function*() {
+    let output = false;
+    let ctx = new operationContext.Context();
+    try {
+      ctx.initFromRequest(req);
+      ctx.logger.debug('healthCheck start');
+      let promises = [];
+      //database
+      promises.push(sqlBase.healthCheck(ctx));
+      //redis
+      if (editorData.isConnected()) {
+        promises.push(editorData.ping());
+        yield Promise.all(promises);
+      } else {
+        throw new Error('redis disconnected');
+      }
+      //rabbitMQ
+      if (commonDefines.c_oAscQueueType.rabbitmq === cfgQueueType) {
+        let conn = yield rabbitMQCore.connetPromise(false, function() {});
+        yield rabbitMQCore.closePromise(conn);
+      } else {
+        let conn = yield activeMQCore.connetPromise(false, function() {});
+        yield activeMQCore.closePromise(conn);
+      }
+      //storage
+      const clusterId = cluster.isWorker ? cluster.worker.id : '';
+      const tempName = 'hc_' + os.hostname() + '_' + clusterId + '_' + Math.round(Math.random() * HEALTH_CHECK_KEY_MAX);
+      const tempBuffer = Buffer.from([1, 2, 3, 4, 5]);
+      //It's proper to putObject one tempName
+      yield storage.putObject(ctx, tempName, tempBuffer, tempBuffer.length);
+      try {
+        //try to prevent case, when another process can remove same tempName
+        yield storage.deleteObject(ctx, tempName);
+      } catch (err) {
+        ctx.logger.warn('healthCheck error %s', err.stack);
+      }
+
+      output = true;
+      ctx.logger.debug('healthCheck end');
+    } catch (err) {
+      ctx.logger.error('healthCheck error %s', err.stack);
+    } finally {
+      res.setHeader('Content-Type', 'text/plain');
+      res.send(output.toString());
+    }
+  });
+};
+exports.licenseInfo = function(req, res) {
+  return co(function*() {
+    let isError = false;
+    let output = {
+      connectionsStat: {}, licenseInfo: {}, serverInfo: {
+        buildVersion: commonDefines.buildVersion, buildNumber: commonDefines.buildNumber,
+      }, quota: {
+        edit: {
+          connectionsCount: 0,
+          usersCount: {
+            unique: 0,
+            anonymous: 0,
+          }
+        },
+        view: {
+          connectionsCount: 0,
+          usersCount: {
+            unique: 0,
+            anonymous: 0,
+          }
+        },
+        byMonth: []
+      }
+    };
+
+    let ctx = new operationContext.Context();
+    try {
+      ctx.initFromRequest(req);
+      ctx.logger.debug('licenseInfo start');
+
+      let licenseInfo = yield tenantManager.getTenantLicense(ctx);
+      Object.assign(output.licenseInfo, licenseInfo);
+
+      var precisionSum = {};
+      for (let i = 0; i < PRECISION.length; ++i) {
+        precisionSum[PRECISION[i].name] = {
+          edit: {min: Number.MAX_VALUE, sum: 0, count: 0, intervalsInPresision: PRECISION[i].val / expDocumentsStep, max: 0},
+          liveview: {min: Number.MAX_VALUE, sum: 0, count: 0, intervalsInPresision: PRECISION[i].val / expDocumentsStep, max: 0},
+          view: {min: Number.MAX_VALUE, sum: 0, count: 0, intervalsInPresision: PRECISION[i].val / expDocumentsStep, max: 0}
+        };
+        output.connectionsStat[PRECISION[i].name] = {
+          edit: {min: 0, avr: 0, max: 0},
+          liveview: {min: 0, avr: 0, max: 0},
+          view: {min: 0, avr: 0, max: 0}
+        };
+      }
+      var redisRes = yield editorData.getEditorConnections(ctx);
+      const now = Date.now();
+      if (redisRes.length > 0) {
+        let expDocumentsStep95 = expDocumentsStep * 0.95;
+        let prevTime = Number.MAX_VALUE;
+        var precisionIndex = 0;
+        for (let i = redisRes.length - 1; i >= 0; i--) {
+          let elem = redisRes[i];
+          let edit = elem.edit || 0;
+          let view = elem.view || 0;
+          let liveview = elem.liveview || 0;
+          //for cluster
+          while (i > 0 && elem.time - redisRes[i - 1].time < expDocumentsStep95) {
+            edit += elem.edit || 0;
+            view += elem.view || 0;
+            liveview += elem.liveview || 0;
+            i--;
+          }
+          for (let j = precisionIndex; j < PRECISION.length; ++j) {
+            if (now - elem.time < PRECISION[j].val) {
+              let precision = precisionSum[PRECISION[j].name];
+              precision.edit.min = Math.min(precision.edit.min, edit);
+              precision.edit.max = Math.max(precision.edit.max, edit);
+              precision.edit.sum += edit
+              precision.edit.count++;
+              precision.view.min = Math.min(precision.view.min, view);
+              precision.view.max = Math.max(precision.view.max, view);
+              precision.view.sum += view;
+              precision.view.count++;
+              precision.liveview.min = Math.min(precision.liveview.min, liveview);
+              precision.liveview.max = Math.max(precision.liveview.max, liveview);
+              precision.liveview.sum += liveview;
+              precision.liveview.count++;
+            } else {
+              precisionIndex = j + 1;
+            }
+          }
+          prevTime = elem.time;
+        }
+        for (let i in precisionSum) {
+          let precision = precisionSum[i];
+          let precisionOut = output.connectionsStat[i];
+          if (precision.edit.count > 0) {
+            precisionOut.edit.avr = Math.round(precision.edit.sum / precision.edit.intervalsInPresision);
+            precisionOut.edit.min = precision.edit.min;
+            precisionOut.edit.max = precision.edit.max;
+          }
+          if (precision.liveview.count > 0) {
+            precisionOut.liveview.avr = Math.round(precision.liveview.sum / precision.liveview.intervalsInPresision);
+            precisionOut.liveview.min = precision.liveview.min;
+            precisionOut.liveview.max = precision.liveview.max;
+          }
+          if (precision.view.count > 0) {
+            precisionOut.view.avr = Math.round(precision.view.sum / precision.view.intervalsInPresision);
+            precisionOut.view.min = precision.view.min;
+            precisionOut.view.max = precision.view.max;
+          }
+        }
+      }
+      const nowUTC = getLicenseNowUtc();
+      let execRes;
+      execRes = yield editorData.getPresenceUniqueUser(ctx, nowUTC);
+      output.quota.edit.connectionsCount = yield editorData.getEditorConnectionsCount(ctx, connections);
+      output.quota.edit.usersCount.unique = execRes.length;
+      execRes.forEach(function(elem) {
+        if (elem.anonym) {
+          output.quota.edit.usersCount.anonymous++;
+        }
+      });
+
+      execRes = yield editorData.getPresenceUniqueViewUser(ctx, nowUTC);
+      output.quota.view.connectionsCount = yield editorData.getLiveViewerConnectionsCount(ctx, connections);
+      output.quota.view.usersCount.unique = execRes.length;
+      execRes.forEach(function(elem) {
+        if (elem.anonym) {
+          output.quota.view.usersCount.anonymous++;
+        }
+      });
+
+      let byMonth = yield editorData.getPresenceUniqueUsersOfMonth(ctx);
+      let byMonthView = yield editorData.getPresenceUniqueViewUsersOfMonth(ctx);
+      let byMonthMerged = [];
+      for (let i in byMonth) {
+        if (byMonth.hasOwnProperty(i)) {
+          byMonthMerged[i] = {date: i, users: byMonth[i], usersView: {}};
+        }
+      }
+      for (let i in byMonthView) {
+        if (byMonthView.hasOwnProperty(i)) {
+          if (byMonthMerged.hasOwnProperty(i)) {
+            byMonthMerged[i].usersView = byMonthView[i];
+          } else {
+            byMonthMerged[i] = {date: i, users: {}, usersView: byMonthView[i]};
+          }
+        }
+      }
+      output.quota.byMonth = Object.values(byMonthMerged);
+      output.quota.byMonth.sort((a, b) => {
+        return a.date.localeCompare(b.date);
+      });
+
+      ctx.logger.debug('licenseInfo end');
+    } catch (err) {
+      isError = true;
+      ctx.logger.error('licenseInfo error %s', err.stack);
+    } finally {
+      if (!isError) {
+        res.setHeader('Content-Type', 'application/json');
+        res.send(JSON.stringify(output));
+      } else {
+        res.sendStatus(400);
+      }
+    }
+  });
+};
+let commandLicense = co.wrap(function*(ctx) {
+  const nowUTC = getLicenseNowUtc();
+  let users = yield editorData.getPresenceUniqueUser(ctx, nowUTC);
+  let users_view = yield editorData.getPresenceUniqueViewUser(ctx, nowUTC);
+  let licenseInfo = yield tenantManager.getTenantLicense(ctx);
+  return {
+    license: utils.convertLicenseInfoToFileParams(licenseInfo),
+    server: utils.convertLicenseInfoToServerParams(licenseInfo),
+    quota: {users: users, users_view: users_view}
+  };
+});
+// Команда с сервера (в частности teamlab)
+exports.commandFromServer = function (req, res) {
+  return co(function* () {
+    let result = commonDefines.c_oAscServerCommandErrors.NoError;
+    let docId = 'commandFromServer';
+    let version = undefined;
+    let outputLicense = undefined;
+    let ctx = new operationContext.Context();
+    try {
+      ctx.initFromRequest(req);
+      ctx.logger.info('commandFromServer start');
+      let authRes = yield getRequestParams(ctx, req);
+      let params = authRes.params;
+      if(authRes.code === constants.VKEY_KEY_EXPIRE){
+        result = commonDefines.c_oAscServerCommandErrors.TokenExpire;
+      } else if(authRes.code !== constants.NO_ERROR){
+        result = commonDefines.c_oAscServerCommandErrors.Token;
+      }
+      // Ключ id-документа
+      docId = params.key;
+      ctx.setDocId(docId);
+      if (commonDefines.c_oAscServerCommandErrors.NoError === result && null == docId && 'version' !== params.c && 'license' !== params.c) {
+        result = commonDefines.c_oAscServerCommandErrors.DocumentIdError;
+      } else if(commonDefines.c_oAscServerCommandErrors.NoError === result) {
+        ctx.logger.debug('commandFromServer: c = %s', params.c);
+        switch (params.c) {
+          case 'info':
+            //If no files in the database means they have not been edited.
+            const selectRes = yield taskResult.select(ctx, docId);
+            if (selectRes.length > 0) {
+              result = yield* bindEvents(ctx, docId, params.callback, utils.getBaseUrlByRequest(req), undefined, params.userdata);
+            } else {
+              result = commonDefines.c_oAscServerCommandErrors.DocumentIdError;
+            }
+            break;
+          case 'drop':
+            if (params.userid) {
+              yield* publish(ctx, {type: commonDefines.c_oPublishType.drop, ctx: ctx, docId: docId, users: [params.userid], description: params.description});
+            } else if (params.users) {
+              const users = (typeof params.users === 'string') ? JSON.parse(params.users) : params.users;
+              yield* dropUsersFromDocument(ctx, docId, users);
+            } else {
+              result = commonDefines.c_oAscServerCommandErrors.UnknownCommand;
+            }
+            break;
+          case 'saved':
+            // Результат от менеджера документов о статусе обработки сохранения файла после сборки
+            if ('1' !== params.status) {
+              //запрос saved выполняется синхронно, поэтому заполняем переменную чтобы проверить ее после sendServerRequest
+              yield editorData.setSaved(ctx, docId, params.status);
+              ctx.logger.warn('saved corrupted id = %s status = %s conv = %s', docId, params.status, params.conv);
+            } else {
+              ctx.logger.info('saved id = %s status = %s conv = %s', docId, params.status, params.conv);
+            }
+            break;
+          case 'forcesave':
+            let forceSaveRes = yield startForceSave(ctx, docId, commonDefines.c_oAscForceSaveTypes.Command, params.userdata, undefined, undefined, undefined, undefined, utils.getBaseUrlByRequest(req));
+            result = forceSaveRes.code;
+            break;
+          case 'meta':
+            if (params.meta) {
+              yield* publish(ctx, {type: commonDefines.c_oPublishType.meta, ctx: ctx, docId: docId, meta: params.meta});
+            } else {
+              result = commonDefines.c_oAscServerCommandErrors.UnknownCommand;
+            }
+            break;
+          case 'version':
+              version = commonDefines.buildVersion + '.' + commonDefines.buildNumber;
+            break;
+          case 'license':
+              outputLicense = yield commandLicense(ctx);
+            break;
+          default:
+            result = commonDefines.c_oAscServerCommandErrors.UnknownCommand;
+            break;
+        }
+      }
+    } catch (err) {
+      result = commonDefines.c_oAscServerCommandErrors.UnknownError;
+      ctx.logger.error('Error commandFromServer: %s', err.stack);
+    } finally {
+      //undefined value are excluded in JSON.stringify
+      let output = {'key': docId, 'error': result, 'version': version};
+      if (outputLicense) {
+        Object.assign(output, outputLicense);
+      }
+      const outputBuffer = Buffer.from(JSON.stringify(output), 'utf8');
+      res.setHeader('Content-Type', 'application/json');
+      res.setHeader('Content-Length', outputBuffer.length);
+      res.send(outputBuffer);
+      ctx.logger.info('commandFromServer end : %j', output);
+    }
+  });
+};
+
+exports.shutdown = function(req, res) {
+  return co(function*() {
+    let output = false;
+    let ctx = new operationContext.Context();
+    try {
+      ctx.initFromRequest(req);
+      ctx.logger.info('shutdown start');
+      output = yield shutdown.shutdown(ctx, editorData, req.method === 'PUT');
+    } catch (err) {
+      ctx.logger.error('shutdown error %s', err.stack);
+    } finally {
+      res.setHeader('Content-Type', 'text/plain');
+      res.send(output.toString());
+      ctx.logger.info('shutdown end');
+    }
+  });
+};