--- conflicted
+++ resolved
@@ -1,3218 +1,3205 @@
-/*
- * (c) Copyright Ascensio System SIA 2010-2019
- *
- * This program is a free software product. You can redistribute it and/or
- * modify it under the terms of the GNU Affero General Public License (AGPL)
- * version 3 as published by the Free Software Foundation. In accordance with
- * Section 7(a) of the GNU AGPL its Section 15 shall be amended to the effect
- * that Ascensio System SIA expressly excludes the warranty of non-infringement
- * of any third-party rights.
- *
- * This program is distributed WITHOUT ANY WARRANTY; without even the implied
- * warranty of MERCHANTABILITY or FITNESS FOR A PARTICULAR  PURPOSE. For
- * details, see the GNU AGPL at: http://www.gnu.org/licenses/agpl-3.0.html
- *
- * You can contact Ascensio System SIA at 20A-12 Ernesta Birznieka-Upisha
- * street, Riga, Latvia, EU, LV-1050.
- *
- * The  interactive user interfaces in modified source and object code versions
- * of the Program must display Appropriate Legal Notices, as required under
- * Section 5 of the GNU AGPL version 3.
- *
- * Pursuant to Section 7(b) of the License you must retain the original Product
- * logo when distributing the program. Pursuant to Section 7(e) we decline to
- * grant you any rights under trademark law for use of our trademarks.
- *
- * All the Product's GUI elements, including illustrations and icon sets, as
- * well as technical writing content are licensed under the terms of the
- * Creative Commons Attribution-ShareAlike 4.0 International. See the License
- * terms at http://creativecommons.org/licenses/by-sa/4.0/legalcode
- *
- */
-
-/*
- ----------------------------------------------------view-режим---------------------------------------------------------
- * 1) Для view-режима обновляем страницу (без быстрого перехода), чтобы пользователь не считался за редактируемого и не
- * 	держал документ для сборки (если не ждать, то непонятен быстрый переход из view в edit, когда документ уже собрался)
- * 2) Если пользователь во view-режиме, то он не участвует в редактировании (только в chat-е). При открытии он получает
- * 	все актуальные изменения в документе на момент открытия. Для view-режима не принимаем изменения и не отправляем их
- * 	view-пользователям (т.к. непонятно что делать в ситуации, когда 1-пользователь наделал изменений,
- * 	сохранил и сделал undo).
- *-----------------------------------------------------------------------------------------------------------------------
- *------------------------------------------------Схема сохранения-------------------------------------------------------
- * а) Один пользователь - первый раз приходят изменения без индекса, затем изменения приходят с индексом, можно делать
- * 	undo-redo (история не трется). Если автосохранение включено, то оно на любое действие (не чаще 5-ти секунд).
- * b) Как только заходит второй пользователь, начинается совместное редактирование. На документ ставится lock, чтобы
- * 	первый пользователь успел сохранить документ (либо прислать unlock)
- * c) Когда пользователей 2 или больше, каждое сохранение трет историю и присылается целиком (без индекса). Если
- * 	автосохранение включено, то сохраняется не чаще раз в 10-минут.
- * d) Когда пользователь остается один, после принятия чужих изменений начинается пункт 'а'
- *-----------------------------------------------------------------------------------------------------------------------
- *--------------------------------------------Схема работы с сервером----------------------------------------------------
- * а) Когда все уходят, спустя время cfgAscSaveTimeOutDelay на сервер документов шлется команда на сборку.
- * b) Если приходит статус '1' на CommandService.ashx, то удалось сохранить и поднять версию. Очищаем callback-и и
- * 	изменения из базы и из памяти.
- * с) Если приходит статус, отличный от '1'(сюда можно отнести как генерацию файла, так и работа внешнего подписчика
- * 	с готовым результатом), то трем callback-и, а изменения оставляем. Т.к. можно будет зайти в старую
- * 	версию и получить несобранные изменения. Также сбрасываем статус у файла на несобранный, чтобы его можно было
- * 	открывать без сообщения об ошибке версии.
- *-----------------------------------------------------------------------------------------------------------------------
- *------------------------------------------------Старт сервера----------------------------------------------------------
- * 1) Загружаем информацию о сборщике
- * 2) Загружаем информацию о callback-ах
- * 3) Собираем только те файлы, у которых есть callback и информация для сборки
- *-----------------------------------------------------------------------------------------------------------------------
- *------------------------------------------Переподключение при разрыве соединения---------------------------------------
- * 1) Проверяем файл на сборку. Если она началась, то останавливаем.
- * 2) Если сборка уже завершилась, то отправляем пользователю уведомление о невозможности редактировать дальше
- * 3) Далее проверяем время последнего сохранения и lock-и пользователя. Если кто-то уже успел сохранить или
- * 		заблокировать объекты, то мы не можем дальше редактировать.
- *-----------------------------------------------------------------------------------------------------------------------
- * */
-
-'use strict';
-
-const sockjs = require('sockjs');
-const _ = require('underscore');
-const url = require('url');
-const os = require('os');
-const cluster = require('cluster');
-const crypto = require('crypto');
-const cron = require('cron');
-const co = require('co');
-const jwt = require('jsonwebtoken');
-const jwa = require('jwa');
-const ms = require('ms');
-const deepEqual  = require('deep-equal');
-const bytes = require('bytes');
-const storage = require('./../../Common/sources/storage-base');
-const logger = require('./../../Common/sources/logger');
-const constants = require('./../../Common/sources/constants');
-const utils = require('./../../Common/sources/utils');
-const commonDefines = require('./../../Common/sources/commondefines');
-const statsDClient = require('./../../Common/sources/statsdclient');
-const configCommon = require('config');
-const config = configCommon.get('services.CoAuthoring');
-const sqlBase = require('./baseConnector');
-const canvasService = require('./canvasservice');
-const converterService = require('./converterservice');
-const taskResult = require('./taskresult');
-const gc = require('./gc');
-const shutdown = require('./shutdown');
-const pubsubService = require('./pubsubRabbitMQ');
-const queueService = require('./../../Common/sources/taskqueueRabbitMQ');
-const rabbitMQCore = require('./../../Common/sources/rabbitMQCore');
-const activeMQCore = require('./../../Common/sources/activeMQCore');
-
-const editorDataStorage = require('./' + configCommon.get('services.CoAuthoring.server.editorDataStorage'));
-let cfgEditor = JSON.parse(JSON.stringify(config.get('editor')));
-cfgEditor['reconnection']['delay'] = ms(cfgEditor['reconnection']['delay']);
-cfgEditor['websocketMaxPayloadSize'] = bytes.parse(cfgEditor['websocketMaxPayloadSize']);
-//websocket payload size is limited by https://github.com/faye/faye-websocket-node#initialization-options (64 MiB)
-//xhr payload size is limited by nginx param client_max_body_size (current 100MB)
-//"1.5MB" is choosen to avoid disconnect(after 25s) while downloading/uploading oversized changes with 0.5Mbps connection
-const cfgWebsocketMaxPayloadSize = cfgEditor['websocketMaxPayloadSize'];
-const cfgCallbackRequestTimeout = config.get('server.callbackRequestTimeout');
-//The waiting time to document assembly when all out(not 0 in case of F5 in the browser)
-const cfgAscSaveTimeOutDelay = config.get('server.savetimeoutdelay');
-
-const cfgPubSubMaxChanges = config.get('pubsub.maxChanges');
-
-const cfgExpSaveLock = config.get('expire.saveLock');
-const cfgExpLockDoc = config.get('expire.lockDoc');
-const cfgExpDocumentsCron = config.get('expire.documentsCron');
-const cfgExpSessionIdle = ms(config.get('expire.sessionidle'));
-const cfgExpSessionAbsolute = ms(config.get('expire.sessionabsolute'));
-const cfgExpSessionCloseCommand = ms(config.get('expire.sessionclosecommand'));
-const cfgExpUpdateVersionStatus = ms(config.get('expire.updateVersionStatus'));
-const cfgSockjs = config.get('sockjs');
-const cfgTokenEnableBrowser = config.get('token.enable.browser');
-const cfgTokenEnableRequestInbox = config.get('token.enable.request.inbox');
-const cfgTokenSessionAlgorithm = config.get('token.session.algorithm');
-const cfgTokenSessionExpires = ms(config.get('token.session.expires'));
-const cfgTokenInboxHeader = config.get('token.inbox.header');
-const cfgTokenInboxPrefix = config.get('token.inbox.prefix');
-const cfgTokenInboxInBody = config.get('token.inbox.inBody');
-const cfgTokenOutboxInBody = config.get('token.outbox.inBody');
-const cfgTokenBrowserSecretFromInbox = config.get('token.browser.secretFromInbox');
-const cfgTokenVerifyOptions = config.get('token.verifyOptions');
-const cfgSecretBrowser = config.get('secret.browser');
-const cfgSecretInbox = config.get('secret.inbox');
-const cfgSecretSession = config.get('secret.session');
-const cfgForceSaveEnable = config.get('autoAssembly.enable');
-const cfgForceSaveInterval = ms(config.get('autoAssembly.interval'));
-const cfgForceSaveStep = ms(config.get('autoAssembly.step'));
-const cfgQueueType = configCommon.get('queue.type');
-const cfgQueueRetentionPeriod = configCommon.get('queue.retentionPeriod');
-const cfgForgottenFiles = config.get('server.forgottenfiles');
-const cfgMaxRequestChanges = config.get('server.maxRequestChanges');
-const cfgWarningLimitPercents = configCommon.get('license.warning_limit_percents') / 100;
-const cfgErrorFiles = configCommon.get('FileConverter.converter.errorfiles');
-
-const EditorTypes = {
-  document : 0,
-  spreadsheet : 1,
-  presentation : 2
-};
-
-const defaultHttpPort = 80, defaultHttpsPort = 443;	// Порты по умолчанию (для http и https)
-const editorData = new editorDataStorage();
-const clientStatsD = statsDClient.getClient();
-let connections = []; // Активные соединения
-let lockDocumentsTimerId = {};//to drop connection that can't unlockDocument
-let pubsub;
-let queue;
-let licenseInfo = {type: constants.LICENSE_RESULT.Error, light: false, branding: false, customization: false, plugins: false};
-let shutdownFlag = false;
-
-const MIN_SAVE_EXPIRATION = 60000;
-const FORCE_SAVE_EXPIRATION = Math.min(Math.max(cfgForceSaveInterval, MIN_SAVE_EXPIRATION),
-                                       cfgQueueRetentionPeriod * 1000);
-const HEALTH_CHECK_KEY_MAX = 10000;
-const SHARD_ID = crypto.randomBytes(16).toString('base64');//16 as guid
-
-const PRECISION = [{name: 'hour', val: ms('1h')}, {name: 'day', val: ms('1d')}, {name: 'week', val: ms('7d')},
-  {name: 'month', val: ms('31d')},
-];
-
-function getIsShutdown() {
-  return shutdownFlag;
-}
-
-function DocumentChanges(docId) {
-  this.docId = docId;
-  this.arrChanges = [];
-
-  return this;
-}
-DocumentChanges.prototype.getLength = function() {
-  return this.arrChanges.length;
-};
-DocumentChanges.prototype.push = function(change) {
-  this.arrChanges.push(change);
-};
-DocumentChanges.prototype.splice = function(start, deleteCount) {
-  this.arrChanges.splice(start, deleteCount);
-};
-DocumentChanges.prototype.slice = function(start, end) {
-  return this.arrChanges.splice(start, end);
-};
-DocumentChanges.prototype.concat = function(item) {
-  this.arrChanges = this.arrChanges.concat(item);
-};
-
-const c_oAscServerStatus = {
-  NotFound: 0,
-  Editing: 1,
-  MustSave: 2,
-  Corrupted: 3,
-  Closed: 4,
-  MailMerge: 5,
-  MustSaveForce: 6,
-  CorruptedForce: 7
-};
-
-const c_oAscChangeBase = {
-  No: 0,
-  Delete: 1,
-  All: 2
-};
-
-const c_oAscLockTimeOutDelay = 500;	// Время ожидания для сохранения, когда зажата база данных
-
-const c_oAscRecalcIndexTypes = {
-  RecalcIndexAdd: 1,
-  RecalcIndexRemove: 2
-};
-
-/**
- * lock types
- * @const
- */
-const c_oAscLockTypes = {
-  kLockTypeNone: 1, // никто не залочил данный объект
-  kLockTypeMine: 2, // данный объект залочен текущим пользователем
-  kLockTypeOther: 3, // данный объект залочен другим(не текущим) пользователем
-  kLockTypeOther2: 4, // данный объект залочен другим(не текущим) пользователем (обновления уже пришли)
-  kLockTypeOther3: 5  // данный объект был залочен (обновления пришли) и снова стал залочен
-};
-
-const c_oAscLockTypeElem = {
-  Range: 1,
-  Object: 2,
-  Sheet: 3
-};
-const c_oAscLockTypeElemSubType = {
-  DeleteColumns: 1,
-  InsertColumns: 2,
-  DeleteRows: 3,
-  InsertRows: 4,
-  ChangeProperties: 5
-};
-
-const c_oAscLockTypeElemPresentation = {
-  Object: 1,
-  Slide: 2,
-  Presentation: 3
-};
-
-function CRecalcIndexElement(recalcType, position, bIsSaveIndex) {
-  if (!(this instanceof CRecalcIndexElement)) {
-    return new CRecalcIndexElement(recalcType, position, bIsSaveIndex);
-  }
-
-  this._recalcType = recalcType;		// Тип изменений (удаление или добавление)
-  this._position = position;			// Позиция, в которой произошли изменения
-  this._count = 1;				// Считаем все изменения за простейшие
-  this.m_bIsSaveIndex = !!bIsSaveIndex;	// Это индексы из изменений других пользователей (которые мы еще не применили)
-
-  return this;
-}
-
-CRecalcIndexElement.prototype = {
-  constructor: CRecalcIndexElement,
-
-  // Пересчет для других
-  getLockOther: function(position, type) {
-    var inc = (c_oAscRecalcIndexTypes.RecalcIndexAdd === this._recalcType) ? +1 : -1;
-    if (position === this._position && c_oAscRecalcIndexTypes.RecalcIndexRemove === this._recalcType &&
-      true === this.m_bIsSaveIndex) {
-      // Мы еще не применили чужие изменения (поэтому для insert не нужно отрисовывать)
-      // RecalcIndexRemove (потому что перевертываем для правильной отработки, от другого пользователя
-      // пришло RecalcIndexAdd
-      return null;
-    } else if (position === this._position &&
-      c_oAscRecalcIndexTypes.RecalcIndexRemove === this._recalcType &&
-      c_oAscLockTypes.kLockTypeMine === type && false === this.m_bIsSaveIndex) {
-      // Для пользователя, который удалил столбец, рисовать залоченные ранее в данном столбце ячейки
-      // не нужно
-      return null;
-    } else if (position < this._position) {
-      return position;
-    }
-    else {
-      return (position + inc);
-    }
-  },
-  // Пересчет для других (только для сохранения)
-  getLockSaveOther: function(position, type) {
-    if (this.m_bIsSaveIndex) {
-      return position;
-    }
-
-    var inc = (c_oAscRecalcIndexTypes.RecalcIndexAdd === this._recalcType) ? +1 : -1;
-    if (position === this._position && c_oAscRecalcIndexTypes.RecalcIndexRemove === this._recalcType &&
-      true === this.m_bIsSaveIndex) {
-      // Мы еще не применили чужие изменения (поэтому для insert не нужно отрисовывать)
-      // RecalcIndexRemove (потому что перевертываем для правильной отработки, от другого пользователя
-      // пришло RecalcIndexAdd
-      return null;
-    } else if (position === this._position &&
-      c_oAscRecalcIndexTypes.RecalcIndexRemove === this._recalcType &&
-      c_oAscLockTypes.kLockTypeMine === type && false === this.m_bIsSaveIndex) {
-      // Для пользователя, который удалил столбец, рисовать залоченные ранее в данном столбце ячейки
-      // не нужно
-      return null;
-    } else if (position < this._position) {
-      return position;
-    }
-    else {
-      return (position + inc);
-    }
-  },
-  // Пересчет для себя
-  getLockMe: function(position) {
-    var inc = (c_oAscRecalcIndexTypes.RecalcIndexAdd === this._recalcType) ? -1 : +1;
-    if (position < this._position) {
-      return position;
-    }
-    else {
-      return (position + inc);
-    }
-  },
-  // Только когда от других пользователей изменения (для пересчета)
-  getLockMe2: function(position) {
-    var inc = (c_oAscRecalcIndexTypes.RecalcIndexAdd === this._recalcType) ? -1 : +1;
-    if (true !== this.m_bIsSaveIndex || position < this._position) {
-      return position;
-    }
-    else {
-      return (position + inc);
-    }
-  }
-};
-
-function CRecalcIndex() {
-  if (!(this instanceof CRecalcIndex)) {
-    return new CRecalcIndex();
-  }
-
-  this._arrElements = [];		// Массив CRecalcIndexElement
-
-  return this;
-}
-
-CRecalcIndex.prototype = {
-  constructor: CRecalcIndex,
-  add: function(recalcType, position, count, bIsSaveIndex) {
-    for (var i = 0; i < count; ++i)
-      this._arrElements.push(new CRecalcIndexElement(recalcType, position, bIsSaveIndex));
-  },
-  clear: function() {
-    this._arrElements.length = 0;
-  },
-
-  // Пересчет для других
-  getLockOther: function(position, type) {
-    var newPosition = position;
-    var count = this._arrElements.length;
-    for (var i = 0; i < count; ++i) {
-      newPosition = this._arrElements[i].getLockOther(newPosition, type);
-      if (null === newPosition) {
-        break;
-      }
-    }
-
-    return newPosition;
-  },
-  // Пересчет для других (только для сохранения)
-  getLockSaveOther: function(position, type) {
-    var newPosition = position;
-    var count = this._arrElements.length;
-    for (var i = 0; i < count; ++i) {
-      newPosition = this._arrElements[i].getLockSaveOther(newPosition, type);
-      if (null === newPosition) {
-        break;
-      }
-    }
-
-    return newPosition;
-  },
-  // Пересчет для себя
-  getLockMe: function(position) {
-    var newPosition = position;
-    var count = this._arrElements.length;
-    for (var i = count - 1; i >= 0; --i) {
-      newPosition = this._arrElements[i].getLockMe(newPosition);
-      if (null === newPosition) {
-        break;
-      }
-    }
-
-    return newPosition;
-  },
-  // Только когда от других пользователей изменения (для пересчета)
-  getLockMe2: function(position) {
-    var newPosition = position;
-    var count = this._arrElements.length;
-    for (var i = count - 1; i >= 0; --i) {
-      newPosition = this._arrElements[i].getLockMe2(newPosition);
-      if (null === newPosition) {
-        break;
-      }
-    }
-
-    return newPosition;
-  }
-};
-
-function updatePresenceCounters(conn, val) {
-  return co(function* () {
-    if (conn.isCloseCoAuthoring || (conn.user && conn.user.view)) {
-      yield editorData.incrViewerConnectionsCountByShard(SHARD_ID, val);
-      if (clientStatsD) {
-        let countView = yield editorData.getViewerConnectionsCount(connections);
-        clientStatsD.gauge('expireDoc.connections.view', countView);
-      }
-    } else {
-      yield editorData.incrEditorConnectionsCountByShard(SHARD_ID, val);
-      if (clientStatsD) {
-        let countEditors = yield editorData.getEditorConnectionsCount(connections);
-        clientStatsD.gauge('expireDoc.connections.edit', countEditors);
-      }
-    }
-  });
-}
-function addPresence(conn, updateCunters) {
-  return co(function* () {
-    yield editorData.addPresence(conn.docId, conn.user.id, utils.getConnectionInfoStr(conn));
-    if (updateCunters) {
-      yield updatePresenceCounters(conn, 1);
-    }
-  });
-}
-function removePresence(conn) {
-  return co(function* () {
-    yield editorData.removePresence(conn.docId, conn.user.id);
-    yield updatePresenceCounters(conn, -1);
-  });
-}
-
-function sendData(conn, data) {
-  conn.write(JSON.stringify(data));
-  const type = data ? data.type : null;
-  logger.debug('sendData: docId = %s;type = %s', conn.docId, type);
-}
-function sendDataWarning(conn, msg) {
-  sendData(conn, {type: "warning", message: msg});
-}
-function sendDataMessage(conn, msg) {
-  sendData(conn, {type: "message", messages: msg});
-}
-function sendDataCursor(conn, msg) {
-  sendData(conn, {type: "cursor", messages: msg});
-}
-function sendDataMeta(conn, msg) {
-  sendData(conn, {type: "meta", messages: msg});
-}
-function sendDataSession(conn, msg) {
-  sendData(conn, {type: "session", messages: msg});
-}
-function sendDataRefreshToken(conn, msg) {
-  sendData(conn, {type: "refreshToken", messages: msg});
-}
-function sendReleaseLock(conn, userLocks) {
-  sendData(conn, {type: "releaseLock", locks: _.map(userLocks, function(e) {
-    return {
-      block: e.block,
-      user: e.user,
-      time: Date.now(),
-      changes: null
-    };
-  })});
-}
-function getParticipants(docId, excludeClosed, excludeUserId, excludeViewer) {
-  return _.filter(connections, function(el) {
-    return el.docId === docId && el.isCloseCoAuthoring !== excludeClosed &&
-      el.user.id !== excludeUserId && el.user.view !== excludeViewer;
-  });
-}
-function getParticipantUser(docId, includeUserId) {
-  return _.filter(connections, function(el) {
-    return el.docId === docId && el.user.id === includeUserId;
-  });
-}
-
-
-function* updateEditUsers(userId) {
-  if (!licenseInfo.usersCount) {
-    return;
-  }
-  const now = new Date();
-  const expireAt = (Date.UTC(now.getUTCFullYear(), now.getUTCMonth(), now.getUTCDate() + 1)) / 1000 +
-      licenseInfo.usersExpire - 1;
-  yield editorData.addPresenceUniqueUser(userId, expireAt);
-}
-function* getEditorsCount(docId, opt_hvals) {
-  var elem, editorsCount = 0;
-  var hvals;
-  if(opt_hvals){
-    hvals = opt_hvals;
-  } else {
-    hvals = yield editorData.getPresence(docId, connections);
-  }
-  for (var i = 0; i < hvals.length; ++i) {
-    elem = JSON.parse(hvals[i]);
-    if(!elem.view && !elem.isCloseCoAuthoring) {
-      editorsCount++;
-      break;
-    }
-  }
-  return editorsCount;
-}
-function* hasEditors(docId, opt_hvals) {
-  let editorsCount = yield* getEditorsCount(docId, opt_hvals);
-  return editorsCount > 0;
-}
-function* isUserReconnect(docId, userId, connectionId) {
-  var elem;
-  var hvals = yield editorData.getPresence(docId, connections);
-  for (var i = 0; i < hvals.length; ++i) {
-    elem = JSON.parse(hvals[i]);
-    if (userId === elem.id && connectionId !== elem.connectionId) {
-      return true;
-    }
-  }
-  return false;
-}
-function* publish(data, optDocId, optUserId, opt_pubsub) {
-  var needPublish = true;
-  if(optDocId && optUserId) {
-    needPublish = false;
-    var hvals = yield editorData.getPresence(optDocId, connections);
-    for (var i = 0; i < hvals.length; ++i) {
-      var elem = JSON.parse(hvals[i]);
-      if(optUserId != elem.id) {
-        needPublish = true;
-        break;
-      }
-    }
-  }
-  if(needPublish) {
-    var msg = JSON.stringify(data);
-    var realPubsub = opt_pubsub ? opt_pubsub : pubsub;
-    if (realPubsub) {
-      realPubsub.publish(msg);
-    }
-  }
-  return needPublish;
-}
-function* addTask(data, priority, opt_queue, opt_expiration) {
-  var realQueue = opt_queue ? opt_queue : queue;
-  yield realQueue.addTask(data, priority, opt_expiration);
-}
-function* addResponse(data, opt_queue) {
-  var realQueue = opt_queue ? opt_queue : queue;
-  yield realQueue.addResponse(data);
-}
-function* addDelayed(data, ttl, opt_queue) {
-  var realQueue = opt_queue ? opt_queue : queue;
-  yield realQueue.addDelayed(data, ttl);
-}
-function* removeResponse(data) {
-  yield queue.removeResponse(data);
-}
-
-function* getOriginalParticipantsId(docId) {
-  var result = [], tmpObject = {};
-  var hvals = yield editorData.getPresence(docId, connections);
-  for (var i = 0; i < hvals.length; ++i) {
-    var elem = JSON.parse(hvals[i]);
-    if (!elem.view && !elem.isCloseCoAuthoring) {
-      tmpObject[elem.idOriginal] = 1;
-    }
-  }
-  for (var name in tmpObject) if (tmpObject.hasOwnProperty(name)) {
-    result.push(name);
-  }
-  return result;
-}
-
-function* sendServerRequest(docId, uri, dataObject, opt_checkAuthorization) {
-  logger.debug('postData request: docId = %s;url = %s;data = %j', docId, uri, dataObject);
-  let auth;
-  if (utils.canIncludeOutboxAuthorization(uri)) {
-    auth = utils.fillJwtForRequest(dataObject);
-    if (cfgTokenOutboxInBody) {
-      dataObject = {token: auth};
-      auth = undefined;
-    } else if (opt_checkAuthorization && !opt_checkAuthorization(auth, dataObject)) {
-      auth = utils.fillJwtForRequest(dataObject);
-      logger.warn('authorization reduced to: docId = %s; length=%d', docId, auth.length);
-    }
-  }
-  let res = yield utils.postRequestPromise(uri, JSON.stringify(dataObject), cfgCallbackRequestTimeout, auth);
-  logger.debug('postData response: docId = %s;data = %s', docId, res);
-  return res;
-}
-
-// Парсинг ссылки
-function parseUrl(callbackUrl) {
-  var result = null;
-  try {
-    //делать decodeURIComponent не нужно http://expressjs.com/en/4x/api.html#app.settings.table
-    //по умолчанию express использует 'query parser' = 'extended', но даже в 'simple' версии делается decode
-    //percent-encoded characters within the query string will be assumed to use UTF-8 encoding
-    var parseObject = url.parse(callbackUrl);
-    var isHttps = 'https:' === parseObject.protocol;
-    var port = parseObject.port;
-    if (!port) {
-      port = isHttps ? defaultHttpsPort : defaultHttpPort;
-    }
-    result = {
-      'https': isHttps,
-      'host': parseObject.hostname,
-      'port': port,
-      'path': parseObject.path,
-      'href': parseObject.href
-    };
-  } catch (e) {
-    logger.error("error parseUrl %s:\r\n%s", callbackUrl, e.stack);
-    result = null;
-  }
-
-  return result;
-}
-
-function* getCallback(id, opt_userIndex) {
-  var callbackUrl = null;
-  var baseUrl = null;
-  var selectRes = yield taskResult.select(id);
-  if (selectRes.length > 0) {
-    var row = selectRes[0];
-    if (row.callback) {
-      callbackUrl = sqlBase.UserCallback.prototype.getCallbackByUserIndex(id, row.callback, opt_userIndex);
-    }
-    if (row.baseurl) {
-      baseUrl = row.baseurl;
-    }
-  }
-  if (null != callbackUrl && null != baseUrl) {
-    return {server: parseUrl(callbackUrl), baseUrl: baseUrl};
-  } else {
-    return null;
-  }
-}
-function* getChangesIndex(docId) {
-  var res = 0;
-  var getRes = yield sqlBase.getChangesIndexPromise(docId);
-  if (getRes && getRes.length > 0 && null != getRes[0]['change_id']) {
-    res = getRes[0]['change_id'] + 1;
-  }
-  return res;
-}
-function* setForceSave(docId, forceSave, cmd, success) {
-  if (success) {
-    yield editorData.checkAndSetForceSave(docId, forceSave.getTime(), forceSave.getIndex(), true, true);
-  } else {
-    yield editorData.checkAndSetForceSave(docId, forceSave.getTime(), forceSave.getIndex(), false, false);
-  }
-  let forceSaveType = forceSave.getType();
-  if (commonDefines.c_oAscForceSaveTypes.Command !== forceSaveType) {
-    yield* publish({
-                     type: commonDefines.c_oPublishType.forceSave, docId: docId,
-                     data: {type: forceSaveType, time: forceSave.getTime(), success: success}
-                   }, cmd.getUserConnectionId());
-  }
-}
-function* startForceSave(docId, type, opt_userdata, opt_userId, opt_userConnectionId, opt_userIndex, opt_baseUrl, opt_queue, opt_pubsub) {
-  logger.debug('startForceSave start:docId = %s', docId);
-  let res = {code: commonDefines.c_oAscServerCommandErrors.NoError, time: null};
-  let startedForceSave;
-  let hasEncrypted = false;
-  if (!shutdownFlag) {
-    let hvals = yield editorData.getPresence(docId, connections);
-    hasEncrypted = hvals.some((currentValue) => {
-      return !!JSON.parse(currentValue).encrypted;
-    });
-    if (!hasEncrypted) {
-      startedForceSave = yield editorData.checkAndStartForceSave(docId);
-    }
-  }
-  logger.debug('startForceSave canStart:docId = %s; hasEncrypted = %s; startedForceSave = %j', docId, hasEncrypted, startedForceSave);
-  if (startedForceSave) {
-    let baseUrl = opt_baseUrl || startedForceSave.baseUrl;
-    let forceSave = new commonDefines.CForceSaveData(startedForceSave);
-    forceSave.setType(type);
-    forceSave.setAuthorUserId(opt_userId);
-    forceSave.setAuthorUserIndex(opt_userIndex);
-
-    if (commonDefines.c_oAscForceSaveTypes.Timeout === type) {
-      yield* publish({
-                       type: commonDefines.c_oPublishType.forceSave, docId: docId,
-                       data: {type: type, time: forceSave.getTime(), start: true}
-                     }, undefined, undefined, opt_pubsub);
-    }
-
-    let priority;
-    let expiration;
-    if (commonDefines.c_oAscForceSaveTypes.Timeout === type) {
-      priority = constants.QUEUE_PRIORITY_VERY_LOW;
-      expiration = FORCE_SAVE_EXPIRATION;
-    } else {
-      priority = constants.QUEUE_PRIORITY_LOW;
-    }
-    //start new convert
-    let status = yield* converterService.convertFromChanges(docId, baseUrl, forceSave, opt_userdata,
-                                                            opt_userConnectionId, priority, expiration, opt_queue);
-    if (constants.NO_ERROR === status.err) {
-      res.time = forceSave.getTime();
-    } else {
-      res.code = commonDefines.c_oAscServerCommandErrors.UnknownError;
-    }
-    logger.debug('startForceSave convertFromChanges:docId = %s; status = %d', docId, status.err);
-  } else {
-    res.code = commonDefines.c_oAscServerCommandErrors.NotModified;
-  }
-  logger.debug('startForceSave end:docId = %s', docId);
-  return res;
-}
-function handleDeadLetter(data, ack) {
-  return co(function*() {
-    let docId = 'null';
-    try {
-      var isRequeued = false;
-      let task = new commonDefines.TaskQueueData(JSON.parse(data));
-      if (task) {
-        let cmd = task.getCmd();
-        docId = cmd.getDocId();
-        logger.warn('handleDeadLetter start: docId = %s %s', docId, data);
-        let forceSave = cmd.getForceSave();
-        if (forceSave && commonDefines.c_oAscForceSaveTypes.Timeout == forceSave.getType()) {
-          let actualForceSave = yield editorData.getForceSave(docId);
-          //check that there are no new changes
-          if (actualForceSave && forceSave.getTime() === actualForceSave.time && forceSave.getIndex() === actualForceSave.index) {
-            //requeue task
-            yield* addTask(task, constants.QUEUE_PRIORITY_VERY_LOW, undefined, FORCE_SAVE_EXPIRATION);
-            isRequeued = true;
-          }
-        } else if(cmd.getAttempt()) {
-          logger.warn('handleDeadLetter addResponse delayed = %d: docId = %s', cmd.getAttempt(), docId);
-          yield* addResponse(task);
-        } else {
-          //simulate error response
-          cmd.setStatusInfo(constants.CONVERT_DEAD_LETTER);
-          canvasService.receiveTask(JSON.stringify(task), function(){});
-        }
-      }
-      logger.warn('handleDeadLetter end: docId = %s; requeue = %s', docId, isRequeued);
-    } catch (err) {
-      logger.error('handleDeadLetter error: docId = %s\r\n%s', docId, err.stack);
-    } finally {
-      ack();
-    }
-  });
-}
-/**
- * Отправка статуса, чтобы знать когда документ начал редактироваться, а когда закончился
- * @param docId
- * @param {number} bChangeBase
- * @param callback
- * @param baseUrl
- */
-function* sendStatusDocument(docId, bChangeBase, opt_userAction, opt_userIndex, opt_callback, opt_baseUrl, opt_userData, opt_forceClose) {
-  if (!opt_callback) {
-    var getRes = yield* getCallback(docId, opt_userIndex);
-    if (getRes) {
-      opt_callback = getRes.server;
-      if (!opt_baseUrl) {
-        opt_baseUrl = getRes.baseUrl;
-      }
-    }
-  }
-  if (null == opt_callback) {
-    return;
-  }
-
-  var status = c_oAscServerStatus.Editing;
-  var participants = yield* getOriginalParticipantsId(docId);
-  if (0 === participants.length) {
-    var puckerIndex = yield* getChangesIndex(docId);
-    if (!(puckerIndex > 0) || opt_forceClose) {
-      status = c_oAscServerStatus.Closed;
-    }
-  }
-
-  if (c_oAscChangeBase.No !== bChangeBase) {
-    //update callback even if the connection is closed to avoid script:
-    //open->make changes->disconnect->subscription from community->reconnect
-    if (c_oAscChangeBase.All === bChangeBase) {
-      //always override callback to avoid expired callbacks
-      var updateTask = new taskResult.TaskResultData();
-      updateTask.key = docId;
-      updateTask.callback = opt_callback.href;
-      updateTask.baseurl = opt_baseUrl;
-      var updateIfRes = yield taskResult.update(updateTask);
-      if (updateIfRes.affectedRows > 0) {
-        logger.debug('sendStatusDocument updateIf: docId = %s', docId);
-      } else {
-        logger.debug('sendStatusDocument updateIf no effect: docId = %s', docId);
-      }
-    }
-  }
-
-  var sendData = new commonDefines.OutputSfcData();
-  sendData.setKey(docId);
-  sendData.setStatus(status);
-  if (c_oAscServerStatus.Closed !== status) {
-    sendData.setUsers(participants);
-  }
-  if (opt_userAction) {
-    sendData.setActions([opt_userAction]);
-  }
-  if (opt_userData) {
-    sendData.setUserData(opt_userData);
-  }
-  var uri = opt_callback.href;
-  var replyData = null;
-  try {
-    replyData = yield* sendServerRequest(docId, uri, sendData);
-  } catch (err) {
-    replyData = null;
-    logger.error('postData error: docId = %s;url = %s;data = %j\r\n%s', docId, uri, sendData, err.stack);
-  }
-  yield* onReplySendStatusDocument(docId, replyData);
-  return opt_callback;
-}
-function parseReplyData(docId, replyData) {
-  var res = null;
-  if (replyData) {
-    try {
-      res = JSON.parse(replyData);
-    } catch (e) {
-      logger.error("error parseReplyData: docId = %s; data = %s\r\n%s", docId, replyData, e.stack);
-      res = null;
-    }
-  }
-  return res;
-}
-function* onReplySendStatusDocument(docId, replyData) {
-  var oData = parseReplyData(docId, replyData);
-  if (!(oData && commonDefines.c_oAscServerCommandErrors.NoError == oData.error)) {
-    // Ошибка подписки на callback, посылаем warning
-    yield* publish({type: commonDefines.c_oPublishType.warning, docId: docId, description: 'Error on save server subscription!'});
-  }
-}
-function* publishCloseUsersConnection(docId, users, isOriginalId, code, description) {
-  if (Array.isArray(users)) {
-    let usersMap = users.reduce(function(map, val) {
-      map[val] = 1;
-      return map;
-    }, {});
-    yield* publish({
-                     type: commonDefines.c_oPublishType.closeConnection, docId: docId, usersMap: usersMap,
-                     isOriginalId: isOriginalId, code: code, description: description
-                   });
-  }
-}
-function closeUsersConnection(docId, usersMap, isOriginalId, code, description) {
-  let elConnection;
-  for (let i = connections.length - 1; i >= 0; --i) {
-    elConnection = connections[i];
-    if (elConnection.docId === docId) {
-      if (isOriginalId ? usersMap[elConnection.user.idOriginal] : usersMap[elConnection.user.id]) {
-        elConnection.close(code, description);
-      }
-    }
-  }
-}
-function* dropUsersFromDocument(docId, users) {
-  if (Array.isArray(users)) {
-    yield* publish({type: commonDefines.c_oPublishType.drop, docId: docId, users: users, description: ''});
-  }
-}
-
-function dropUserFromDocument(docId, userId, description) {
-  var elConnection;
-  for (var i = 0, length = connections.length; i < length; ++i) {
-    elConnection = connections[i];
-    if (elConnection.docId === docId && userId === elConnection.user.idOriginal && !elConnection.isCloseCoAuthoring) {
-      sendData(elConnection,
-        {
-          type: "drop",
-          description: description
-        });//Or 0 if fails
-    }
-  }
-}
-
-// Подписка на эвенты:
-function* bindEvents(docId, callback, baseUrl, opt_userAction, opt_userData) {
-  // Подписка на эвенты:
-  // - если пользователей нет и изменений нет, то отсылаем статус "закрыто" и в базу не добавляем
-  // - если пользователей нет, а изменения есть, то отсылаем статус "редактируем" без пользователей, но добавляем в базу
-  // - если есть пользователи, то просто добавляем в базу
-  var bChangeBase;
-  var oCallbackUrl;
-  if (!callback) {
-    var getRes = yield* getCallback(docId);
-    if (getRes) {
-      oCallbackUrl = getRes.server;
-      bChangeBase = c_oAscChangeBase.Delete;
-    }
-  } else {
-    oCallbackUrl = parseUrl(callback);
-    bChangeBase = c_oAscChangeBase.All;
-    if (null !== oCallbackUrl) {
-      let filterStatus = yield* utils.checkHostFilter(oCallbackUrl.host);
-      if (filterStatus > 0) {
-        logger.warn('checkIpFilter error: docId = %s;url = %s', docId, callback);
-        //todo add new error type
-        oCallbackUrl = null;
-      }
-    }
-  }
-  if (null === oCallbackUrl) {
-    return commonDefines.c_oAscServerCommandErrors.ParseError;
-  } else {
-    yield* sendStatusDocument(docId, bChangeBase, opt_userAction, undefined, oCallbackUrl, baseUrl, opt_userData);
-    return commonDefines.c_oAscServerCommandErrors.NoError;
-  }
-}
-
-function* cleanDocumentOnExit(docId, deleteChanges) {
-  //clean redis (redisKeyPresenceSet and redisKeyPresenceHash removed with last element)
-  yield editorData.cleanDocumentOnExit(docId);
-  //remove changes
-  if (deleteChanges) {
-    sqlBase.deleteChanges(docId, null);
-    //delete forgotten after successful send on callbackUrl
-    yield storage.deletePath(cfgForgottenFiles + '/' + docId);
-  }
-}
-function* cleanDocumentOnExitNoChanges(docId, opt_userId, opt_userIndex, opt_forceClose) {
-  var userAction = opt_userId ? new commonDefines.OutputAction(commonDefines.c_oAscUserAction.Out, opt_userId) : null;
-  // Отправляем, что все ушли и нет изменений (чтобы выставить статус на сервере об окончании редактирования)
-  yield* sendStatusDocument(docId, c_oAscChangeBase.No, userAction, opt_userIndex, undefined, undefined, undefined, opt_forceClose);
-  //если пользователь зашел в документ, соединение порвалось, на сервере удалилась вся информация,
-  //при восстановлении соединения userIndex сохранится и он совпадет с userIndex следующего пользователя
-  yield* cleanDocumentOnExit(docId, false);
-}
-
-function* _createSaveTimer(docId, opt_userId, opt_userIndex, opt_queue, opt_noDelay) {
-  var updateMask = new taskResult.TaskResultData();
-  updateMask.key = docId;
-  updateMask.status = taskResult.FileStatus.Ok;
-  var updateTask = new taskResult.TaskResultData();
-  updateTask.status = taskResult.FileStatus.SaveVersion;
-  updateTask.statusInfo = utils.getMillisecondsOfHour(new Date());
-  var updateIfRes = yield taskResult.updateIf(updateTask, updateMask);
-  if (updateIfRes.affectedRows > 0) {
-    if(!opt_noDelay){
-      yield utils.sleep(cfgAscSaveTimeOutDelay);
-    }
-    while (true) {
-      if (!sqlBase.isLockCriticalSection(docId)) {
-        canvasService.saveFromChanges(docId, updateTask.statusInfo, null, opt_userId, opt_userIndex, opt_queue);
-        break;
-      }
-      yield utils.sleep(c_oAscLockTimeOutDelay);
-    }
-  } else {
-    //если не получилось - значит FileStatus=SaveVersion(кто-то другой начал сборку) или UpdateVersion(сборка закончена)
-    //в этом случае ничего делать не надо
-    logger.debug('_createSaveTimer updateIf no effect');
-  }
-}
-
-function checkJwt(docId, token, type) {
-  var res = {decoded: null, description: null, code: null, token: token};
-  var secret;
-  switch (type) {
-    case commonDefines.c_oAscSecretType.Browser:
-      secret = utils.getSecret(docId, cfgTokenBrowserSecretFromInbox ? cfgSecretInbox : cfgSecretBrowser, null, token);
-      break;
-    case commonDefines.c_oAscSecretType.Inbox:
-      secret = utils.getSecret(docId, cfgSecretInbox, null, token);
-      break;
-    case commonDefines.c_oAscSecretType.Session:
-      secret = utils.getSecretByElem(cfgSecretSession);
-      break;
-  }
-  if (undefined == secret) {
-    logger.warn('empty secret: docId = %s token = %s', docId, token);
-  }
-  try {
-    res.decoded = jwt.verify(token, secret, cfgTokenVerifyOptions);
-    logger.debug('checkJwt success: docId = %s decoded = %j', docId, res.decoded);
-  } catch (err) {
-    logger.warn('checkJwt error: docId = %s name = %s message = %s token = %s', docId, err.name, err.message, token);
-    if ('TokenExpiredError' === err.name) {
-      res.code = constants.JWT_EXPIRED_CODE;
-      res.description = constants.JWT_EXPIRED_REASON + err.message;
-    } else if ('JsonWebTokenError' === err.name) {
-      res.code = constants.JWT_ERROR_CODE;
-      res.description = constants.JWT_ERROR_REASON + err.message;
-    }
-  }
-  return res;
-}
-function checkJwtHeader(docId, req, opt_header, opt_prefix, opt_secretType) {
-  let header = opt_header || cfgTokenInboxHeader;
-  let prefix = opt_prefix || cfgTokenInboxPrefix;
-  let secretType = opt_secretType || commonDefines.c_oAscSecretType.Inbox;
-  let authorization = req.get(header);
-  if (authorization && authorization.startsWith(prefix)) {
-    var token = authorization.substring(prefix.length);
-    return checkJwt(docId, token, secretType);
-  }
-  return null;
-}
-function checkJwtPayloadHash(docId, hash, body, token) {
-  var res = false;
-  if (body && Buffer.isBuffer(body)) {
-    var decoded = jwt.decode(token, {complete: true});
-    var hmac = jwa(decoded.header.alg);
-    var secret = utils.getSecret(docId, cfgSecretInbox, null, token);
-    var signature = hmac.sign(body, secret);
-    res = (hash === signature);
-  }
-  return res;
-}
-function getRequestParams(docId, req, opt_isNotInBody, opt_tokenAssign) {
-  let res = {code: constants.NO_ERROR, params: undefined};
-  if (req.body && Buffer.isBuffer(req.body) && !opt_isNotInBody) {
-    res.params = JSON.parse(req.body.toString('utf8'));
-  } else {
-    res.params = req.query;
-  }
-  if (cfgTokenEnableRequestInbox) {
-    res.code = constants.VKEY;
-    let checkJwtRes;
-    if (cfgTokenInboxInBody && !opt_isNotInBody) {
-      checkJwtRes = checkJwt(docId, res.params.token, commonDefines.c_oAscSecretType.Inbox);
-    } else {
-      //for compatibility
-      checkJwtRes = checkJwtHeader(docId, req);
-    }
-    if (checkJwtRes) {
-      if (checkJwtRes.decoded) {
-        res.code = constants.NO_ERROR;
-        if (cfgTokenInboxInBody && !opt_tokenAssign) {
-          res.params = checkJwtRes.decoded;
-        } else {
-          //for compatibility
-          if (!utils.isEmptyObject(checkJwtRes.decoded.payload)) {
-            Object.assign(res.params, checkJwtRes.decoded.payload);
-          } else if (checkJwtRes.decoded.payloadhash) {
-            if (!checkJwtPayloadHash(docId, checkJwtRes.decoded.payloadhash, req.body, checkJwtRes.token)) {
-              res.code = constants.VKEY;
-            }
-          } else if (!utils.isEmptyObject(checkJwtRes.decoded.query)) {
-            Object.assign(res.params, checkJwtRes.decoded.query);
-          }
-        }
-      } else {
-        if (constants.JWT_EXPIRED_CODE == checkJwtRes.code) {
-          res.code = constants.VKEY_KEY_EXPIRE;
-        }
-      }
-    }
-  }
-  return res;
-}
-
-function getLicenseNowUtc() {
-  const now = new Date();
-  return Date.UTC(now.getUTCFullYear(), now.getUTCMonth(), now.getUTCDate(), now.getUTCHours(),
-                  now.getUTCMinutes(), now.getUTCSeconds()) / 1000;
-}
-
-exports.c_oAscServerStatus = c_oAscServerStatus;
-exports.editorData = editorData;
-exports.sendData = sendData;
-exports.parseUrl = parseUrl;
-exports.parseReplyData = parseReplyData;
-exports.sendServerRequest = sendServerRequest;
-exports.createSaveTimerPromise = co.wrap(_createSaveTimer);
-exports.publish = publish;
-exports.addTask = addTask;
-exports.addDelayed = addDelayed;
-exports.removeResponse = removeResponse;
-exports.hasEditors = hasEditors;
-exports.getEditorsCountPromise = co.wrap(getEditorsCount);
-exports.getCallback = getCallback;
-exports.getIsShutdown = getIsShutdown;
-exports.getChangesIndexPromise = co.wrap(getChangesIndex);
-exports.cleanDocumentOnExitPromise = co.wrap(cleanDocumentOnExit);
-exports.cleanDocumentOnExitNoChangesPromise = co.wrap(cleanDocumentOnExitNoChanges);
-exports.setForceSave = setForceSave;
-exports.startForceSavePromise = co.wrap(startForceSave);
-exports.checkJwt = checkJwt;
-exports.getRequestParams = getRequestParams;
-exports.checkJwtHeader = checkJwtHeader;
-exports.checkJwtPayloadHash = checkJwtPayloadHash;
-exports.install = function(server, callbackFunction) {
-  var sockjs_echo = sockjs.createServer(cfgSockjs),
-    urlParse = new RegExp("^/doc/([" + constants.DOC_ID_PATTERN + "]*)/c.+", 'i');
-
-  sockjs_echo.on('connection', function(conn) {
-    if (!conn) {
-      logger.error("null == conn");
-      return;
-    }
-    if (getIsShutdown()) {
-      sendFileError(conn, 'Server shutdow');
-      return;
-    }
-    conn.baseUrl = utils.getBaseUrlByConnection(conn);
-    conn.sessionIsSendWarning = false;
-    conn.sessionTimeConnect = conn.sessionTimeLastAction = new Date().getTime();
-
-    conn.on('data', function(message) {
-      return co(function* () {
-      var docId = 'null';
-      try {
-        var startDate = null;
-        if(clientStatsD) {
-          startDate = new Date();
-        }
-        var data = JSON.parse(message);
-        docId = conn.docId;
-        logger.info('data.type = ' + data.type + ' id = ' + docId);
-        if(getIsShutdown())
-        {
-          logger.debug('Server shutdown receive data');
-          return;
-        }
-        if (conn.isCiriticalError && ('message' == data.type || 'getLock' == data.type || 'saveChanges' == data.type ||
-            'isSaveLock' == data.type)) {
-          logger.warn("conn.isCiriticalError send command: docId = %s type = %s", docId, data.type);
-          conn.close(constants.ACCESS_DENIED_CODE, constants.ACCESS_DENIED_REASON);
-          return;
-        }
-        if ((conn.isCloseCoAuthoring || (conn.user && conn.user.view)) &&
-            ('getLock' == data.type || 'saveChanges' == data.type || 'isSaveLock' == data.type)) {
-          logger.warn("conn.user.view||isCloseCoAuthoring access deny: docId = %s type = %s", docId, data.type);
-          conn.close(constants.ACCESS_DENIED_CODE, constants.ACCESS_DENIED_REASON);
-          return;
-        }
-        switch (data.type) {
-          case 'auth'          :
-            yield* auth(conn, data);
-            break;
-          case 'message'        :
-            yield* onMessage(conn, data);
-            break;
-          case 'cursor'        :
-            yield* onCursor(conn, data);
-            break;
-          case 'getLock'        :
-            yield* getLock(conn, data, false);
-            break;
-          case 'saveChanges'      :
-            yield* saveChanges(conn, data);
-            break;
-          case 'isSaveLock'      :
-            yield* isSaveLock(conn, data);
-            break;
-          case 'unSaveLock'      :
-            yield* unSaveLock(conn, -1, -1);
-            break;	// Индекс отправляем -1, т.к. это экстренное снятие без сохранения
-          case 'getMessages'      :
-            yield* getMessages(conn, data);
-            break;
-          case 'unLockDocument'    :
-            yield* checkEndAuthLock(data.unlock, data.isSave, docId, conn.user.id, data.releaseLocks, data.deleteIndex, conn);
-            break;
-          case 'close':
-            yield* closeDocument(conn, false);
-            break;
-          case 'versionHistory'          : {
-            let cmd = new commonDefines.InputCommand(data.cmd);
-            yield* versionHistory(conn, cmd);
-            break;
-          }
-          case 'openDocument'      : {
-            var cmd = new commonDefines.InputCommand(data.message);
-            cmd.fillFromConnection(conn);
-            yield canvasService.openDocument(conn, cmd);
-            break;
-          }
-          case 'changesError':
-            logger.error("changesError: docId = %s %s", docId, data.stack);
-            if (cfgErrorFiles && docId) {
-              let destDir = cfgErrorFiles + '/browser/' + docId;
-              yield storage.copyPath(docId, destDir);
-              yield* saveErrorChanges(docId, destDir);
-            }
-            break;
-          case 'extendSession' :
-            conn.sessionIsSendWarning = false;
-            conn.sessionTimeLastAction = new Date().getTime() - data.idletime;
-            break;
-          case 'forceSaveStart' :
-            var forceSaveRes;
-            if (conn.user) {
-              forceSaveRes = yield* startForceSave(docId, commonDefines.c_oAscForceSaveTypes.Button, undefined, conn.user.idOriginal, conn.user.id, conn.user.indexUser);
-            } else {
-              forceSaveRes = {code: commonDefines.c_oAscServerCommandErrors.UnknownError, time: null};
-            }
-            sendData(conn, {type: "forceSaveStart", messages: forceSaveRes});
-            break;
-          default:
-            logger.debug("unknown command %s", message);
-            break;
-        }
-        if(clientStatsD) {
-          if('openDocument' != data.type) {
-            clientStatsD.timing('coauth.data.' + data.type, new Date() - startDate);
-          }
-        }
-      } catch (e) {
-        logger.error("error receiving response: docId = %s type = %s\r\n%s", docId, (data && data.type) ? data.type : 'null', e.stack);
-      }
-      });
-    });
-    conn.on('error', function() {
-      logger.error("On error");
-    });
-    conn.on('close', function() {
-      return co(function* () {
-        var docId = 'null';
-        try {
-          docId = conn.docId;
-          yield* closeDocument(conn, true);
-        } catch (err) {
-          logger.error('Error conn close: docId = %s\r\n%s', docId, err.stack);
-        }
-      });
-    });
-
-    _checkLicense(conn);
-  });
-  /**
-   *
-   * @param conn
-   * @param isCloseConnection - закрываем ли мы окончательно соединение
-   */
-  function* closeDocument(conn, isCloseConnection) {
-    var userLocks, reconnected = false, bHasEditors, bHasChanges;
-    var docId = conn.docId;
-    if (null == docId) {
-      return;
-    }
-    var hvals;
-    let participantsTimestamp;
-    var tmpUser = conn.user;
-    var isView = tmpUser.view;
-    logger.info("Connection closed or timed out: userId = %s isCloseConnection = %s docId = %s", tmpUser.id, isCloseConnection, docId);
-    var isCloseCoAuthoringTmp = conn.isCloseCoAuthoring;
-    if (isCloseConnection) {
-      //Notify that participant has gone
-      connections = _.reject(connections, function(el) {
-        return el.id === conn.id;//Delete this connection
-      });
-      //Check if it's not already reconnected
-      reconnected = yield* isUserReconnect(docId, tmpUser.id, conn.id);
-      if (reconnected) {
-        logger.info("reconnected: userId = %s docId = %s", tmpUser.id, docId);
-      } else {
-        yield removePresence(conn);
-        hvals = yield editorData.getPresence(docId, connections);
-        participantsTimestamp = Date.now();
-        if (hvals.length <= 0) {
-          yield editorData.removePresenceDocument(docId);
-        }
-      }
-    } else {
-      if (!conn.isCloseCoAuthoring) {
-        tmpUser.view = true;
-        conn.isCloseCoAuthoring = true;
-        yield addPresence(conn, true);
-        if (cfgTokenEnableBrowser) {
-          sendDataRefreshToken(conn, fillJwtByConnection(conn));
-        }
-      }
-    }
-
-    if (isCloseCoAuthoringTmp) {
-      //we already close connection
-      return;
-    }
-
-    if (!reconnected) {
-      //revert old view to send event
-      var tmpView = tmpUser.view;
-      tmpUser.view = isView;
-      let participants = yield* getParticipantMap(docId, hvals);
-      if (!participantsTimestamp) {
-        participantsTimestamp = Date.now();
-      }
-      yield* publish({type: commonDefines.c_oPublishType.participantsState, docId: docId, userId: tmpUser.id, participantsTimestamp: participantsTimestamp, participants: participants}, docId, tmpUser.id);
-      tmpUser.view = tmpView;
-
-      // Для данного пользователя снимаем лок с сохранения
-      yield editorData.unlockSave(docId, conn.user.id);
-
-      // Только если редактируем
-      if (false === isView) {
-        bHasEditors = yield* hasEditors(docId, hvals);
-        var puckerIndex = yield* getChangesIndex(docId);
-        bHasChanges = puckerIndex > 0;
-
-        let needSendStatus = true;
-        if (conn.encrypted) {
-          let selectRes = yield taskResult.select(docId);
-          if (selectRes.length > 0) {
-            var row = selectRes[0];
-            if (taskResult.FileStatus.UpdateVersion === row.status) {
-              needSendStatus = false;
-            }
-          }
-        }
-        //Давайдосвиданья!
-        //Release locks
-        userLocks = yield* removeUserLocks(docId, conn.user.id);
-        if (0 < userLocks.length) {
-          //todo на close себе ничего не шлем
-          //sendReleaseLock(conn, userLocks);
-          yield* publish({type: commonDefines.c_oPublishType.releaseLock, docId: docId, userId: conn.user.id, locks: userLocks}, docId, conn.user.id);
-        }
-
-        // Для данного пользователя снимаем Lock с документа
-        yield* checkEndAuthLock(true, false, docId, conn.user.id);
-
-        let userIndex = utils.getIndexFromUserId(tmpUser.id, tmpUser.idOriginal);
-        // Если у нас нет пользователей, то удаляем все сообщения
-        if (!bHasEditors) {
-          // На всякий случай снимаем lock
-          yield editorData.unlockSave(docId, tmpUser.id);
-
-          let needSaveChanges = bHasChanges;
-          if (!needSaveChanges) {
-            //start save changes if forgotten file exists.
-            //more effective to send file without sfc, but this method is simpler by code
-            let forgotten = yield storage.listObjects(cfgForgottenFiles + '/' + docId);
-            needSaveChanges = forgotten.length > 0;
-            logger.debug('closeDocument hasForgotten %s: docId = %s', needSaveChanges, docId);
-          }
-          if (needSaveChanges && !conn.encrypted) {
-            // Send changes to save server
-            yield* _createSaveTimer(docId, tmpUser.idOriginal, userIndex);
-          } else if (needSendStatus) {
-            yield* cleanDocumentOnExitNoChanges(docId, tmpUser.idOriginal, userIndex);
-          } else {
-            yield* cleanDocumentOnExit(docId);
-          }
-        } else if (needSendStatus) {
-          yield* sendStatusDocument(docId, c_oAscChangeBase.No, new commonDefines.OutputAction(commonDefines.c_oAscUserAction.Out, tmpUser.idOriginal), userIndex);
-        }
-      }
-    }
-  }
-
-  function* versionHistory(conn, cmd) {
-    var docIdOld = conn.docId;
-    var docIdNew = cmd.getDocId();
-    //check jwt
-    if (cfgTokenEnableBrowser) {
-      var checkJwtRes = checkJwt(docIdNew, cmd.getTokenHistory(), commonDefines.c_oAscSecretType.Browser);
-      if (checkJwtRes.decoded) {
-        fillVersionHistoryFromJwt(checkJwtRes.decoded, cmd);
-        docIdNew = cmd.getDocId();
-        cmd.setWithAuthorization(true);
-      } else {
-        sendData(conn, {type: "expiredToken", code: checkJwtRes.code, description: checkJwtRes.description});
-        return;
-      }
-    }
-    if (docIdOld !== docIdNew) {
-      //remove presence(other data was removed before in closeDocument)
-      yield removePresence(conn);
-      var hvals = yield editorData.getPresence(docIdOld, connections);
-      if (hvals.length <= 0) {
-        yield editorData.removePresenceDocument(docIdOld);
-      }
-
-      //apply new
-      conn.docId = docIdNew;
-      yield addPresence(conn, true);
-      if (cfgTokenEnableBrowser) {
-        sendDataRefreshToken(conn, fillJwtByConnection(conn));
-      }
-    }
-    //open
-    yield canvasService.openDocument(conn, cmd, null);
-  }
-  // Получение изменений для документа (либо из кэша, либо обращаемся к базе, но только если были сохранения)
-  function* getDocumentChanges(docId, optStartIndex, optEndIndex) {
-    // Если за тот момент, пока мы ждали из базы ответа, все ушли, то отправлять ничего не нужно
-    var arrayElements = yield sqlBase.getChangesPromise(docId, optStartIndex, optEndIndex);
-    var j, element;
-    var objChangesDocument = new DocumentChanges(docId);
-    for (j = 0; j < arrayElements.length; ++j) {
-      element = arrayElements[j];
-
-      // Добавляем GMT, т.к. в базу данных мы пишем UTC, но сохраняется туда строка без UTC и при зачитывании будет неправильное время
-      objChangesDocument.push({docid: docId, change: element['change_data'],
-        time: element['change_date'].getTime(), user: element['user_id'],
-        useridoriginal: element['user_id_original']});
-    }
-    return objChangesDocument;
-  }
-
-  function* getAllLocks(docId) {
-    var docLockRes = [];
-    var docLock = yield editorData.getLocks(docId);
-    for (var i = 0; i < docLock.length; ++i) {
-      docLockRes.push(docLock[i]);
-    }
-    return docLockRes;
-  }
-  function* removeUserLocks(docId, userId) {
-    var userLocks = [], i;
-    var toCache = [];
-    var docLock = yield* getAllLocks(docId);
-    for (i = 0; i < docLock.length; ++i) {
-      var elem = docLock[i];
-      if (elem.user === userId) {
-        userLocks.push(elem);
-      } else {
-        toCache.push(elem);
-      }
-    }
-    //remove all
-    yield editorData.removeLocks(docId);
-    //set all
-    yield editorData.addLocks(docId, toCache);
-    return userLocks;
-  }
-
-  function* getParticipantMap(docId, opt_hvals) {
-    const participantsMap = [];
-    let hvals;
-    if (opt_hvals) {
-      hvals = opt_hvals;
-    } else {
-      hvals = yield editorData.getPresence(docId, connections);
-    }
-    for (let i = 0; i < hvals.length; ++i) {
-      const elem = JSON.parse(hvals[i]);
-      if (!elem.isCloseCoAuthoring) {
-        participantsMap.push(elem);
-      }
-    }
-    return participantsMap;
-  }
-
-	function* checkEndAuthLock(unlock, isSave, docId, userId, releaseLocks, deleteIndex, conn) {
-		let result = false;
-
-    if (null != deleteIndex && -1 !== deleteIndex) {
-      let puckerIndex = yield* getChangesIndex(docId);
-      const deleteCount = puckerIndex - deleteIndex;
-      if (0 < deleteCount) {
-        puckerIndex -= deleteCount;
-        yield sqlBase.deleteChangesPromise(docId, deleteIndex);
-      } else if (0 > deleteCount) {
-        logger.error("Error checkEndAuthLock docid: %s ; deleteIndex: %s ; startIndex: %s ; deleteCount: %s", docId,
-                     deleteIndex, puckerIndex, deleteCount);
-      }
-    }
-
-		if (unlock) {
-			var unlockRes = yield editorData.unlockAuth(docId, userId);
-			if (commonDefines.c_oAscUnlockRes.Unlocked === unlockRes) {
-				const participantsMap = yield* getParticipantMap(docId);
-				yield* publish({
-					type: commonDefines.c_oPublishType.auth,
-					docId: docId,
-					userId: userId,
-					participantsMap: participantsMap
-				});
-
-				result = true;
-			}
-		}
-
-		//Release locks
-		if (releaseLocks && conn) {
-			const userLocks = yield* removeUserLocks(docId, userId);
-			if (0 < userLocks.length) {
-				sendReleaseLock(conn, userLocks);
-				yield* publish({
-					type: commonDefines.c_oPublishType.releaseLock,
-					docId: docId,
-					userId: userId,
-					locks: userLocks
-				}, docId, userId);
-			}
-		}
-		if (isSave && conn) {
-			// Автоматически снимаем lock сами
-			yield* unSaveLock(conn, -1, -1);
-		}
-
-		return result;
-	}
-
-  function* setLockDocumentTimer(docId, userId) {
-    let timerId = setTimeout(function() {
-      return co(function*() {
-        try {
-          logger.warn("lockDocumentsTimerId timeout: docId = %s", docId);
-          delete lockDocumentsTimerId[docId];
-          //todo remove checkEndAuthLock(only needed for lost connections in redis)
-          yield* checkEndAuthLock(true, false, docId, userId);
-          yield* publishCloseUsersConnection(docId, [userId], false, constants.DROP_CODE, constants.DROP_REASON);
-        } catch (e) {
-          logger.error("lockDocumentsTimerId error:\r\n%s", e.stack);
-        }
-      });
-    }, 1000 * cfgExpLockDoc);
-    lockDocumentsTimerId[docId] = {timerId: timerId, userId: userId};
-    logger.debug("lockDocumentsTimerId set userId = %s: docId = %s", userId, docId);
-  }
-  function cleanLockDocumentTimer(docId, lockDocumentTimer) {
-    clearTimeout(lockDocumentTimer.timerId);
-    delete lockDocumentsTimerId[docId];
-  }
-
-  function sendParticipantsState(participants, data) {
-    _.each(participants, function(participant) {
-      sendData(participant, {
-        type: "connectState",
-        participantsTimestamp: data.participantsTimestamp,
-        participants: data.participants,
-        waitAuth: !!data.waitAuthUserId
-      });
-    });
-  }
-
-  function sendFileError(conn, errorId, code) {
-    logger.warn('error description: docId = %s errorId = %s', conn.docId, errorId);
-    conn.isCiriticalError = true;
-    sendData(conn, {type: 'error', description: errorId, code: code});
-  }
-
-  function* sendFileErrorAuth(conn, sessionId, errorId, code) {
-    conn.isCloseCoAuthoring = true;
-    conn.sessionId = sessionId;//restore old
-    //Kill previous connections
-    connections = _.reject(connections, function(el) {
-      return el.sessionId === sessionId;//Delete this connection
-    });
-    //closing could happen during async action
-    if (constants.CONN_CLOSED !== conn.readyState) {
-      // Кладем в массив, т.к. нам нужно отправлять данные для открытия/сохранения документа
-      connections.push(conn);
-      yield addPresence(conn, true);
-
-      sendFileError(conn, errorId, code);
-    }
-  }
-
-  // Пересчет только для чужих Lock при сохранении на клиенте, который добавлял/удалял строки или столбцы
-  function _recalcLockArray(userId, _locks, oRecalcIndexColumns, oRecalcIndexRows) {
-    if (null == _locks) {
-      return false;
-    }
-    var count = _locks.length;
-    var element = null, oRangeOrObjectId = null;
-    var i;
-    var sheetId = -1;
-    var isModify = false;
-    for (i = 0; i < count; ++i) {
-      // Для самого себя не пересчитываем
-      if (userId === _locks[i].user) {
-        continue;
-      }
-      element = _locks[i].block;
-      if (c_oAscLockTypeElem.Range !== element["type"] ||
-        c_oAscLockTypeElemSubType.InsertColumns === element["subType"] ||
-        c_oAscLockTypeElemSubType.InsertRows === element["subType"]) {
-        continue;
-      }
-      sheetId = element["sheetId"];
-
-      oRangeOrObjectId = element["rangeOrObjectId"];
-
-      if (oRecalcIndexColumns && oRecalcIndexColumns.hasOwnProperty(sheetId)) {
-        // Пересчет колонок
-        oRangeOrObjectId["c1"] = oRecalcIndexColumns[sheetId].getLockMe2(oRangeOrObjectId["c1"]);
-        oRangeOrObjectId["c2"] = oRecalcIndexColumns[sheetId].getLockMe2(oRangeOrObjectId["c2"]);
-        isModify = true;
-      }
-      if (oRecalcIndexRows && oRecalcIndexRows.hasOwnProperty(sheetId)) {
-        // Пересчет строк
-        oRangeOrObjectId["r1"] = oRecalcIndexRows[sheetId].getLockMe2(oRangeOrObjectId["r1"]);
-        oRangeOrObjectId["r2"] = oRecalcIndexRows[sheetId].getLockMe2(oRangeOrObjectId["r2"]);
-        isModify = true;
-      }
-    }
-    return isModify;
-  }
-
-  function _addRecalcIndex(oRecalcIndex) {
-    if (null == oRecalcIndex) {
-      return null;
-    }
-    var nIndex = 0;
-    var nRecalcType = c_oAscRecalcIndexTypes.RecalcIndexAdd;
-    var oRecalcIndexElement = null;
-    var oRecalcIndexResult = {};
-
-    for (var sheetId in oRecalcIndex) {
-      if (oRecalcIndex.hasOwnProperty(sheetId)) {
-        if (!oRecalcIndexResult.hasOwnProperty(sheetId)) {
-          oRecalcIndexResult[sheetId] = new CRecalcIndex();
-        }
-        for (; nIndex < oRecalcIndex[sheetId]._arrElements.length; ++nIndex) {
-          oRecalcIndexElement = oRecalcIndex[sheetId]._arrElements[nIndex];
-          if (true === oRecalcIndexElement.m_bIsSaveIndex) {
-            continue;
-          }
-          nRecalcType = (c_oAscRecalcIndexTypes.RecalcIndexAdd === oRecalcIndexElement._recalcType) ?
-            c_oAscRecalcIndexTypes.RecalcIndexRemove : c_oAscRecalcIndexTypes.RecalcIndexAdd;
-          // Дублируем для возврата результата (нам нужно пересчитать только по последнему индексу
-          oRecalcIndexResult[sheetId].add(nRecalcType, oRecalcIndexElement._position,
-            oRecalcIndexElement._count, /*bIsSaveIndex*/true);
-        }
-      }
-    }
-
-    return oRecalcIndexResult;
-  }
-
-  function compareExcelBlock(newBlock, oldBlock) {
-    // Это lock для удаления или добавления строк/столбцов
-    if (null !== newBlock.subType && null !== oldBlock.subType) {
-      return true;
-    }
-
-    // Не учитываем lock от ChangeProperties (только если это не lock листа)
-    if ((c_oAscLockTypeElemSubType.ChangeProperties === oldBlock.subType &&
-      c_oAscLockTypeElem.Sheet !== newBlock.type) ||
-      (c_oAscLockTypeElemSubType.ChangeProperties === newBlock.subType &&
-        c_oAscLockTypeElem.Sheet !== oldBlock.type)) {
-      return false;
-    }
-
-    var resultLock = false;
-    if (newBlock.type === c_oAscLockTypeElem.Range) {
-      if (oldBlock.type === c_oAscLockTypeElem.Range) {
-        // Не учитываем lock от Insert
-        if (c_oAscLockTypeElemSubType.InsertRows === oldBlock.subType || c_oAscLockTypeElemSubType.InsertColumns === oldBlock.subType) {
-          resultLock = false;
-        } else if (isInterSection(newBlock.rangeOrObjectId, oldBlock.rangeOrObjectId)) {
-          resultLock = true;
-        }
-      } else if (oldBlock.type === c_oAscLockTypeElem.Sheet) {
-        resultLock = true;
-      }
-    } else if (newBlock.type === c_oAscLockTypeElem.Sheet) {
-      resultLock = true;
-    } else if (newBlock.type === c_oAscLockTypeElem.Object) {
-      if (oldBlock.type === c_oAscLockTypeElem.Sheet) {
-        resultLock = true;
-      } else if (oldBlock.type === c_oAscLockTypeElem.Object && oldBlock.rangeOrObjectId === newBlock.rangeOrObjectId) {
-        resultLock = true;
-      }
-    }
-    return resultLock;
-  }
-
-  function isInterSection(range1, range2) {
-    if (range2.c1 > range1.c2 || range2.c2 < range1.c1 || range2.r1 > range1.r2 || range2.r2 < range1.r1) {
-      return false;
-    }
-    return true;
-  }
-
-  // Сравнение для презентаций
-  function comparePresentationBlock(newBlock, oldBlock) {
-    var resultLock = false;
-
-    switch (newBlock.type) {
-      case c_oAscLockTypeElemPresentation.Presentation:
-        if (c_oAscLockTypeElemPresentation.Presentation === oldBlock.type) {
-          resultLock = newBlock.val === oldBlock.val;
-        }
-        break;
-      case c_oAscLockTypeElemPresentation.Slide:
-        if (c_oAscLockTypeElemPresentation.Slide === oldBlock.type) {
-          resultLock = newBlock.val === oldBlock.val;
-        }
-        else if (c_oAscLockTypeElemPresentation.Object === oldBlock.type) {
-          resultLock = newBlock.val === oldBlock.slideId;
-        }
-        break;
-      case c_oAscLockTypeElemPresentation.Object:
-        if (c_oAscLockTypeElemPresentation.Slide === oldBlock.type) {
-          resultLock = newBlock.slideId === oldBlock.val;
-        }
-        else if (c_oAscLockTypeElemPresentation.Object === oldBlock.type) {
-          resultLock = newBlock.objId === oldBlock.objId;
-        }
-        break;
-    }
-    return resultLock;
-  }
-
-  function* authRestore(conn, sessionId) {
-    conn.sessionId = sessionId;//restore old
-    //Kill previous connections
-    connections = _.reject(connections, function(el) {
-      return el.sessionId === sessionId;//Delete this connection
-    });
-
-    yield* endAuth(conn, true);
-  }
-
-  function fillUsername(data) {
-    let user = data.user;
-    if (user.firstname && user.lastname) {
-      //as in web-apps/apps/common/main/lib/util/utils.js
-      let isRu = (data.lang && /^ru/.test(data.lang));
-      return isRu ? user.lastname + ' ' + user.firstname : user.firstname + ' ' + user.lastname;
-    } else {
-      return user.username;
-    }
-  }
-  function isEditMode(permissions, mode, def) {
-    if (permissions && mode) {
-      //as in web-apps/apps/documenteditor/main/app/controller/Main.js
-      return mode !== 'view' && (permissions.edit !== false || permissions.review === true ||
-        permissions.comment === true || permissions.fillForms === true);
-    } else {
-      return def;
-    }
-  }
-  function fillDataFromJwt(decoded, data) {
-    let res = true;
-    var openCmd = data.openCmd;
-    if (decoded.document) {
-      var doc = decoded.document;
-      if(null != doc.key){
-        data.docid = doc.key;
-        if(openCmd){
-          openCmd.id = doc.key;
-        }
-      }
-      if(doc.permissions) {
-        res = deepEqual(data.permissions, doc.permissions, {strict: true});
-        if(!data.permissions){
-          data.permissions = {};
-        }
-        //not '=' because if it jwt from previous version, we must use values from data
-        Object.assign(data.permissions, doc.permissions);
-      }
-      if(openCmd){
-        if(null != doc.fileType) {
-          openCmd.format = doc.fileType;
-        }
-        if(null != doc.title) {
-          openCmd.title = doc.title;
-        }
-        if(null != doc.url) {
-          openCmd.url = doc.url;
-        }
-      }
-      if (null != doc.ds_encrypted) {
-        data.encrypted = doc.ds_encrypted;
-      }
-    }
-    if (decoded.editorConfig) {
-      var edit = decoded.editorConfig;
-      if (null != edit.callbackUrl) {
-        data.documentCallbackUrl = edit.callbackUrl;
-      }
-      if (null != edit.lang) {
-        data.lang = edit.lang;
-      }
-      if (null != edit.mode) {
-        data.mode = edit.mode;
-      }
-      if (null != edit.ds_view) {
-        data.view = edit.ds_view;
-      }
-      if (null != edit.ds_isCloseCoAuthoring) {
-        data.isCloseCoAuthoring = edit.ds_isCloseCoAuthoring;
-      }
-      if (edit.user) {
-        var dataUser = data.user;
-        var user = edit.user;
-        if (null != user.id) {
-          dataUser.id = user.id;
-          if (openCmd) {
-            openCmd.userid = user.id;
-          }
-        }
-        if (null != user.index) {
-          dataUser.indexUser = user.index;
-        }
-        if (null != user.firstname) {
-          dataUser.firstname = user.firstname;
-        }
-        if (null != user.lastname) {
-          dataUser.lastname = user.lastname;
-        }
-        if (null != user.name) {
-          dataUser.username = user.name;
-        }
-      }
-    }
-
-    //issuer for secret
-    if (decoded.iss) {
-      data.iss = decoded.iss;
-    }
-    return res;
-  }
-  function fillVersionHistoryFromJwt(decoded, cmd) {
-    if (decoded.changesUrl && decoded.previous && (cmd.getServerVersion() === commonDefines.buildVersion)) {
-      if (decoded.previous.url) {
-        cmd.setUrl(decoded.previous.url);
-      }
-      if (decoded.previous.key) {
-        cmd.setDocId(decoded.previous.key);
-      }
-    } else {
-      if (decoded.url) {
-        cmd.setUrl(decoded.url);
-      }
-      if (decoded.key) {
-        cmd.setDocId(decoded.key);
-      }
-    }
-  }
-  function fillJwtByConnection(conn) {
-    var docId = conn.docId;
-    var payload = {document: {}, editorConfig: {user: {}}};
-    var doc = payload.document;
-    doc.key = conn.docId;
-    doc.permissions = conn.permissions;
-    doc.ds_encrypted = conn.encrypted;
-    var edit = payload.editorConfig;
-    //todo
-    //edit.callbackUrl = callbackUrl;
-    //edit.lang = conn.lang;
-    //edit.mode = conn.mode;
-    var user = edit.user;
-    user.id = conn.user.idOriginal;
-    user.name = conn.user.username;
-    user.index = conn.user.indexUser;
-    //no standart
-    edit.ds_view = conn.user.view;
-    edit.ds_isCloseCoAuthoring = conn.isCloseCoAuthoring;
-
-    var options = {algorithm: cfgTokenSessionAlgorithm, expiresIn: cfgTokenSessionExpires / 1000};
-    var secret = utils.getSecretByElem(cfgSecretSession);
-    return jwt.sign(payload, secret, options);
-  }
-
-  function* auth(conn, data) {
-    //TODO: Do authorization etc. check md5 or query db
-    if (data.token && data.user) {
-      let docId = data.docid;
-      //check jwt
-      if (cfgTokenEnableBrowser) {
-        let secretType = !!data.jwtSession ? commonDefines.c_oAscSecretType.Session :
-          commonDefines.c_oAscSecretType.Browser;
-        const checkJwtRes = checkJwt(docId, data.jwtSession || data.jwtOpen, secretType);
-        if (checkJwtRes.decoded) {
-          if (!fillDataFromJwt(checkJwtRes.decoded, data)) {
-            logger.warn("fillDataFromJwt return false: docId = %s", docId);
-            conn.close(constants.ACCESS_DENIED_CODE, constants.ACCESS_DENIED_REASON);
-            return;
-          }
-        } else {
-          conn.close(checkJwtRes.code, checkJwtRes.description);
-          return;
-        }
-      }
-
-      docId = data.docid;
-      const user = data.user;
-
-      //get user index
-      const bIsRestore = null != data.sessionId;
-      let upsertRes = null;
-      let curIndexUser, documentCallback;
-      if (bIsRestore) {
-        // Если восстанавливаем, индекс тоже восстанавливаем
-        curIndexUser = user.indexUser;
-      } else {
-        if (data.documentCallbackUrl) {
-          documentCallback = url.parse(data.documentCallbackUrl);
-          let filterStatus = yield* utils.checkHostFilter(documentCallback.hostname);
-          if (0 !== filterStatus) {
-            logger.warn('checkIpFilter error: docId = %s;url = %s', docId, data.documentCallbackUrl);
-            conn.close(constants.DROP_CODE, constants.DROP_REASON);
-            return;
-          }
-        }
-        upsertRes = yield canvasService.commandOpenStartPromise(docId, utils.getBaseUrlByConnection(conn), true, data.documentCallbackUrl);
-		  curIndexUser = upsertRes.affectedRows == 1 ? 1 : upsertRes.insertId;
-      }
-      if (constants.CONN_CLOSED === conn.readyState) {
-        //closing could happen during async action
-        return;
-      }
-
-      const curUserId = String(user.id) + curIndexUser;
-      conn.docId = data.docid;
-      conn.permissions = data.permissions;
-      conn.user = {
-        id: curUserId,
-        idOriginal: user.id,
-        username: fillUsername(data),
-        indexUser: curIndexUser,
-        view: !isEditMode(data.permissions, data.mode, !data.view)
-      };
-      conn.isCloseCoAuthoring = data.isCloseCoAuthoring;
-      conn.editorType = data['editorType'];
-      if (data.sessionTimeConnect) {
-        conn.sessionTimeConnect = data.sessionTimeConnect;
-      }
-      if (data.sessionTimeIdle >= 0) {
-        conn.sessionTimeLastAction = new Date().getTime() - data.sessionTimeIdle;
-      }
-      conn.encrypted = data.encrypted;
-
-      const c_LR = constants.LICENSE_RESULT;
-      conn.licenseType = c_LR.Success;
-      if (!conn.user.view) {
-        let licenceType = conn.licenseType = yield* _checkLicenseAuth(conn.user.idOriginal);
-        if (c_LR.Success !== licenceType && c_LR.SuccessLimit !== licenceType) {
-          conn.user.view = true;
-        } else {
-          yield* updateEditUsers(conn.user.idOriginal);
-        }
-      }
-
-      let cmd = null;
-      if (data.openCmd) {
-        cmd = new commonDefines.InputCommand(data.openCmd);
-        cmd.fillFromConnection(conn);
-        cmd.setWithAuthorization(true);
-      }
-
-      // Ситуация, когда пользователь уже отключен от совместного редактирования
-      if (bIsRestore && data.isCloseCoAuthoring) {
-        conn.sessionId = data.sessionId;//restore old
-        // Удаляем предыдущие соединения
-        connections = _.reject(connections, function(el) {
-          return el.sessionId === data.sessionId;//Delete this connection
-        });
-        //closing could happen during async action
-        if (constants.CONN_CLOSED !== conn.readyState) {
-          // Кладем в массив, т.к. нам нужно отправлять данные для открытия/сохранения документа
-          connections.push(conn);
-          yield addPresence(conn, true);
-          // Посылаем формальную авторизацию, чтобы подтвердить соединение
-          yield* sendAuthInfo(conn, bIsRestore, undefined);
-          if (cmd) {
-            yield canvasService.openDocument(conn, cmd, upsertRes, bIsRestore);
-          }
-        }
-        return;
-      }
-
-      if (!conn.user.view) {
-        var result = yield sqlBase.checkStatusFilePromise(docId);
-
-        var status = result && result.length > 0 ? result[0]['status'] : null;
-        if (taskResult.FileStatus.Ok === status) {
-          // Все хорошо, статус обновлять не нужно
-        } else if (taskResult.FileStatus.SaveVersion === status ||
-          (!bIsRestore && taskResult.FileStatus.UpdateVersion === status &&
-          Date.now() - result[0]['status_info'] * 60000 > cfgExpUpdateVersionStatus)) {
-          let newStatus = taskResult.FileStatus.Ok;
-          if (taskResult.FileStatus.UpdateVersion === status) {
-            logger.warn("UpdateVersion expired: docId = %s", docId);
-            //FileStatus.None to open file again from new url
-            newStatus = taskResult.FileStatus.None;
-          }
-          // Обновим статус файла (идет сборка, нужно ее остановить)
-          var updateMask = new taskResult.TaskResultData();
-          updateMask.key = docId;
-          updateMask.status = status;
-          updateMask.statusInfo = result[0]['status_info'];
-          var updateTask = new taskResult.TaskResultData();
-          updateTask.status = newStatus;
-          updateTask.statusInfo = constants.NO_ERROR;
-          var updateIfRes = yield taskResult.updateIf(updateTask, updateMask);
-          if (!(updateIfRes.affectedRows > 0)) {
-            // error version
-            yield* sendFileErrorAuth(conn, data.sessionId, 'Update Version error', constants.UPDATE_VERSION_CODE);
-            return;
-          }
-        } else if (bIsRestore && taskResult.FileStatus.UpdateVersion === status) {
-          // error version
-          yield* sendFileErrorAuth(conn, data.sessionId, 'Update Version error', constants.UPDATE_VERSION_CODE);
-          return;
-        } else if (taskResult.FileStatus.None === status && conn.encrypted) {
-          //ok
-        } else if (bIsRestore) {
-          // Other error
-          yield* sendFileErrorAuth(conn, data.sessionId, 'Other error');
-          return;
-        }
-      }
-      //Set the unique ID
-      if (bIsRestore) {
-        logger.info("restored old session: docId = %s id = %s", docId, data.sessionId);
-
-        if (!conn.user.view) {
-          // Останавливаем сборку (вдруг она началась)
-          // Когда переподсоединение, нам нужна проверка на сборку файла
-          try {
-            var puckerIndex = yield* getChangesIndex(docId);
-            var bIsSuccessRestore = true;
-            if (puckerIndex > 0) {
-              let objChangesDocument = yield* getDocumentChanges(docId, puckerIndex - 1, puckerIndex);
-              var change = objChangesDocument.arrChanges[objChangesDocument.getLength() - 1];
-              if (change) {
-                if (change['change']) {
-                  if (change['user'] !== curUserId) {
-                    bIsSuccessRestore = 0 === (((data['lastOtherSaveTime'] - change['time']) / 1000) >> 0);
-                  }
-                }
-              } else {
-                bIsSuccessRestore = false;
-              }
-            }
-
-            if (bIsSuccessRestore) {
-              // Проверяем lock-и
-              var arrayBlocks = data['block'];
-              var getLockRes = yield* getLock(conn, data, true);
-              if (arrayBlocks && (0 === arrayBlocks.length || getLockRes)) {
-                yield* authRestore(conn, data.sessionId);
-              } else {
-                yield* sendFileErrorAuth(conn, data.sessionId, 'Restore error. Locks not checked.');
-              }
-            } else {
-              yield* sendFileErrorAuth(conn, data.sessionId, 'Restore error. Document modified.');
-            }
-          } catch (err) {
-            logger.error("DataBase error: docId = %s %s", docId, err.stack);
-            yield* sendFileErrorAuth(conn, data.sessionId, 'DataBase error');
-          }
-        } else {
-          yield* authRestore(conn, data.sessionId);
-        }
-      } else {
-        conn.sessionId = conn.id;
-        const endAuthRes = yield* endAuth(conn, false, documentCallback);
-        if (endAuthRes && cmd) {
-          yield canvasService.openDocument(conn, cmd, upsertRes, bIsRestore);
-        }
-      }
-    }
-  }
-
-  function* endAuth(conn, bIsRestore, documentCallback) {
-    let res = true;
-    const docId = conn.docId;
-    const tmpUser = conn.user;
-    let hasForgotten;
-    if (constants.CONN_CLOSED === conn.readyState) {
-      //closing could happen during async action
-      return false;
-    }
-    connections.push(conn);
-    let firstParticipantNoView, countNoView = 0;
-    yield addPresence(conn, true);
-    let participantsMap = yield* getParticipantMap(docId);
-    const participantsTimestamp = Date.now();
-    for (let i = 0; i < participantsMap.length; ++i) {
-      const elem = participantsMap[i];
-      if (!elem.view) {
-        ++countNoView;
-        if (!firstParticipantNoView && elem.id !== tmpUser.id) {
-          firstParticipantNoView = elem;
-        }
-      }
-    }
-    if (constants.CONN_CLOSED === conn.readyState) {
-      //closing could happen during async action
-      return false;
-    }
-    // Отправляем на внешний callback только для тех, кто редактирует
-    if (!tmpUser.view) {
-      const userIndex = utils.getIndexFromUserId(tmpUser.id, tmpUser.idOriginal);
-      const userAction = new commonDefines.OutputAction(commonDefines.c_oAscUserAction.In, tmpUser.idOriginal);
-      let callback = yield* sendStatusDocument(docId, c_oAscChangeBase.No, userAction, userIndex, documentCallback, conn.baseUrl);
-      if (!callback && !bIsRestore) {
-        //check forgotten file
-        let forgotten = yield storage.listObjects(cfgForgottenFiles + '/' + docId);
-        hasForgotten = forgotten.length > 0;
-        logger.debug('endAuth hasForgotten %s: docId = %s', hasForgotten, docId);
-      }
-    }
-
-    if (constants.CONN_CLOSED === conn.readyState) {
-      //closing could happen during async action
-      return false;
-    }
-    let lockDocument = null;
-    let waitAuthUserId;
-    if (!bIsRestore && 2 === countNoView && !tmpUser.view) {
-      // Ставим lock на документ
-      const lockRes = yield editorData.lockAuth(docId, firstParticipantNoView.id, 2 * cfgExpLockDoc);
-      if (constants.CONN_CLOSED === conn.readyState) {
-        //closing could happen during async action
-        return false;
-      }
-      if (lockRes) {
-        lockDocument = firstParticipantNoView;
-        waitAuthUserId = lockDocument.id;
-        let lockDocumentTimer = lockDocumentsTimerId[docId];
-        if (lockDocumentTimer) {
-          cleanLockDocumentTimer(docId, lockDocumentTimer);
-        }
-        yield* setLockDocumentTimer(docId, lockDocument.id);
-      }
-    }
-    if (constants.CONN_CLOSED === conn.readyState) {
-      //closing could happen during async action
-      return false;
-    }
-    if (lockDocument && !tmpUser.view) {
-      // Для view не ждем снятия lock-а
-      const sendObject = {
-        type: "waitAuth",
-        lockDocument: lockDocument
-      };
-      sendData(conn, sendObject);//Or 0 if fails
-    } else {
-      if (!bIsRestore) {
-        yield* sendAuthChanges(conn.docId, [conn]);
-      }
-      if (constants.CONN_CLOSED === conn.readyState) {
-        //closing could happen during async action
-        return false;
-      }
-      yield* sendAuthInfo(conn, bIsRestore, participantsMap, hasForgotten);
-    }
-    if (constants.CONN_CLOSED === conn.readyState) {
-      //closing could happen during async action
-      return false;
-    }
-    yield* publish({type: commonDefines.c_oPublishType.participantsState, docId: docId, userId: tmpUser.id, participantsTimestamp: participantsTimestamp, participants: participantsMap, waitAuthUserId: waitAuthUserId}, docId, tmpUser.id);
-    return res;
-  }
-
-  function* saveErrorChanges(docId, destDir) {
-    let index = 0;
-    let indexChunk = 1;
-    let changes;
-    let changesPrefix = destDir + '/' + constants.CHANGES_NAME + '/' + constants.CHANGES_NAME + '.json.';
-    do {
-      changes = yield sqlBase.getChangesPromise(docId, index, index + cfgMaxRequestChanges);
-      if (changes.length > 0) {
-        let changesJSON = indexChunk > 1 ? ',[' : '[';
-        changesJSON += changes[0].change_data;
-        for (let i = 1; i < changes.length; ++i) {
-          changesJSON += ',';
-          changesJSON += changes[i].change_data;
-        }
-        changesJSON += ']\r\n';
-        let buffer = Buffer.from(changesJSON, 'utf8');
-        yield storage.putObject(changesPrefix + (indexChunk++).toString().padStart(3, '0'), buffer, buffer.length);
-      }
-      index += cfgMaxRequestChanges;
-    } while (changes && cfgMaxRequestChanges === changes.length);
-  }
-
-  function sendAuthChangesByChunks(changes, connections) {
-    let startIndex = 0;
-    let endIndex = 0;
-    while (endIndex < changes.length) {
-      startIndex = endIndex;
-      let curBytes = 0;
-      for (; endIndex < changes.length && curBytes < cfgWebsocketMaxPayloadSize; ++endIndex) {
-        curBytes += JSON.stringify(changes[endIndex]).length + 24;//24 - for JSON overhead
-      }
-      //todo simplify 'authChanges' format to reduce message size and JSON overhead
-      const sendObject = {
-        type: 'authChanges',
-        changes: changes.slice(startIndex, endIndex)
-      };
-      for (let i = 0; i < connections.length; ++i) {
-        sendData(connections[i], sendObject);//Or 0 if fails
-      }
-    }
-  }
-  function* sendAuthChanges(docId, connections) {
-    let index = 0;
-    let changes;
-    do {
-      let objChangesDocument = yield getDocumentChanges(docId, index, index + cfgMaxRequestChanges);
-      changes = objChangesDocument.arrChanges;
-      sendAuthChangesByChunks(changes, connections);
-      index += cfgMaxRequestChanges;
-    } while (changes && cfgMaxRequestChanges === changes.length);
-  }
-  function* sendAuthInfo(conn, bIsRestore, participantsMap, opt_hasForgotten) {
-    const docId = conn.docId;
-    let docLock;
-    if(EditorTypes.document == conn.editorType){
-      docLock = {};
-      let elem;
-      const allLocks = yield* getAllLocks(docId);
-      for(let i = 0 ; i < allLocks.length; ++i) {
-        elem = allLocks[i];
-        docLock[elem.block] = elem;
-      }
-    } else {
-      docLock = yield* getAllLocks(docId);
-    }
-    let allMessages = yield editorData.getMessages(docId);
-    allMessages = allMessages.length > 0 ? allMessages : undefined;//todo client side
-    const sendObject = {
-      type: 'auth',
-      result: 1,
-      sessionId: conn.sessionId,
-      sessionTimeConnect: conn.sessionTimeConnect,
-      participants: participantsMap,
-      messages: allMessages,
-      locks: docLock,
-      indexUser: conn.user.indexUser,
-      hasForgotten: opt_hasForgotten,
-      jwt: (!bIsRestore && cfgTokenEnableBrowser) ? fillJwtByConnection(conn) : undefined,
-      g_cAscSpellCheckUrl: cfgEditor["spellcheckerUrl"],
-      buildVersion: commonDefines.buildVersion,
-      buildNumber: commonDefines.buildNumber,
-      licenseType: conn.licenseType,
-      settings: cfgEditor
-    };
-    sendData(conn, sendObject);//Or 0 if fails
-  }
-
-  function* onMessage(conn, data) {
-    var docId = conn.docId;
-    var userId = conn.user.id;
-    var msg = {docid: docId, message: data.message, time: Date.now(), user: userId, useridoriginal: conn.user.idOriginal, username: conn.user.username};
-    yield editorData.addMessage(docId, msg);
-    // insert
-    logger.info("insert message: docId = %s %j", docId, msg);
-
-    var messages = [msg];
-    sendDataMessage(conn, messages);
-    yield* publish({type: commonDefines.c_oPublishType.message, docId: docId, userId: userId, messages: messages}, docId, userId);
-  }
-
-  function* onCursor(conn, data) {
-    var docId = conn.docId;
-    var userId = conn.user.id;
-    var msg = {cursor: data.cursor, time: Date.now(), user: userId, useridoriginal: conn.user.idOriginal};
-
-    logger.info("send cursor: docId = %s %s", docId, msg);
-
-    var messages = [msg];
-    yield* publish({type: commonDefines.c_oPublishType.cursor, docId: docId, userId: userId, messages: messages}, docId, userId);
-  }
-
-  function* getLock(conn, data, bIsRestore) {
-    logger.info("getLock docid: %s", conn.docId);
-    var fLock = null;
-    switch (conn.editorType) {
-      case EditorTypes.document:
-        // Word
-        fLock = getLockWord;
-        break;
-      case EditorTypes.spreadsheet:
-        // Excel
-        fLock = getLockExcel;
-        break;
-      case EditorTypes.presentation:
-        // PP
-        fLock = getLockPresentation;
-        break;
-    }
-    return fLock ? yield* fLock(conn, data, bIsRestore) : false;
-  }
-
-  function* getLockWord(conn, data, bIsRestore) {
-    var docId = conn.docId, userId = conn.user.id, arrayBlocks = data.block;
-    var i;
-    var checkRes = yield* _checkLock(docId, arrayBlocks);
-    var documentLocks = checkRes.documentLocks;
-    if (checkRes.res) {
-      //Ok. take lock
-      var toCache = [];
-      for (i = 0; i < arrayBlocks.length; ++i) {
-        var block = arrayBlocks[i];
-        var elem = {time: Date.now(), user: userId, block: block};
-        documentLocks[block] = elem;
-        toCache.push(elem);
-      }
-      yield editorData.addLocks(docId, toCache);
-    } else if (bIsRestore) {
-      return false;
-    }
-    //тому кто зделал запрос возвращаем максимально быстро
-    sendData(conn, {type: "getLock", locks: documentLocks});
-    yield* publish({type: commonDefines.c_oPublishType.getLock, docId: docId, userId: userId, documentLocks: documentLocks}, docId, userId);
-    return true;
-  }
-
-  // Для Excel block теперь это объект { sheetId, type, rangeOrObjectId, guid }
-  function* getLockExcel(conn, data, bIsRestore) {
-    var docId = conn.docId, userId = conn.user.id, arrayBlocks = data.block;
-    var i;
-    var checkRes = yield* _checkLockExcel(docId, arrayBlocks, userId);
-    var documentLocks = checkRes.documentLocks;
-    if (checkRes.res) {
-      //Ok. take lock
-      var toCache = [];
-      for (i = 0; i < arrayBlocks.length; ++i) {
-        var block = arrayBlocks[i];
-        var elem = {time: Date.now(), user: userId, block: block};
-        documentLocks.push(elem);
-        toCache.push(elem);
-      }
-      yield editorData.addLocks(docId, toCache);
-    } else if (bIsRestore) {
-      return false;
-    }
-    //тому кто зделал запрос возвращаем максимально быстро
-    sendData(conn, {type: "getLock", locks: documentLocks});
-    yield* publish({type: commonDefines.c_oPublishType.getLock, docId: docId, userId: userId, documentLocks: documentLocks}, docId, userId);
-    return true;
-  }
-
-  // Для презентаций это объект { type, val } или { type, slideId, objId }
-  function* getLockPresentation(conn, data, bIsRestore) {
-    var docId = conn.docId, userId = conn.user.id, arrayBlocks = data.block;
-    var i;
-    var checkRes = yield* _checkLockPresentation(docId, arrayBlocks, userId);
-    var documentLocks = checkRes.documentLocks;
-    if (checkRes.res) {
-      //Ok. take lock
-      var toCache = [];
-      for (i = 0; i < arrayBlocks.length; ++i) {
-        var block = arrayBlocks[i];
-        var elem = {time: Date.now(), user: userId, block: block};
-        documentLocks.push(elem);
-        toCache.push(elem);
-      }
-      yield editorData.addLocks(docId, toCache);
-    } else if (bIsRestore) {
-      return false;
-    }
-    //тому кто зделал запрос возвращаем максимально быстро
-    sendData(conn, {type: "getLock", locks: documentLocks});
-    yield* publish({type: commonDefines.c_oPublishType.getLock, docId: docId, userId: userId, documentLocks: documentLocks}, docId, userId);
-    return true;
-  }
-
-  function sendGetLock(participants, documentLocks) {
-    _.each(participants, function(participant) {
-      sendData(participant, {type: "getLock", locks: documentLocks});
-    });
-  }
-
-  // Для Excel необходимо делать пересчет lock-ов при добавлении/удалении строк/столбцов
-  function* saveChanges(conn, data) {
-    const docId = conn.docId, userId = conn.user.id;
-    logger.info("Start saveChanges docid: %s; reSave: %s", docId, data.reSave);
-
-    let lockRes = yield editorData.lockSave(docId, userId, cfgExpSaveLock);
-    if (!lockRes) {
-      //should not be here. cfgExpSaveLock - 60sec, sockjs disconnects after 25sec
-      logger.warn("saveChanges lockSave error docid: %s", docId);
-      return;
-    }
-
-    let puckerIndex = yield* getChangesIndex(docId);
-
-    let deleteIndex = -1;
-    if (data.startSaveChanges && null != data.deleteIndex) {
-      deleteIndex = data.deleteIndex;
-      if (-1 !== deleteIndex) {
-        const deleteCount = puckerIndex - deleteIndex;
-        if (0 < deleteCount) {
-          puckerIndex -= deleteCount;
-          yield sqlBase.deleteChangesPromise(docId, deleteIndex);
-        } else if (0 > deleteCount) {
-          logger.error("Error saveChanges docid: %s ; deleteIndex: %s ; startIndex: %s ; deleteCount: %s", docId, deleteIndex, puckerIndex, deleteCount);
-        }
-      }
-    }
-
-    // Стартовый индекс изменения при добавлении
-    const startIndex = puckerIndex;
-
-    const newChanges = JSON.parse(data.changes);
-    let newChangesLastDate = new Date();
-    newChangesLastDate.setMilliseconds(0);//remove milliseconds avoid issues with MySQL datetime rounding
-    let newChangesLastTime = newChangesLastDate.getTime();
-    let arrNewDocumentChanges = [];
-    logger.info("saveChanges docid: %s ; deleteIndex: %s ; startIndex: %s ; length: %s", docId, deleteIndex, startIndex, newChanges.length);
-    if (0 < newChanges.length) {
-      let oElement = null;
-
-      for (let i = 0; i < newChanges.length; ++i) {
-        oElement = newChanges[i];
-        arrNewDocumentChanges.push({docid: docId, change: JSON.stringify(oElement), time: newChangesLastDate,
-          user: userId, useridoriginal: conn.user.idOriginal});
-      }
-
-      puckerIndex += arrNewDocumentChanges.length;
-      yield sqlBase.insertChangesPromise(arrNewDocumentChanges, docId, startIndex, conn.user);
-    }
-    const changesIndex = (-1 === deleteIndex && data.startSaveChanges) ? startIndex : -1;
-    if (data.endSaveChanges) {
-      // Для Excel нужно пересчитать индексы для lock-ов
-      if (data.isExcel && false !== data.isCoAuthoring && data.excelAdditionalInfo) {
-        const tmpAdditionalInfo = JSON.parse(data.excelAdditionalInfo);
-        // Это мы получили recalcIndexColumns и recalcIndexRows
-        const oRecalcIndexColumns = _addRecalcIndex(tmpAdditionalInfo["indexCols"]);
-        const oRecalcIndexRows = _addRecalcIndex(tmpAdditionalInfo["indexRows"]);
-        // Теперь нужно пересчитать индексы для lock-элементов
-        if (null !== oRecalcIndexColumns || null !== oRecalcIndexRows) {
-          const docLock = yield* getAllLocks(docId);
-          if (_recalcLockArray(userId, docLock, oRecalcIndexColumns, oRecalcIndexRows)) {
-            let toCache = [];
-            for (let i = 0; i < docLock.length; ++i) {
-              toCache.push(docLock[i]);
-            }
-            yield editorData.removeLocks(docId);
-            yield editorData.addLocks(docId, toCache);
-          }
-        }
-      }
-
-      let userLocks = [];
-      if (data.releaseLocks) {
-		  //Release locks
-		  userLocks = yield* removeUserLocks(docId, userId);
-      }
-      // Для данного пользователя снимаем Lock с документа, если пришел флаг unlock
-      const checkEndAuthLockRes = yield* checkEndAuthLock(data.unlock, false, docId, userId);
-      if (!checkEndAuthLockRes) {
-        const arrLocks = _.map(userLocks, function(e) {
-          return {
-            block: e.block,
-            user: e.user,
-            time: Date.now(),
-            changes: null
-          };
-        });
-        let changesToSend = arrNewDocumentChanges;
-        if(changesToSend.length > cfgPubSubMaxChanges) {
-          changesToSend = null;
-        } else {
-          changesToSend.forEach((value) => {
-            value.time = value.time.getTime();
-          })
-        }
-        yield* publish({type: commonDefines.c_oPublishType.changes, docId: docId, userId: userId,
-          changes: changesToSend, startIndex: startIndex, changesIndex: puckerIndex,
-          locks: arrLocks, excelAdditionalInfo: data.excelAdditionalInfo}, docId, userId);
-      }
-      // Автоматически снимаем lock сами и посылаем индекс для сохранения
-      yield* unSaveLock(conn, changesIndex, newChangesLastTime);
-      //last save
-      if (newChangesLastTime) {
-        yield editorData.setForceSave(docId, newChangesLastTime, puckerIndex, utils.getBaseUrlByConnection(conn));
-        if (cfgForceSaveEnable) {
-          let expireAt = newChangesLastTime + cfgForceSaveInterval;
-          yield editorData.addForceSaveTimerNX(docId, expireAt);
-        }
-      }
-    } else {
-      let changesToSend = arrNewDocumentChanges;
-      if(changesToSend.length > cfgPubSubMaxChanges) {
-        changesToSend = null;
-      } else {
-        changesToSend.forEach((value) => {
-          value.time = value.time.getTime();
-        })
-      }
-      let isPublished = yield* publish({type: commonDefines.c_oPublishType.changes, docId: docId, userId: userId,
-        changes: changesToSend, startIndex: startIndex, changesIndex: puckerIndex,
-        locks: [], excelAdditionalInfo: undefined}, docId, userId);
-      sendData(conn, {type: 'savePartChanges', changesIndex: changesIndex});
-      if (!isPublished) {
-        //stub for lockDocumentsTimerId
-        yield* publish({type: commonDefines.c_oPublishType.changesNotify, docId: docId});
-      }
-    }
-  }
-
-  // Можем ли мы сохранять ?
-  function* isSaveLock(conn) {
-    let lockRes = yield editorData.lockSave(conn.docId, conn.user.id, cfgExpSaveLock);
-    logger.debug("isSaveLock: docId = %s; lockRes: %s", conn.docId, lockRes);
-
-    // Отправляем только тому, кто спрашивал (всем отправлять нельзя)
-    sendData(conn, {type: "saveLock", saveLock: !lockRes});
-  }
-
-  // Снимаем лок с сохранения
-  function* unSaveLock(conn, index, time) {
-    var unlockRes = yield editorData.unlockSave(conn.docId, conn.user.id);
-    if (commonDefines.c_oAscUnlockRes.Locked !== unlockRes) {
-      sendData(conn, {type: 'unSaveLock', index: index, time: time});
-    } else {
-      logger.warn("unSaveLock failure: docId = %s; conn.user.id: %s", conn.docId, conn.user.id);
-    }
-  }
-
-  // Возвращаем все сообщения для документа
-  function* getMessages(conn) {
-    let allMessages = yield editorData.getMessages(conn.docId);
-    allMessages = allMessages.length > 0 ? allMessages : undefined;//todo client side
-    sendData(conn, {type: "message", messages: allMessages});
-  }
-
-  function* _checkLock(docId, arrayBlocks) {
-    // Data is array now
-    var isLock = false;
-    var allLocks = yield* getAllLocks(docId);
-    var documentLocks = {};
-    for(var i = 0 ; i < allLocks.length; ++i) {
-      var elem = allLocks[i];
-      documentLocks[elem.block] =elem;
-    }
-    if (arrayBlocks.length > 0) {
-      for (var i = 0; i < arrayBlocks.length; ++i) {
-        var block = arrayBlocks[i];
-        logger.info("getLock id: docId = %s %s", docId, block);
-        if (documentLocks.hasOwnProperty(block) && documentLocks[block] !== null) {
-          isLock = true;
-          break;
-        }
-      }
-    } else {
-      isLock = true;
-    }
-    return {res: !isLock, documentLocks: documentLocks};
-  }
-
-  function* _checkLockExcel(docId, arrayBlocks, userId) {
-    // Data is array now
-    var documentLock;
-    var isLock = false;
-    var isExistInArray = false;
-    var i, blockRange;
-    var documentLocks = yield* getAllLocks(docId);
-    var lengthArray = (arrayBlocks) ? arrayBlocks.length : 0;
-    for (i = 0; i < lengthArray && false === isLock; ++i) {
-      blockRange = arrayBlocks[i];
-      for (var keyLockInArray in documentLocks) {
-        if (true === isLock) {
-          break;
-        }
-        if (!documentLocks.hasOwnProperty(keyLockInArray)) {
-          continue;
-        }
-        documentLock = documentLocks[keyLockInArray];
-        // Проверка вхождения объекта в массив (текущий пользователь еще раз прислал lock)
-        if (documentLock.user === userId &&
-          blockRange.sheetId === documentLock.block.sheetId &&
-          blockRange.type === c_oAscLockTypeElem.Object &&
-          documentLock.block.type === c_oAscLockTypeElem.Object &&
-          documentLock.block.rangeOrObjectId === blockRange.rangeOrObjectId) {
-          isExistInArray = true;
-          break;
-        }
-
-        if (c_oAscLockTypeElem.Sheet === blockRange.type &&
-          c_oAscLockTypeElem.Sheet === documentLock.block.type) {
-          // Если текущий пользователь прислал lock текущего листа, то не заносим в массив, а если нового, то заносим
-          if (documentLock.user === userId) {
-            if (blockRange.sheetId === documentLock.block.sheetId) {
-              // уже есть в массиве
-              isExistInArray = true;
-              break;
-            } else {
-              // новый лист
-              continue;
-            }
-          } else {
-            // Если кто-то залочил sheet, то больше никто не может лочить sheet-ы (иначе можно удалить все листы)
-            isLock = true;
-            break;
-          }
-        }
-
-        if (documentLock.user === userId || !(documentLock.block) ||
-          blockRange.sheetId !== documentLock.block.sheetId) {
-          continue;
-        }
-        isLock = compareExcelBlock(blockRange, documentLock.block);
-      }
-    }
-    if (0 === lengthArray) {
-      isLock = true;
-    }
-    return {res: !isLock && !isExistInArray, documentLocks: documentLocks};
-  }
-
-  function* _checkLockPresentation(docId, arrayBlocks, userId) {
-    // Data is array now
-    var isLock = false;
-    var i, documentLock, blockRange;
-    var documentLocks = yield* getAllLocks(docId);
-    var lengthArray = (arrayBlocks) ? arrayBlocks.length : 0;
-    for (i = 0; i < lengthArray && false === isLock; ++i) {
-      blockRange = arrayBlocks[i];
-      for (var keyLockInArray in documentLocks) {
-        if (true === isLock) {
-          break;
-        }
-        if (!documentLocks.hasOwnProperty(keyLockInArray)) {
-          continue;
-        }
-        documentLock = documentLocks[keyLockInArray];
-
-        if (documentLock.user === userId || !(documentLock.block)) {
-          continue;
-        }
-        isLock = comparePresentationBlock(blockRange, documentLock.block);
-      }
-    }
-    if (0 === lengthArray) {
-      isLock = true;
-    }
-    return {res: !isLock, documentLocks: documentLocks};
-  }
-
-	function _checkLicense(conn) {
-		return co(function* () {
-			try {
-				let rights = constants.RIGHTS.Edit;
-				if (config.get('server.edit_singleton')) {
-					// ToDo docId from url ?
-					const docIdParsed = urlParse.exec(conn.url);
-					if (docIdParsed && 1 < docIdParsed.length) {
-						const participantsMap = yield* getParticipantMap(docIdParsed[1]);
-						for (let i = 0; i < participantsMap.length; ++i) {
-							const elem = participantsMap[i];
-							if (!elem.view) {
-								rights = constants.RIGHTS.View;
-								break;
-							}
-						}
-					}
-				}
-
-				sendData(conn, {
-					type: 'license', license: {
-						type: licenseInfo.type,
-						light: licenseInfo.light,
-						mode: licenseInfo.mode,
-						rights: rights,
-						buildVersion: commonDefines.buildVersion,
-						buildNumber: commonDefines.buildNumber,
-						branding: licenseInfo.branding,
-						customization: licenseInfo.customization,
-						plugins: licenseInfo.plugins
-					}
-				});
-			} catch (err) {
-				logger.error('_checkLicense error:\r\n%s', err.stack);
-			}
-		});
-	}
-
-	function* _checkLicenseAuth(userId) {
-		let licenseWarningLimit = false;
-		const c_LR = constants.LICENSE_RESULT;
-		let licenseType = licenseInfo.type;
-<<<<<<< HEAD
-		if (licenseInfo.usersCount) {
-			if (c_LR.Success === licenseType) {
-				const nowUTC = getLicenseNowUtc();
-				let execRes = yield editorData.getPresenceUniqueUser(nowUTC);
-				if (licenseInfo.usersCount > execRes.length) {
-					licenseType = c_LR.Success;
-				} else {
-					licenseType = -1 === execRes.indexOf(userId) ? c_LR.UsersCount : c_LR.Success;
-=======
-		if (c_LR.Success === licenseType || c_LR.SuccessLimit === licenseType) {
-			if (licenseInfo.usersCount) {
-				const now = new Date();
-				const nowUTC = Date.UTC(now.getUTCFullYear(), now.getUTCMonth(), now.getUTCDate(), now.getUTCHours(),
-					now.getUTCMinutes(), now.getUTCSeconds()) / 1000;
-				const arrUsers = yield editorData.getPresenceUniqueUser(nowUTC);
-				if (arrUsers.length >= licenseInfo.usersCount && (-1 === arrUsers.indexOf(userId))) {
-					licenseType = c_LR.UsersCount;
->>>>>>> 36e64baf
-				}
-				licenseWarningLimit = licenseInfo.usersCount * cfgWarningLimitPercents <= arrUsers.length;
-			} else {
-				const connectionsCount = licenseInfo.connections;
-				const editConnectionsCount = yield editorData.getEditorConnectionsCount(connections);
-				if (editConnectionsCount >= connectionsCount) {
-					licenseType = c_LR.Connections;
-				}
-				licenseWarningLimit = connectionsCount * cfgWarningLimitPercents <= editConnectionsCount;
-			}
-		}
-
-		if (c_LR.UsersCount === licenseType) {
-		  if (!licenseInfo.hasLicense) {
-		    licenseType = c_LR.UsersCountOS;
-          }
-		  logger.error('License: User limit exceeded!!!');
-        } else if (c_LR.Connections === licenseType) {
-		  if (!licenseInfo.hasLicense) {
-		    licenseType = c_LR.ConnectionsOS;
-          }
-		  logger.error('License: Connection limit exceeded!!!');
-        } else if (licenseWarningLimit) {
-		  logger.warn('License: Warning limit exceeded!!!');
-        }
-		return licenseType;
-	}
-
-  sockjs_echo.installHandlers(server, {prefix: '/doc/['+constants.DOC_ID_PATTERN+']*/c', log: function(severity, message) {
-    //TODO: handle severity
-    logger.info(message);
-  }});
-
-  //publish subscribe message brocker
-  function pubsubOnMessage(msg) {
-    return co(function* () {
-      try {
-        logger.debug('pubsub message start:%s', msg);
-        var data = JSON.parse(msg);
-        var participants;
-        var participant;
-        var objChangesDocument;
-        var i;
-        let lockDocumentTimer;
-        switch (data.type) {
-          case commonDefines.c_oPublishType.drop:
-            for (i = 0; i < data.users.length; ++i) {
-              dropUserFromDocument(data.docId, data.users[i], data.description);
-            }
-            break;
-          case commonDefines.c_oPublishType.closeConnection:
-            closeUsersConnection(data.docId, data.usersMap, data.isOriginalId, data.code, data.description);
-            break;
-          case commonDefines.c_oPublishType.releaseLock:
-            participants = getParticipants(data.docId, true, data.userId, true);
-            _.each(participants, function(participant) {
-              sendReleaseLock(participant, data.locks);
-            });
-            break;
-          case commonDefines.c_oPublishType.participantsState:
-            participants = getParticipants(data.docId, true, data.userId);
-            sendParticipantsState(participants, data);
-            break;
-          case commonDefines.c_oPublishType.message:
-            participants = getParticipants(data.docId, true, data.userId);
-            _.each(participants, function(participant) {
-              sendDataMessage(participant, data.messages);
-            });
-            break;
-          case commonDefines.c_oPublishType.getLock:
-            participants = getParticipants(data.docId, true, data.userId, true);
-            sendGetLock(participants, data.documentLocks);
-            break;
-          case commonDefines.c_oPublishType.changes:
-            lockDocumentTimer = lockDocumentsTimerId[data.docId];
-            if (lockDocumentTimer) {
-              logger.debug("lockDocumentsTimerId update c_oPublishType.changes: docId = %s", data.docId);
-              cleanLockDocumentTimer(data.docId, lockDocumentTimer);
-              yield* setLockDocumentTimer(data.docId, lockDocumentTimer.userId);
-            }
-            participants = getParticipants(data.docId, true, data.userId, true);
-            if(participants.length > 0) {
-              var changes = data.changes;
-              if (null == changes) {
-                objChangesDocument = yield* getDocumentChanges(data.docId, data.startIndex, data.changesIndex);
-                changes = objChangesDocument.arrChanges;
-              }
-              _.each(participants, function(participant) {
-                sendData(participant, {type: 'saveChanges', changes: changes,
-                  changesIndex: data.changesIndex, locks: data.locks, excelAdditionalInfo: data.excelAdditionalInfo});
-              });
-            }
-            break;
-          case commonDefines.c_oPublishType.changesNotify:
-            lockDocumentTimer = lockDocumentsTimerId[data.docId];
-            if (lockDocumentTimer) {
-              logger.debug("lockDocumentsTimerId update c_oPublishType.changesNotify: docId = %s", data.docId);
-              cleanLockDocumentTimer(data.docId, lockDocumentTimer);
-              yield* setLockDocumentTimer(data.docId, lockDocumentTimer.userId);
-            }
-            break;
-          case commonDefines.c_oPublishType.auth:
-            lockDocumentTimer = lockDocumentsTimerId[data.docId];
-            if (lockDocumentTimer) {
-              logger.debug("lockDocumentsTimerId clear: docId = %s", data.docId);
-              cleanLockDocumentTimer(data.docId, lockDocumentTimer);
-            }
-            participants = getParticipants(data.docId, true, data.userId, true);
-            if(participants.length > 0) {
-              yield* sendAuthChanges(data.docId, participants);
-              for (i = 0; i < participants.length; ++i) {
-                participant = participants[i];
-                yield* sendAuthInfo(participant, false, data.participantsMap);
-              }
-            }
-            break;
-          case commonDefines.c_oPublishType.receiveTask:
-            var cmd = new commonDefines.InputCommand(data.cmd, true);
-            var output = new canvasService.OutputDataWrap();
-            output.fromObject(data.output);
-            var outputData = output.getData();
-
-            var docConnectionId = cmd.getDocConnectionId();
-            var docId;
-            if(docConnectionId){
-              docId = docConnectionId;
-            } else {
-              docId = cmd.getDocId();
-            }
-            if (cmd.getUserConnectionId()) {
-              participants = getParticipantUser(docId, cmd.getUserConnectionId());
-            } else {
-              participants = getParticipants(docId);
-            }
-            for (i = 0; i < participants.length; ++i) {
-              participant = participants[i];
-              if (data.needUrlKey) {
-                if (0 == data.needUrlMethod) {
-                  outputData.setData(yield storage.getSignedUrls(participant.baseUrl, data.needUrlKey, data.needUrlType));
-                } else if (1 == data.needUrlMethod) {
-                  outputData.setData(yield storage.getSignedUrl(participant.baseUrl, data.needUrlKey, data.needUrlType));
-                } else {
-                  var contentDisposition = cmd.getInline() ? constants.CONTENT_DISPOSITION_INLINE : constants.CONTENT_DISPOSITION_ATTACHMENT;
-                  outputData.setData(yield storage.getSignedUrl(participant.baseUrl, data.needUrlKey, data.needUrlType, cmd.getTitle(), contentDisposition));
-                }
-              }
-              sendData(participant, output);
-            }
-            break;
-          case commonDefines.c_oPublishType.warning:
-            participants = getParticipants(data.docId);
-            _.each(participants, function(participant) {
-              sendDataWarning(participant, data.description);
-            });
-            break;
-          case commonDefines.c_oPublishType.cursor:
-            participants = getParticipants(data.docId, true, data.userId);
-            _.each(participants, function(participant) {
-              sendDataCursor(participant, data.messages);
-            });
-            break;
-          case commonDefines.c_oPublishType.shutdown:
-            //flag prevent new socket connections and receive data from exist connections
-            shutdownFlag = data.status;
-            logger.debug('start shutdown:%b', shutdownFlag);
-            if (shutdownFlag) {
-              logger.debug('active connections: %d', connections.length);
-              //не останавливаем сервер, т.к. будут недоступны сокеты и все запросы
-              //плохо тем, что может понадобится конвертация выходного файла и то что не будут обработаны запросы на CommandService
-              //server.close();
-              //in the cycle we will remove elements so copy array
-              var connectionsTmp = connections.slice();
-              //destroy all open connections
-              for (i = 0; i < connectionsTmp.length; ++i) {
-                connectionsTmp[i].close(constants.SHUTDOWN_CODE, constants.SHUTDOWN_REASON);
-              }
-            }
-            logger.debug('end shutdown');
-            break;
-          case commonDefines.c_oPublishType.meta:
-            participants = getParticipants(data.docId);
-            _.each(participants, function(participant) {
-              sendDataMeta(participant, data.meta);
-            });
-            break;
-          case commonDefines.c_oPublishType.forceSave:
-            participants = getParticipants(data.docId, true, data.userId, true);
-            _.each(participants, function(participant) {
-              sendData(participant, {type: "forceSave", messages: data.data});
-            });
-            break;
-          default:
-            logger.debug('pubsub unknown message type:%s', msg);
-        }
-      } catch (err) {
-        logger.error('pubsub message error:\r\n%s', err.stack);
-      }
-    });
-  }
-
-  function* collectStats(countEdit, countView) {
-    let now = Date.now();
-    yield editorData.setEditorConnections(countEdit, countView, now, PRECISION);
-  }
-  function expireDoc() {
-    var cronJob = this;
-    return co(function* () {
-      try {
-        var countEditByShard = 0;
-        var countViewByShard = 0;
-        logger.debug('expireDoc connections.length = %d', connections.length);
-        var nowMs = new Date().getTime();
-        var nextMs = cronJob.nextDate();
-        var maxMs = Math.max(nowMs + cfgExpSessionCloseCommand, nextMs);
-        for (var i = 0; i < connections.length; ++i) {
-          var conn = connections[i];
-          if (cfgExpSessionAbsolute > 0) {
-            if (maxMs - conn.sessionTimeConnect > cfgExpSessionAbsolute && !conn.sessionIsSendWarning) {
-              conn.sessionIsSendWarning = true;
-              sendDataSession(conn, {
-                code: constants.SESSION_ABSOLUTE_CODE,
-                reason: constants.SESSION_ABSOLUTE_REASON
-              });
-            } else if (nowMs - conn.sessionTimeConnect > cfgExpSessionAbsolute) {
-              conn.close(constants.SESSION_ABSOLUTE_CODE, constants.SESSION_ABSOLUTE_REASON);
-              continue;
-            }
-          }
-          if (cfgExpSessionIdle > 0) {
-            if (maxMs - conn.sessionTimeLastAction > cfgExpSessionIdle && !conn.sessionIsSendWarning) {
-              conn.sessionIsSendWarning = true;
-              sendDataSession(conn, {
-                code: constants.SESSION_IDLE_CODE,
-                reason: constants.SESSION_IDLE_REASON,
-                interval: cfgExpSessionIdle
-              });
-            } else if (nowMs - conn.sessionTimeLastAction > cfgExpSessionIdle) {
-              conn.close(constants.SESSION_IDLE_CODE, constants.SESSION_IDLE_REASON);
-              continue;
-            }
-          }
-          if (constants.CONN_CLOSED === conn.readyState) {
-            logger.error('expireDoc connection closed docId = %s', conn.docId);
-          }
-          yield addPresence(conn, false);
-          if (conn.isCloseCoAuthoring || (conn.user && conn.user.view)) {
-            countViewByShard++;
-          } else {
-            countEditByShard++;
-          }
-        }
-        yield* collectStats(countEditByShard, countViewByShard);
-        yield editorData.setEditorConnectionsCountByShard(SHARD_ID, countEditByShard);
-        yield editorData.setViewerConnectionsCountByShard(SHARD_ID, countViewByShard);
-        if (clientStatsD) {
-          let countEdit = yield editorData.getEditorConnectionsCount(connections);
-          clientStatsD.gauge('expireDoc.connections.edit', countEdit);
-          let countView = yield editorData.getViewerConnectionsCount(connections);
-          clientStatsD.gauge('expireDoc.connections.view', countView);
-        }
-      } catch (err) {
-        logger.error('expireDoc error:\r\n%s', err.stack);
-      }
-    });
-  }
-  var innerPingJob = function(opt_isStart) {
-    if (!opt_isStart) {
-      logger.warn('expireDoc restart');
-    }
-    new cron.CronJob(cfgExpDocumentsCron, expireDoc, innerPingJob, true);
-  };
-  innerPingJob(true);
-
-  pubsub = new pubsubService();
-  pubsub.on('message', pubsubOnMessage);
-  pubsub.init(function(err) {
-    if (null != err) {
-      logger.error('createPubSub error :\r\n%s', err.stack);
-    }
-
-    queue = new queueService();
-    queue.on('dead', handleDeadLetter);
-    queue.on('response', canvasService.receiveTask);
-    queue.init(true, true, false, true, true, true, function(err){
-      if (null != err) {
-        logger.error('createTaskQueue error :\r\n%s', err.stack);
-      }
-      gc.startGC();
-      callbackFunction();
-    });
-  });
-};
-exports.setLicenseInfo = function(data) {
-  licenseInfo = data;
-};
-exports.getLicenseInfo = function() {
-  return licenseInfo;
-};
-exports.healthCheck = function(req, res) {
-  return co(function*() {
-    let output = false;
-    try {
-      logger.debug('healthCheck start');
-      let promises = [];
-      //database
-      promises.push(sqlBase.healthCheck());
-      //redis
-      if (editorData.isConnected()) {
-        promises.push(editorData.ping());
-        yield Promise.all(promises);
-      } else {
-        throw new Error('redis disconnected');
-      }
-      //rabbitMQ
-      if (commonDefines.c_oAscQueueType.rabbitmq === cfgQueueType) {
-        let conn = yield rabbitMQCore.connetPromise(false, function() {});
-        yield rabbitMQCore.closePromise(conn);
-      } else {
-        let conn = yield activeMQCore.connetPromise(false, function() {});
-        yield activeMQCore.closePromise(conn);
-      }
-      //storage
-      const clusterId = cluster.isWorker ? cluster.worker.id : '';
-      const tempName = 'hc_' + os.hostname() + '_' + clusterId + '_' + Math.round(Math.random() * HEALTH_CHECK_KEY_MAX);
-      const tempBuffer = Buffer.from([1, 2, 3, 4, 5]);
-      //It's proper to putObject one tempName
-      yield storage.putObject(tempName, tempBuffer, tempBuffer.length);
-      try {
-        //try to prevent case, when another process can remove same tempName
-        yield storage.deleteObject(tempName);
-      } catch (err) {
-        logger.warn('healthCheck error\r\n%s', err.stack);
-      }
-
-      output = true;
-      logger.debug('healthCheck end');
-    } catch (err) {
-      logger.error('healthCheck error\r\n%s', err.stack);
-    } finally {
-      res.setHeader('Content-Type', 'text/plain');
-      res.send(output.toString());
-    }
-  });
-};
-exports.licenseInfo = function(req, res) {
-  return co(function*() {
-    let isError = false;
-    let output = {
-		connectionsStat: {}, licenseInfo: {}, serverInfo: {
-			buildVersion: commonDefines.buildVersion, buildNumber: commonDefines.buildNumber,
-		}, usersInfo: {
-			uniqueUserCount: 0
-		}
-	};
-    Object.assign(output.licenseInfo, licenseInfo);
-    try {
-      logger.debug('licenseInfo start');
-      var precisionSum = {};
-      for (let i = 0; i < PRECISION.length; ++i) {
-        precisionSum[PRECISION[i].name] = {
-          edit: {min: Number.MAX_VALUE, sum: 0, count: 0, max: 0, time: null, period: PRECISION[i].val},
-          view: {min: Number.MAX_VALUE, sum: 0, count: 0, max: 0}
-        };
-        output.connectionsStat[PRECISION[i].name] = {
-          edit: {min: 0, avr: 0, max: 0},
-          view: {min: 0, avr: 0, max: 0}
-        };
-      }
-      var redisRes = yield editorData.getEditorConnections();
-      const now = Date.now();
-      var precisionIndex = 0;
-      for (let i = redisRes.length - 1; i >= 1; i -= 2) {
-        for (let j = precisionIndex; j < PRECISION.length; ++j) {
-          let elem = redisRes[i];
-          if (now - elem.time < PRECISION[j].val) {
-            let precision = precisionSum[PRECISION[j].name];
-            precision.edit.min = Math.min(precision.edit.min, elem.edit);
-            precision.edit.max = Math.max(precision.edit.max, elem.edit);
-            precision.edit.sum += elem.edit;
-            precision.edit.count++;
-			precision.edit.time = elem.time;
-            precision.view.min = Math.min(precision.view.min, elem.view);
-            precision.view.max = Math.max(precision.view.max, elem.view);
-            precision.view.sum += elem.view;
-            precision.view.count++;
-          } else {
-            precisionIndex = j + 1;
-          }
-        }
-      }
-      for (let i in precisionSum) {
-        let precision = precisionSum[i];
-        let precisionOut = output.connectionsStat[i];
-		//scale compensates for the lack of points at server start
-		let scale = (now - precision.edit.time) / precision.edit.period;
-        if (precision.edit.count > 0) {
-          precisionOut.edit.avr = Math.round((precision.edit.sum / precision.edit.count) * scale);
-          precisionOut.edit.min = precision.edit.min;
-          precisionOut.edit.max = precision.edit.max;
-        }
-        if (precision.view.count > 0) {
-          precisionOut.view.avr = Math.round((precision.view.sum / precision.view.count) * scale);
-          precisionOut.view.min = precision.view.min;
-          precisionOut.view.max = precision.view.max;
-        }
-      }
-      const nowUTC = getLicenseNowUtc();
-      let execRes = yield editorData.getPresenceUniqueUser(nowUTC);
-      output.usersInfo.uniqueUserCount = execRes.length;
-      logger.debug('licenseInfo end');
-    } catch (err) {
-      isError = true;
-      logger.error('licenseInfo error\r\n%s', err.stack);
-    } finally {
-      if (!isError) {
-        res.setHeader('Content-Type', 'application/json');
-        res.send(JSON.stringify(output));
-      } else {
-        res.sendStatus(400);
-      }
-    }
-  });
-};
-// Команда с сервера (в частности teamlab)
-exports.commandFromServer = function (req, res) {
-  return co(function* () {
-    let result = commonDefines.c_oAscServerCommandErrors.NoError;
-    let docId = 'commandFromServer';
-    let version = undefined;
-    try {
-      let authRes = getRequestParams(docId, req);
-      let params = authRes.params;
-      if(authRes.code === constants.VKEY_KEY_EXPIRE){
-        result = commonDefines.c_oAscServerCommandErrors.TokenExpire;
-      } else if(authRes.code !== constants.NO_ERROR){
-        result = commonDefines.c_oAscServerCommandErrors.Token;
-      }
-      // Ключ id-документа
-      docId = params.key;
-      if (commonDefines.c_oAscServerCommandErrors.NoError === result && null == docId && 'version' != params.c) {
-        result = commonDefines.c_oAscServerCommandErrors.DocumentIdError;
-      } else if(commonDefines.c_oAscServerCommandErrors.NoError === result) {
-        logger.debug('Start commandFromServer: docId = %s c = %s', docId, params.c);
-        switch (params.c) {
-          case 'info':
-            //If no files in the database means they have not been edited.
-            const selectRes = yield taskResult.select(docId);
-            if (selectRes.length > 0) {
-              result = yield* bindEvents(docId, params.callback, utils.getBaseUrlByRequest(req), undefined, params.userdata);
-            } else {
-              result = commonDefines.c_oAscServerCommandErrors.DocumentIdError;
-            }
-            break;
-          case 'drop':
-            if (params.userid) {
-              yield* publish({type: commonDefines.c_oPublishType.drop, docId: docId, users: [params.userid], description: params.description});
-            } else if (params.users) {
-              const users = (typeof params.users === 'string') ? JSON.parse(params.users) : params.users;
-              yield* dropUsersFromDocument(docId, users);
-            } else {
-              result = commonDefines.c_oAscServerCommandErrors.UnknownCommand;
-            }
-            break;
-          case 'saved':
-            // Результат от менеджера документов о статусе обработки сохранения файла после сборки
-            if ('1' !== params.status) {
-              //запрос saved выполняется синхронно, поэтому заполняем переменную чтобы проверить ее после sendServerRequest
-              yield editorData.setSaved(docId, params.status);
-              logger.warn('saved corrupted id = %s status = %s conv = %s', docId, params.status, params.conv);
-            } else {
-              logger.info('saved id = %s status = %s conv = %s', docId, params.status, params.conv);
-            }
-            break;
-          case 'forcesave':
-            let forceSaveRes = yield* startForceSave(docId, commonDefines.c_oAscForceSaveTypes.Command, params.userdata, undefined, undefined, undefined, utils.getBaseUrlByRequest(req));
-            result = forceSaveRes.code;
-            break;
-          case 'meta':
-            if (params.meta) {
-              yield* publish({type: commonDefines.c_oPublishType.meta, docId: docId, meta: params.meta});
-            } else {
-              result = commonDefines.c_oAscServerCommandErrors.UnknownCommand;
-            }
-            break;
-          case 'version':
-              version = commonDefines.buildVersion + '.' + commonDefines.buildNumber;
-            break;
-          default:
-            result = commonDefines.c_oAscServerCommandErrors.UnknownCommand;
-            break;
-        }
-      }
-    } catch (err) {
-      result = commonDefines.c_oAscServerCommandErrors.UnknownError;
-      logger.error('Error commandFromServer: docId = %s\r\n%s', docId, err.stack);
-    } finally {
-      //undefined value are excluded in JSON.stringify
-      const output = JSON.stringify({'key': docId, 'error': result, 'version': version});
-      logger.debug('End commandFromServer: docId = %s %s', docId, output);
-      const outputBuffer = Buffer.from(output, 'utf8');
-      res.setHeader('Content-Type', 'application/json');
-      res.setHeader('Content-Length', outputBuffer.length);
-      res.send(outputBuffer);
-    }
-  });
-};
-
-exports.shutdown = function(req, res) {
-  return co(function*() {
-    let output = false;
-    try {
-      output = yield shutdown.shutdown(editorData, req.method === 'PUT');
-    } catch (err) {
-      logger.error('shutdown error\r\n%s', err.stack);
-    } finally {
-      res.setHeader('Content-Type', 'text/plain');
-      res.send(output.toString());
-    }
-  });
-};
+/*
+ * (c) Copyright Ascensio System SIA 2010-2019
+ *
+ * This program is a free software product. You can redistribute it and/or
+ * modify it under the terms of the GNU Affero General Public License (AGPL)
+ * version 3 as published by the Free Software Foundation. In accordance with
+ * Section 7(a) of the GNU AGPL its Section 15 shall be amended to the effect
+ * that Ascensio System SIA expressly excludes the warranty of non-infringement
+ * of any third-party rights.
+ *
+ * This program is distributed WITHOUT ANY WARRANTY; without even the implied
+ * warranty of MERCHANTABILITY or FITNESS FOR A PARTICULAR  PURPOSE. For
+ * details, see the GNU AGPL at: http://www.gnu.org/licenses/agpl-3.0.html
+ *
+ * You can contact Ascensio System SIA at 20A-12 Ernesta Birznieka-Upisha
+ * street, Riga, Latvia, EU, LV-1050.
+ *
+ * The  interactive user interfaces in modified source and object code versions
+ * of the Program must display Appropriate Legal Notices, as required under
+ * Section 5 of the GNU AGPL version 3.
+ *
+ * Pursuant to Section 7(b) of the License you must retain the original Product
+ * logo when distributing the program. Pursuant to Section 7(e) we decline to
+ * grant you any rights under trademark law for use of our trademarks.
+ *
+ * All the Product's GUI elements, including illustrations and icon sets, as
+ * well as technical writing content are licensed under the terms of the
+ * Creative Commons Attribution-ShareAlike 4.0 International. See the License
+ * terms at http://creativecommons.org/licenses/by-sa/4.0/legalcode
+ *
+ */
+
+/*
+ ----------------------------------------------------view-режим---------------------------------------------------------
+ * 1) Для view-режима обновляем страницу (без быстрого перехода), чтобы пользователь не считался за редактируемого и не
+ * 	держал документ для сборки (если не ждать, то непонятен быстрый переход из view в edit, когда документ уже собрался)
+ * 2) Если пользователь во view-режиме, то он не участвует в редактировании (только в chat-е). При открытии он получает
+ * 	все актуальные изменения в документе на момент открытия. Для view-режима не принимаем изменения и не отправляем их
+ * 	view-пользователям (т.к. непонятно что делать в ситуации, когда 1-пользователь наделал изменений,
+ * 	сохранил и сделал undo).
+ *-----------------------------------------------------------------------------------------------------------------------
+ *------------------------------------------------Схема сохранения-------------------------------------------------------
+ * а) Один пользователь - первый раз приходят изменения без индекса, затем изменения приходят с индексом, можно делать
+ * 	undo-redo (история не трется). Если автосохранение включено, то оно на любое действие (не чаще 5-ти секунд).
+ * b) Как только заходит второй пользователь, начинается совместное редактирование. На документ ставится lock, чтобы
+ * 	первый пользователь успел сохранить документ (либо прислать unlock)
+ * c) Когда пользователей 2 или больше, каждое сохранение трет историю и присылается целиком (без индекса). Если
+ * 	автосохранение включено, то сохраняется не чаще раз в 10-минут.
+ * d) Когда пользователь остается один, после принятия чужих изменений начинается пункт 'а'
+ *-----------------------------------------------------------------------------------------------------------------------
+ *--------------------------------------------Схема работы с сервером----------------------------------------------------
+ * а) Когда все уходят, спустя время cfgAscSaveTimeOutDelay на сервер документов шлется команда на сборку.
+ * b) Если приходит статус '1' на CommandService.ashx, то удалось сохранить и поднять версию. Очищаем callback-и и
+ * 	изменения из базы и из памяти.
+ * с) Если приходит статус, отличный от '1'(сюда можно отнести как генерацию файла, так и работа внешнего подписчика
+ * 	с готовым результатом), то трем callback-и, а изменения оставляем. Т.к. можно будет зайти в старую
+ * 	версию и получить несобранные изменения. Также сбрасываем статус у файла на несобранный, чтобы его можно было
+ * 	открывать без сообщения об ошибке версии.
+ *-----------------------------------------------------------------------------------------------------------------------
+ *------------------------------------------------Старт сервера----------------------------------------------------------
+ * 1) Загружаем информацию о сборщике
+ * 2) Загружаем информацию о callback-ах
+ * 3) Собираем только те файлы, у которых есть callback и информация для сборки
+ *-----------------------------------------------------------------------------------------------------------------------
+ *------------------------------------------Переподключение при разрыве соединения---------------------------------------
+ * 1) Проверяем файл на сборку. Если она началась, то останавливаем.
+ * 2) Если сборка уже завершилась, то отправляем пользователю уведомление о невозможности редактировать дальше
+ * 3) Далее проверяем время последнего сохранения и lock-и пользователя. Если кто-то уже успел сохранить или
+ * 		заблокировать объекты, то мы не можем дальше редактировать.
+ *-----------------------------------------------------------------------------------------------------------------------
+ * */
+
+'use strict';
+
+const sockjs = require('sockjs');
+const _ = require('underscore');
+const url = require('url');
+const os = require('os');
+const cluster = require('cluster');
+const crypto = require('crypto');
+const cron = require('cron');
+const co = require('co');
+const jwt = require('jsonwebtoken');
+const jwa = require('jwa');
+const ms = require('ms');
+const deepEqual  = require('deep-equal');
+const bytes = require('bytes');
+const storage = require('./../../Common/sources/storage-base');
+const logger = require('./../../Common/sources/logger');
+const constants = require('./../../Common/sources/constants');
+const utils = require('./../../Common/sources/utils');
+const commonDefines = require('./../../Common/sources/commondefines');
+const statsDClient = require('./../../Common/sources/statsdclient');
+const configCommon = require('config');
+const config = configCommon.get('services.CoAuthoring');
+const sqlBase = require('./baseConnector');
+const canvasService = require('./canvasservice');
+const converterService = require('./converterservice');
+const taskResult = require('./taskresult');
+const gc = require('./gc');
+const shutdown = require('./shutdown');
+const pubsubService = require('./pubsubRabbitMQ');
+const queueService = require('./../../Common/sources/taskqueueRabbitMQ');
+const rabbitMQCore = require('./../../Common/sources/rabbitMQCore');
+const activeMQCore = require('./../../Common/sources/activeMQCore');
+
+const editorDataStorage = require('./' + configCommon.get('services.CoAuthoring.server.editorDataStorage'));
+let cfgEditor = JSON.parse(JSON.stringify(config.get('editor')));
+cfgEditor['reconnection']['delay'] = ms(cfgEditor['reconnection']['delay']);
+cfgEditor['websocketMaxPayloadSize'] = bytes.parse(cfgEditor['websocketMaxPayloadSize']);
+//websocket payload size is limited by https://github.com/faye/faye-websocket-node#initialization-options (64 MiB)
+//xhr payload size is limited by nginx param client_max_body_size (current 100MB)
+//"1.5MB" is choosen to avoid disconnect(after 25s) while downloading/uploading oversized changes with 0.5Mbps connection
+const cfgWebsocketMaxPayloadSize = cfgEditor['websocketMaxPayloadSize'];
+const cfgCallbackRequestTimeout = config.get('server.callbackRequestTimeout');
+//The waiting time to document assembly when all out(not 0 in case of F5 in the browser)
+const cfgAscSaveTimeOutDelay = config.get('server.savetimeoutdelay');
+
+const cfgPubSubMaxChanges = config.get('pubsub.maxChanges');
+
+const cfgExpSaveLock = config.get('expire.saveLock');
+const cfgExpLockDoc = config.get('expire.lockDoc');
+const cfgExpDocumentsCron = config.get('expire.documentsCron');
+const cfgExpSessionIdle = ms(config.get('expire.sessionidle'));
+const cfgExpSessionAbsolute = ms(config.get('expire.sessionabsolute'));
+const cfgExpSessionCloseCommand = ms(config.get('expire.sessionclosecommand'));
+const cfgExpUpdateVersionStatus = ms(config.get('expire.updateVersionStatus'));
+const cfgSockjs = config.get('sockjs');
+const cfgTokenEnableBrowser = config.get('token.enable.browser');
+const cfgTokenEnableRequestInbox = config.get('token.enable.request.inbox');
+const cfgTokenSessionAlgorithm = config.get('token.session.algorithm');
+const cfgTokenSessionExpires = ms(config.get('token.session.expires'));
+const cfgTokenInboxHeader = config.get('token.inbox.header');
+const cfgTokenInboxPrefix = config.get('token.inbox.prefix');
+const cfgTokenInboxInBody = config.get('token.inbox.inBody');
+const cfgTokenOutboxInBody = config.get('token.outbox.inBody');
+const cfgTokenBrowserSecretFromInbox = config.get('token.browser.secretFromInbox');
+const cfgTokenVerifyOptions = config.get('token.verifyOptions');
+const cfgSecretBrowser = config.get('secret.browser');
+const cfgSecretInbox = config.get('secret.inbox');
+const cfgSecretSession = config.get('secret.session');
+const cfgForceSaveEnable = config.get('autoAssembly.enable');
+const cfgForceSaveInterval = ms(config.get('autoAssembly.interval'));
+const cfgForceSaveStep = ms(config.get('autoAssembly.step'));
+const cfgQueueType = configCommon.get('queue.type');
+const cfgQueueRetentionPeriod = configCommon.get('queue.retentionPeriod');
+const cfgForgottenFiles = config.get('server.forgottenfiles');
+const cfgMaxRequestChanges = config.get('server.maxRequestChanges');
+const cfgWarningLimitPercents = configCommon.get('license.warning_limit_percents') / 100;
+const cfgErrorFiles = configCommon.get('FileConverter.converter.errorfiles');
+
+const EditorTypes = {
+  document : 0,
+  spreadsheet : 1,
+  presentation : 2
+};
+
+const defaultHttpPort = 80, defaultHttpsPort = 443;	// Порты по умолчанию (для http и https)
+const editorData = new editorDataStorage();
+const clientStatsD = statsDClient.getClient();
+let connections = []; // Активные соединения
+let lockDocumentsTimerId = {};//to drop connection that can't unlockDocument
+let pubsub;
+let queue;
+let licenseInfo = {type: constants.LICENSE_RESULT.Error, light: false, branding: false, customization: false, plugins: false};
+let shutdownFlag = false;
+
+const MIN_SAVE_EXPIRATION = 60000;
+const FORCE_SAVE_EXPIRATION = Math.min(Math.max(cfgForceSaveInterval, MIN_SAVE_EXPIRATION),
+                                       cfgQueueRetentionPeriod * 1000);
+const HEALTH_CHECK_KEY_MAX = 10000;
+const SHARD_ID = crypto.randomBytes(16).toString('base64');//16 as guid
+
+const PRECISION = [{name: 'hour', val: ms('1h')}, {name: 'day', val: ms('1d')}, {name: 'week', val: ms('7d')},
+  {name: 'month', val: ms('31d')},
+];
+
+function getIsShutdown() {
+  return shutdownFlag;
+}
+
+function DocumentChanges(docId) {
+  this.docId = docId;
+  this.arrChanges = [];
+
+  return this;
+}
+DocumentChanges.prototype.getLength = function() {
+  return this.arrChanges.length;
+};
+DocumentChanges.prototype.push = function(change) {
+  this.arrChanges.push(change);
+};
+DocumentChanges.prototype.splice = function(start, deleteCount) {
+  this.arrChanges.splice(start, deleteCount);
+};
+DocumentChanges.prototype.slice = function(start, end) {
+  return this.arrChanges.splice(start, end);
+};
+DocumentChanges.prototype.concat = function(item) {
+  this.arrChanges = this.arrChanges.concat(item);
+};
+
+const c_oAscServerStatus = {
+  NotFound: 0,
+  Editing: 1,
+  MustSave: 2,
+  Corrupted: 3,
+  Closed: 4,
+  MailMerge: 5,
+  MustSaveForce: 6,
+  CorruptedForce: 7
+};
+
+const c_oAscChangeBase = {
+  No: 0,
+  Delete: 1,
+  All: 2
+};
+
+const c_oAscLockTimeOutDelay = 500;	// Время ожидания для сохранения, когда зажата база данных
+
+const c_oAscRecalcIndexTypes = {
+  RecalcIndexAdd: 1,
+  RecalcIndexRemove: 2
+};
+
+/**
+ * lock types
+ * @const
+ */
+const c_oAscLockTypes = {
+  kLockTypeNone: 1, // никто не залочил данный объект
+  kLockTypeMine: 2, // данный объект залочен текущим пользователем
+  kLockTypeOther: 3, // данный объект залочен другим(не текущим) пользователем
+  kLockTypeOther2: 4, // данный объект залочен другим(не текущим) пользователем (обновления уже пришли)
+  kLockTypeOther3: 5  // данный объект был залочен (обновления пришли) и снова стал залочен
+};
+
+const c_oAscLockTypeElem = {
+  Range: 1,
+  Object: 2,
+  Sheet: 3
+};
+const c_oAscLockTypeElemSubType = {
+  DeleteColumns: 1,
+  InsertColumns: 2,
+  DeleteRows: 3,
+  InsertRows: 4,
+  ChangeProperties: 5
+};
+
+const c_oAscLockTypeElemPresentation = {
+  Object: 1,
+  Slide: 2,
+  Presentation: 3
+};
+
+function CRecalcIndexElement(recalcType, position, bIsSaveIndex) {
+  if (!(this instanceof CRecalcIndexElement)) {
+    return new CRecalcIndexElement(recalcType, position, bIsSaveIndex);
+  }
+
+  this._recalcType = recalcType;		// Тип изменений (удаление или добавление)
+  this._position = position;			// Позиция, в которой произошли изменения
+  this._count = 1;				// Считаем все изменения за простейшие
+  this.m_bIsSaveIndex = !!bIsSaveIndex;	// Это индексы из изменений других пользователей (которые мы еще не применили)
+
+  return this;
+}
+
+CRecalcIndexElement.prototype = {
+  constructor: CRecalcIndexElement,
+
+  // Пересчет для других
+  getLockOther: function(position, type) {
+    var inc = (c_oAscRecalcIndexTypes.RecalcIndexAdd === this._recalcType) ? +1 : -1;
+    if (position === this._position && c_oAscRecalcIndexTypes.RecalcIndexRemove === this._recalcType &&
+      true === this.m_bIsSaveIndex) {
+      // Мы еще не применили чужие изменения (поэтому для insert не нужно отрисовывать)
+      // RecalcIndexRemove (потому что перевертываем для правильной отработки, от другого пользователя
+      // пришло RecalcIndexAdd
+      return null;
+    } else if (position === this._position &&
+      c_oAscRecalcIndexTypes.RecalcIndexRemove === this._recalcType &&
+      c_oAscLockTypes.kLockTypeMine === type && false === this.m_bIsSaveIndex) {
+      // Для пользователя, который удалил столбец, рисовать залоченные ранее в данном столбце ячейки
+      // не нужно
+      return null;
+    } else if (position < this._position) {
+      return position;
+    }
+    else {
+      return (position + inc);
+    }
+  },
+  // Пересчет для других (только для сохранения)
+  getLockSaveOther: function(position, type) {
+    if (this.m_bIsSaveIndex) {
+      return position;
+    }
+
+    var inc = (c_oAscRecalcIndexTypes.RecalcIndexAdd === this._recalcType) ? +1 : -1;
+    if (position === this._position && c_oAscRecalcIndexTypes.RecalcIndexRemove === this._recalcType &&
+      true === this.m_bIsSaveIndex) {
+      // Мы еще не применили чужие изменения (поэтому для insert не нужно отрисовывать)
+      // RecalcIndexRemove (потому что перевертываем для правильной отработки, от другого пользователя
+      // пришло RecalcIndexAdd
+      return null;
+    } else if (position === this._position &&
+      c_oAscRecalcIndexTypes.RecalcIndexRemove === this._recalcType &&
+      c_oAscLockTypes.kLockTypeMine === type && false === this.m_bIsSaveIndex) {
+      // Для пользователя, который удалил столбец, рисовать залоченные ранее в данном столбце ячейки
+      // не нужно
+      return null;
+    } else if (position < this._position) {
+      return position;
+    }
+    else {
+      return (position + inc);
+    }
+  },
+  // Пересчет для себя
+  getLockMe: function(position) {
+    var inc = (c_oAscRecalcIndexTypes.RecalcIndexAdd === this._recalcType) ? -1 : +1;
+    if (position < this._position) {
+      return position;
+    }
+    else {
+      return (position + inc);
+    }
+  },
+  // Только когда от других пользователей изменения (для пересчета)
+  getLockMe2: function(position) {
+    var inc = (c_oAscRecalcIndexTypes.RecalcIndexAdd === this._recalcType) ? -1 : +1;
+    if (true !== this.m_bIsSaveIndex || position < this._position) {
+      return position;
+    }
+    else {
+      return (position + inc);
+    }
+  }
+};
+
+function CRecalcIndex() {
+  if (!(this instanceof CRecalcIndex)) {
+    return new CRecalcIndex();
+  }
+
+  this._arrElements = [];		// Массив CRecalcIndexElement
+
+  return this;
+}
+
+CRecalcIndex.prototype = {
+  constructor: CRecalcIndex,
+  add: function(recalcType, position, count, bIsSaveIndex) {
+    for (var i = 0; i < count; ++i)
+      this._arrElements.push(new CRecalcIndexElement(recalcType, position, bIsSaveIndex));
+  },
+  clear: function() {
+    this._arrElements.length = 0;
+  },
+
+  // Пересчет для других
+  getLockOther: function(position, type) {
+    var newPosition = position;
+    var count = this._arrElements.length;
+    for (var i = 0; i < count; ++i) {
+      newPosition = this._arrElements[i].getLockOther(newPosition, type);
+      if (null === newPosition) {
+        break;
+      }
+    }
+
+    return newPosition;
+  },
+  // Пересчет для других (только для сохранения)
+  getLockSaveOther: function(position, type) {
+    var newPosition = position;
+    var count = this._arrElements.length;
+    for (var i = 0; i < count; ++i) {
+      newPosition = this._arrElements[i].getLockSaveOther(newPosition, type);
+      if (null === newPosition) {
+        break;
+      }
+    }
+
+    return newPosition;
+  },
+  // Пересчет для себя
+  getLockMe: function(position) {
+    var newPosition = position;
+    var count = this._arrElements.length;
+    for (var i = count - 1; i >= 0; --i) {
+      newPosition = this._arrElements[i].getLockMe(newPosition);
+      if (null === newPosition) {
+        break;
+      }
+    }
+
+    return newPosition;
+  },
+  // Только когда от других пользователей изменения (для пересчета)
+  getLockMe2: function(position) {
+    var newPosition = position;
+    var count = this._arrElements.length;
+    for (var i = count - 1; i >= 0; --i) {
+      newPosition = this._arrElements[i].getLockMe2(newPosition);
+      if (null === newPosition) {
+        break;
+      }
+    }
+
+    return newPosition;
+  }
+};
+
+function updatePresenceCounters(conn, val) {
+  return co(function* () {
+    if (conn.isCloseCoAuthoring || (conn.user && conn.user.view)) {
+      yield editorData.incrViewerConnectionsCountByShard(SHARD_ID, val);
+      if (clientStatsD) {
+        let countView = yield editorData.getViewerConnectionsCount(connections);
+        clientStatsD.gauge('expireDoc.connections.view', countView);
+      }
+    } else {
+      yield editorData.incrEditorConnectionsCountByShard(SHARD_ID, val);
+      if (clientStatsD) {
+        let countEditors = yield editorData.getEditorConnectionsCount(connections);
+        clientStatsD.gauge('expireDoc.connections.edit', countEditors);
+      }
+    }
+  });
+}
+function addPresence(conn, updateCunters) {
+  return co(function* () {
+    yield editorData.addPresence(conn.docId, conn.user.id, utils.getConnectionInfoStr(conn));
+    if (updateCunters) {
+      yield updatePresenceCounters(conn, 1);
+    }
+  });
+}
+function removePresence(conn) {
+  return co(function* () {
+    yield editorData.removePresence(conn.docId, conn.user.id);
+    yield updatePresenceCounters(conn, -1);
+  });
+}
+
+function sendData(conn, data) {
+  conn.write(JSON.stringify(data));
+  const type = data ? data.type : null;
+  logger.debug('sendData: docId = %s;type = %s', conn.docId, type);
+}
+function sendDataWarning(conn, msg) {
+  sendData(conn, {type: "warning", message: msg});
+}
+function sendDataMessage(conn, msg) {
+  sendData(conn, {type: "message", messages: msg});
+}
+function sendDataCursor(conn, msg) {
+  sendData(conn, {type: "cursor", messages: msg});
+}
+function sendDataMeta(conn, msg) {
+  sendData(conn, {type: "meta", messages: msg});
+}
+function sendDataSession(conn, msg) {
+  sendData(conn, {type: "session", messages: msg});
+}
+function sendDataRefreshToken(conn, msg) {
+  sendData(conn, {type: "refreshToken", messages: msg});
+}
+function sendReleaseLock(conn, userLocks) {
+  sendData(conn, {type: "releaseLock", locks: _.map(userLocks, function(e) {
+    return {
+      block: e.block,
+      user: e.user,
+      time: Date.now(),
+      changes: null
+    };
+  })});
+}
+function getParticipants(docId, excludeClosed, excludeUserId, excludeViewer) {
+  return _.filter(connections, function(el) {
+    return el.docId === docId && el.isCloseCoAuthoring !== excludeClosed &&
+      el.user.id !== excludeUserId && el.user.view !== excludeViewer;
+  });
+}
+function getParticipantUser(docId, includeUserId) {
+  return _.filter(connections, function(el) {
+    return el.docId === docId && el.user.id === includeUserId;
+  });
+}
+
+
+function* updateEditUsers(userId) {
+  if (!licenseInfo.usersCount) {
+    return;
+  }
+  const now = new Date();
+  const expireAt = (Date.UTC(now.getUTCFullYear(), now.getUTCMonth(), now.getUTCDate() + 1)) / 1000 +
+      licenseInfo.usersExpire - 1;
+  yield editorData.addPresenceUniqueUser(userId, expireAt);
+}
+function* getEditorsCount(docId, opt_hvals) {
+  var elem, editorsCount = 0;
+  var hvals;
+  if(opt_hvals){
+    hvals = opt_hvals;
+  } else {
+    hvals = yield editorData.getPresence(docId, connections);
+  }
+  for (var i = 0; i < hvals.length; ++i) {
+    elem = JSON.parse(hvals[i]);
+    if(!elem.view && !elem.isCloseCoAuthoring) {
+      editorsCount++;
+      break;
+    }
+  }
+  return editorsCount;
+}
+function* hasEditors(docId, opt_hvals) {
+  let editorsCount = yield* getEditorsCount(docId, opt_hvals);
+  return editorsCount > 0;
+}
+function* isUserReconnect(docId, userId, connectionId) {
+  var elem;
+  var hvals = yield editorData.getPresence(docId, connections);
+  for (var i = 0; i < hvals.length; ++i) {
+    elem = JSON.parse(hvals[i]);
+    if (userId === elem.id && connectionId !== elem.connectionId) {
+      return true;
+    }
+  }
+  return false;
+}
+function* publish(data, optDocId, optUserId, opt_pubsub) {
+  var needPublish = true;
+  if(optDocId && optUserId) {
+    needPublish = false;
+    var hvals = yield editorData.getPresence(optDocId, connections);
+    for (var i = 0; i < hvals.length; ++i) {
+      var elem = JSON.parse(hvals[i]);
+      if(optUserId != elem.id) {
+        needPublish = true;
+        break;
+      }
+    }
+  }
+  if(needPublish) {
+    var msg = JSON.stringify(data);
+    var realPubsub = opt_pubsub ? opt_pubsub : pubsub;
+    if (realPubsub) {
+      realPubsub.publish(msg);
+    }
+  }
+  return needPublish;
+}
+function* addTask(data, priority, opt_queue, opt_expiration) {
+  var realQueue = opt_queue ? opt_queue : queue;
+  yield realQueue.addTask(data, priority, opt_expiration);
+}
+function* addResponse(data, opt_queue) {
+  var realQueue = opt_queue ? opt_queue : queue;
+  yield realQueue.addResponse(data);
+}
+function* addDelayed(data, ttl, opt_queue) {
+  var realQueue = opt_queue ? opt_queue : queue;
+  yield realQueue.addDelayed(data, ttl);
+}
+function* removeResponse(data) {
+  yield queue.removeResponse(data);
+}
+
+function* getOriginalParticipantsId(docId) {
+  var result = [], tmpObject = {};
+  var hvals = yield editorData.getPresence(docId, connections);
+  for (var i = 0; i < hvals.length; ++i) {
+    var elem = JSON.parse(hvals[i]);
+    if (!elem.view && !elem.isCloseCoAuthoring) {
+      tmpObject[elem.idOriginal] = 1;
+    }
+  }
+  for (var name in tmpObject) if (tmpObject.hasOwnProperty(name)) {
+    result.push(name);
+  }
+  return result;
+}
+
+function* sendServerRequest(docId, uri, dataObject, opt_checkAuthorization) {
+  logger.debug('postData request: docId = %s;url = %s;data = %j', docId, uri, dataObject);
+  let auth;
+  if (utils.canIncludeOutboxAuthorization(uri)) {
+    auth = utils.fillJwtForRequest(dataObject);
+    if (cfgTokenOutboxInBody) {
+      dataObject = {token: auth};
+      auth = undefined;
+    } else if (opt_checkAuthorization && !opt_checkAuthorization(auth, dataObject)) {
+      auth = utils.fillJwtForRequest(dataObject);
+      logger.warn('authorization reduced to: docId = %s; length=%d', docId, auth.length);
+    }
+  }
+  let res = yield utils.postRequestPromise(uri, JSON.stringify(dataObject), cfgCallbackRequestTimeout, auth);
+  logger.debug('postData response: docId = %s;data = %s', docId, res);
+  return res;
+}
+
+// Парсинг ссылки
+function parseUrl(callbackUrl) {
+  var result = null;
+  try {
+    //делать decodeURIComponent не нужно http://expressjs.com/en/4x/api.html#app.settings.table
+    //по умолчанию express использует 'query parser' = 'extended', но даже в 'simple' версии делается decode
+    //percent-encoded characters within the query string will be assumed to use UTF-8 encoding
+    var parseObject = url.parse(callbackUrl);
+    var isHttps = 'https:' === parseObject.protocol;
+    var port = parseObject.port;
+    if (!port) {
+      port = isHttps ? defaultHttpsPort : defaultHttpPort;
+    }
+    result = {
+      'https': isHttps,
+      'host': parseObject.hostname,
+      'port': port,
+      'path': parseObject.path,
+      'href': parseObject.href
+    };
+  } catch (e) {
+    logger.error("error parseUrl %s:\r\n%s", callbackUrl, e.stack);
+    result = null;
+  }
+
+  return result;
+}
+
+function* getCallback(id, opt_userIndex) {
+  var callbackUrl = null;
+  var baseUrl = null;
+  var selectRes = yield taskResult.select(id);
+  if (selectRes.length > 0) {
+    var row = selectRes[0];
+    if (row.callback) {
+      callbackUrl = sqlBase.UserCallback.prototype.getCallbackByUserIndex(id, row.callback, opt_userIndex);
+    }
+    if (row.baseurl) {
+      baseUrl = row.baseurl;
+    }
+  }
+  if (null != callbackUrl && null != baseUrl) {
+    return {server: parseUrl(callbackUrl), baseUrl: baseUrl};
+  } else {
+    return null;
+  }
+}
+function* getChangesIndex(docId) {
+  var res = 0;
+  var getRes = yield sqlBase.getChangesIndexPromise(docId);
+  if (getRes && getRes.length > 0 && null != getRes[0]['change_id']) {
+    res = getRes[0]['change_id'] + 1;
+  }
+  return res;
+}
+function* setForceSave(docId, forceSave, cmd, success) {
+  if (success) {
+    yield editorData.checkAndSetForceSave(docId, forceSave.getTime(), forceSave.getIndex(), true, true);
+  } else {
+    yield editorData.checkAndSetForceSave(docId, forceSave.getTime(), forceSave.getIndex(), false, false);
+  }
+  let forceSaveType = forceSave.getType();
+  if (commonDefines.c_oAscForceSaveTypes.Command !== forceSaveType) {
+    yield* publish({
+                     type: commonDefines.c_oPublishType.forceSave, docId: docId,
+                     data: {type: forceSaveType, time: forceSave.getTime(), success: success}
+                   }, cmd.getUserConnectionId());
+  }
+}
+function* startForceSave(docId, type, opt_userdata, opt_userId, opt_userConnectionId, opt_userIndex, opt_baseUrl, opt_queue, opt_pubsub) {
+  logger.debug('startForceSave start:docId = %s', docId);
+  let res = {code: commonDefines.c_oAscServerCommandErrors.NoError, time: null};
+  let startedForceSave;
+  let hasEncrypted = false;
+  if (!shutdownFlag) {
+    let hvals = yield editorData.getPresence(docId, connections);
+    hasEncrypted = hvals.some((currentValue) => {
+      return !!JSON.parse(currentValue).encrypted;
+    });
+    if (!hasEncrypted) {
+      startedForceSave = yield editorData.checkAndStartForceSave(docId);
+    }
+  }
+  logger.debug('startForceSave canStart:docId = %s; hasEncrypted = %s; startedForceSave = %j', docId, hasEncrypted, startedForceSave);
+  if (startedForceSave) {
+    let baseUrl = opt_baseUrl || startedForceSave.baseUrl;
+    let forceSave = new commonDefines.CForceSaveData(startedForceSave);
+    forceSave.setType(type);
+    forceSave.setAuthorUserId(opt_userId);
+    forceSave.setAuthorUserIndex(opt_userIndex);
+
+    if (commonDefines.c_oAscForceSaveTypes.Timeout === type) {
+      yield* publish({
+                       type: commonDefines.c_oPublishType.forceSave, docId: docId,
+                       data: {type: type, time: forceSave.getTime(), start: true}
+                     }, undefined, undefined, opt_pubsub);
+    }
+
+    let priority;
+    let expiration;
+    if (commonDefines.c_oAscForceSaveTypes.Timeout === type) {
+      priority = constants.QUEUE_PRIORITY_VERY_LOW;
+      expiration = FORCE_SAVE_EXPIRATION;
+    } else {
+      priority = constants.QUEUE_PRIORITY_LOW;
+    }
+    //start new convert
+    let status = yield* converterService.convertFromChanges(docId, baseUrl, forceSave, opt_userdata,
+                                                            opt_userConnectionId, priority, expiration, opt_queue);
+    if (constants.NO_ERROR === status.err) {
+      res.time = forceSave.getTime();
+    } else {
+      res.code = commonDefines.c_oAscServerCommandErrors.UnknownError;
+    }
+    logger.debug('startForceSave convertFromChanges:docId = %s; status = %d', docId, status.err);
+  } else {
+    res.code = commonDefines.c_oAscServerCommandErrors.NotModified;
+  }
+  logger.debug('startForceSave end:docId = %s', docId);
+  return res;
+}
+function handleDeadLetter(data, ack) {
+  return co(function*() {
+    let docId = 'null';
+    try {
+      var isRequeued = false;
+      let task = new commonDefines.TaskQueueData(JSON.parse(data));
+      if (task) {
+        let cmd = task.getCmd();
+        docId = cmd.getDocId();
+        logger.warn('handleDeadLetter start: docId = %s %s', docId, data);
+        let forceSave = cmd.getForceSave();
+        if (forceSave && commonDefines.c_oAscForceSaveTypes.Timeout == forceSave.getType()) {
+          let actualForceSave = yield editorData.getForceSave(docId);
+          //check that there are no new changes
+          if (actualForceSave && forceSave.getTime() === actualForceSave.time && forceSave.getIndex() === actualForceSave.index) {
+            //requeue task
+            yield* addTask(task, constants.QUEUE_PRIORITY_VERY_LOW, undefined, FORCE_SAVE_EXPIRATION);
+            isRequeued = true;
+          }
+        } else if(cmd.getAttempt()) {
+          logger.warn('handleDeadLetter addResponse delayed = %d: docId = %s', cmd.getAttempt(), docId);
+          yield* addResponse(task);
+        } else {
+          //simulate error response
+          cmd.setStatusInfo(constants.CONVERT_DEAD_LETTER);
+          canvasService.receiveTask(JSON.stringify(task), function(){});
+        }
+      }
+      logger.warn('handleDeadLetter end: docId = %s; requeue = %s', docId, isRequeued);
+    } catch (err) {
+      logger.error('handleDeadLetter error: docId = %s\r\n%s', docId, err.stack);
+    } finally {
+      ack();
+    }
+  });
+}
+/**
+ * Отправка статуса, чтобы знать когда документ начал редактироваться, а когда закончился
+ * @param docId
+ * @param {number} bChangeBase
+ * @param callback
+ * @param baseUrl
+ */
+function* sendStatusDocument(docId, bChangeBase, opt_userAction, opt_userIndex, opt_callback, opt_baseUrl, opt_userData, opt_forceClose) {
+  if (!opt_callback) {
+    var getRes = yield* getCallback(docId, opt_userIndex);
+    if (getRes) {
+      opt_callback = getRes.server;
+      if (!opt_baseUrl) {
+        opt_baseUrl = getRes.baseUrl;
+      }
+    }
+  }
+  if (null == opt_callback) {
+    return;
+  }
+
+  var status = c_oAscServerStatus.Editing;
+  var participants = yield* getOriginalParticipantsId(docId);
+  if (0 === participants.length) {
+    var puckerIndex = yield* getChangesIndex(docId);
+    if (!(puckerIndex > 0) || opt_forceClose) {
+      status = c_oAscServerStatus.Closed;
+    }
+  }
+
+  if (c_oAscChangeBase.No !== bChangeBase) {
+    //update callback even if the connection is closed to avoid script:
+    //open->make changes->disconnect->subscription from community->reconnect
+    if (c_oAscChangeBase.All === bChangeBase) {
+      //always override callback to avoid expired callbacks
+      var updateTask = new taskResult.TaskResultData();
+      updateTask.key = docId;
+      updateTask.callback = opt_callback.href;
+      updateTask.baseurl = opt_baseUrl;
+      var updateIfRes = yield taskResult.update(updateTask);
+      if (updateIfRes.affectedRows > 0) {
+        logger.debug('sendStatusDocument updateIf: docId = %s', docId);
+      } else {
+        logger.debug('sendStatusDocument updateIf no effect: docId = %s', docId);
+      }
+    }
+  }
+
+  var sendData = new commonDefines.OutputSfcData();
+  sendData.setKey(docId);
+  sendData.setStatus(status);
+  if (c_oAscServerStatus.Closed !== status) {
+    sendData.setUsers(participants);
+  }
+  if (opt_userAction) {
+    sendData.setActions([opt_userAction]);
+  }
+  if (opt_userData) {
+    sendData.setUserData(opt_userData);
+  }
+  var uri = opt_callback.href;
+  var replyData = null;
+  try {
+    replyData = yield* sendServerRequest(docId, uri, sendData);
+  } catch (err) {
+    replyData = null;
+    logger.error('postData error: docId = %s;url = %s;data = %j\r\n%s', docId, uri, sendData, err.stack);
+  }
+  yield* onReplySendStatusDocument(docId, replyData);
+  return opt_callback;
+}
+function parseReplyData(docId, replyData) {
+  var res = null;
+  if (replyData) {
+    try {
+      res = JSON.parse(replyData);
+    } catch (e) {
+      logger.error("error parseReplyData: docId = %s; data = %s\r\n%s", docId, replyData, e.stack);
+      res = null;
+    }
+  }
+  return res;
+}
+function* onReplySendStatusDocument(docId, replyData) {
+  var oData = parseReplyData(docId, replyData);
+  if (!(oData && commonDefines.c_oAscServerCommandErrors.NoError == oData.error)) {
+    // Ошибка подписки на callback, посылаем warning
+    yield* publish({type: commonDefines.c_oPublishType.warning, docId: docId, description: 'Error on save server subscription!'});
+  }
+}
+function* publishCloseUsersConnection(docId, users, isOriginalId, code, description) {
+  if (Array.isArray(users)) {
+    let usersMap = users.reduce(function(map, val) {
+      map[val] = 1;
+      return map;
+    }, {});
+    yield* publish({
+                     type: commonDefines.c_oPublishType.closeConnection, docId: docId, usersMap: usersMap,
+                     isOriginalId: isOriginalId, code: code, description: description
+                   });
+  }
+}
+function closeUsersConnection(docId, usersMap, isOriginalId, code, description) {
+  let elConnection;
+  for (let i = connections.length - 1; i >= 0; --i) {
+    elConnection = connections[i];
+    if (elConnection.docId === docId) {
+      if (isOriginalId ? usersMap[elConnection.user.idOriginal] : usersMap[elConnection.user.id]) {
+        elConnection.close(code, description);
+      }
+    }
+  }
+}
+function* dropUsersFromDocument(docId, users) {
+  if (Array.isArray(users)) {
+    yield* publish({type: commonDefines.c_oPublishType.drop, docId: docId, users: users, description: ''});
+  }
+}
+
+function dropUserFromDocument(docId, userId, description) {
+  var elConnection;
+  for (var i = 0, length = connections.length; i < length; ++i) {
+    elConnection = connections[i];
+    if (elConnection.docId === docId && userId === elConnection.user.idOriginal && !elConnection.isCloseCoAuthoring) {
+      sendData(elConnection,
+        {
+          type: "drop",
+          description: description
+        });//Or 0 if fails
+    }
+  }
+}
+
+// Подписка на эвенты:
+function* bindEvents(docId, callback, baseUrl, opt_userAction, opt_userData) {
+  // Подписка на эвенты:
+  // - если пользователей нет и изменений нет, то отсылаем статус "закрыто" и в базу не добавляем
+  // - если пользователей нет, а изменения есть, то отсылаем статус "редактируем" без пользователей, но добавляем в базу
+  // - если есть пользователи, то просто добавляем в базу
+  var bChangeBase;
+  var oCallbackUrl;
+  if (!callback) {
+    var getRes = yield* getCallback(docId);
+    if (getRes) {
+      oCallbackUrl = getRes.server;
+      bChangeBase = c_oAscChangeBase.Delete;
+    }
+  } else {
+    oCallbackUrl = parseUrl(callback);
+    bChangeBase = c_oAscChangeBase.All;
+    if (null !== oCallbackUrl) {
+      let filterStatus = yield* utils.checkHostFilter(oCallbackUrl.host);
+      if (filterStatus > 0) {
+        logger.warn('checkIpFilter error: docId = %s;url = %s', docId, callback);
+        //todo add new error type
+        oCallbackUrl = null;
+      }
+    }
+  }
+  if (null === oCallbackUrl) {
+    return commonDefines.c_oAscServerCommandErrors.ParseError;
+  } else {
+    yield* sendStatusDocument(docId, bChangeBase, opt_userAction, undefined, oCallbackUrl, baseUrl, opt_userData);
+    return commonDefines.c_oAscServerCommandErrors.NoError;
+  }
+}
+
+function* cleanDocumentOnExit(docId, deleteChanges) {
+  //clean redis (redisKeyPresenceSet and redisKeyPresenceHash removed with last element)
+  yield editorData.cleanDocumentOnExit(docId);
+  //remove changes
+  if (deleteChanges) {
+    sqlBase.deleteChanges(docId, null);
+    //delete forgotten after successful send on callbackUrl
+    yield storage.deletePath(cfgForgottenFiles + '/' + docId);
+  }
+}
+function* cleanDocumentOnExitNoChanges(docId, opt_userId, opt_userIndex, opt_forceClose) {
+  var userAction = opt_userId ? new commonDefines.OutputAction(commonDefines.c_oAscUserAction.Out, opt_userId) : null;
+  // Отправляем, что все ушли и нет изменений (чтобы выставить статус на сервере об окончании редактирования)
+  yield* sendStatusDocument(docId, c_oAscChangeBase.No, userAction, opt_userIndex, undefined, undefined, undefined, opt_forceClose);
+  //если пользователь зашел в документ, соединение порвалось, на сервере удалилась вся информация,
+  //при восстановлении соединения userIndex сохранится и он совпадет с userIndex следующего пользователя
+  yield* cleanDocumentOnExit(docId, false);
+}
+
+function* _createSaveTimer(docId, opt_userId, opt_userIndex, opt_queue, opt_noDelay) {
+  var updateMask = new taskResult.TaskResultData();
+  updateMask.key = docId;
+  updateMask.status = taskResult.FileStatus.Ok;
+  var updateTask = new taskResult.TaskResultData();
+  updateTask.status = taskResult.FileStatus.SaveVersion;
+  updateTask.statusInfo = utils.getMillisecondsOfHour(new Date());
+  var updateIfRes = yield taskResult.updateIf(updateTask, updateMask);
+  if (updateIfRes.affectedRows > 0) {
+    if(!opt_noDelay){
+      yield utils.sleep(cfgAscSaveTimeOutDelay);
+    }
+    while (true) {
+      if (!sqlBase.isLockCriticalSection(docId)) {
+        canvasService.saveFromChanges(docId, updateTask.statusInfo, null, opt_userId, opt_userIndex, opt_queue);
+        break;
+      }
+      yield utils.sleep(c_oAscLockTimeOutDelay);
+    }
+  } else {
+    //если не получилось - значит FileStatus=SaveVersion(кто-то другой начал сборку) или UpdateVersion(сборка закончена)
+    //в этом случае ничего делать не надо
+    logger.debug('_createSaveTimer updateIf no effect');
+  }
+}
+
+function checkJwt(docId, token, type) {
+  var res = {decoded: null, description: null, code: null, token: token};
+  var secret;
+  switch (type) {
+    case commonDefines.c_oAscSecretType.Browser:
+      secret = utils.getSecret(docId, cfgTokenBrowserSecretFromInbox ? cfgSecretInbox : cfgSecretBrowser, null, token);
+      break;
+    case commonDefines.c_oAscSecretType.Inbox:
+      secret = utils.getSecret(docId, cfgSecretInbox, null, token);
+      break;
+    case commonDefines.c_oAscSecretType.Session:
+      secret = utils.getSecretByElem(cfgSecretSession);
+      break;
+  }
+  if (undefined == secret) {
+    logger.warn('empty secret: docId = %s token = %s', docId, token);
+  }
+  try {
+    res.decoded = jwt.verify(token, secret, cfgTokenVerifyOptions);
+    logger.debug('checkJwt success: docId = %s decoded = %j', docId, res.decoded);
+  } catch (err) {
+    logger.warn('checkJwt error: docId = %s name = %s message = %s token = %s', docId, err.name, err.message, token);
+    if ('TokenExpiredError' === err.name) {
+      res.code = constants.JWT_EXPIRED_CODE;
+      res.description = constants.JWT_EXPIRED_REASON + err.message;
+    } else if ('JsonWebTokenError' === err.name) {
+      res.code = constants.JWT_ERROR_CODE;
+      res.description = constants.JWT_ERROR_REASON + err.message;
+    }
+  }
+  return res;
+}
+function checkJwtHeader(docId, req, opt_header, opt_prefix, opt_secretType) {
+  let header = opt_header || cfgTokenInboxHeader;
+  let prefix = opt_prefix || cfgTokenInboxPrefix;
+  let secretType = opt_secretType || commonDefines.c_oAscSecretType.Inbox;
+  let authorization = req.get(header);
+  if (authorization && authorization.startsWith(prefix)) {
+    var token = authorization.substring(prefix.length);
+    return checkJwt(docId, token, secretType);
+  }
+  return null;
+}
+function checkJwtPayloadHash(docId, hash, body, token) {
+  var res = false;
+  if (body && Buffer.isBuffer(body)) {
+    var decoded = jwt.decode(token, {complete: true});
+    var hmac = jwa(decoded.header.alg);
+    var secret = utils.getSecret(docId, cfgSecretInbox, null, token);
+    var signature = hmac.sign(body, secret);
+    res = (hash === signature);
+  }
+  return res;
+}
+function getRequestParams(docId, req, opt_isNotInBody, opt_tokenAssign) {
+  let res = {code: constants.NO_ERROR, params: undefined};
+  if (req.body && Buffer.isBuffer(req.body) && !opt_isNotInBody) {
+    res.params = JSON.parse(req.body.toString('utf8'));
+  } else {
+    res.params = req.query;
+  }
+  if (cfgTokenEnableRequestInbox) {
+    res.code = constants.VKEY;
+    let checkJwtRes;
+    if (cfgTokenInboxInBody && !opt_isNotInBody) {
+      checkJwtRes = checkJwt(docId, res.params.token, commonDefines.c_oAscSecretType.Inbox);
+    } else {
+      //for compatibility
+      checkJwtRes = checkJwtHeader(docId, req);
+    }
+    if (checkJwtRes) {
+      if (checkJwtRes.decoded) {
+        res.code = constants.NO_ERROR;
+        if (cfgTokenInboxInBody && !opt_tokenAssign) {
+          res.params = checkJwtRes.decoded;
+        } else {
+          //for compatibility
+          if (!utils.isEmptyObject(checkJwtRes.decoded.payload)) {
+            Object.assign(res.params, checkJwtRes.decoded.payload);
+          } else if (checkJwtRes.decoded.payloadhash) {
+            if (!checkJwtPayloadHash(docId, checkJwtRes.decoded.payloadhash, req.body, checkJwtRes.token)) {
+              res.code = constants.VKEY;
+            }
+          } else if (!utils.isEmptyObject(checkJwtRes.decoded.query)) {
+            Object.assign(res.params, checkJwtRes.decoded.query);
+          }
+        }
+      } else {
+        if (constants.JWT_EXPIRED_CODE == checkJwtRes.code) {
+          res.code = constants.VKEY_KEY_EXPIRE;
+        }
+      }
+    }
+  }
+  return res;
+}
+
+function getLicenseNowUtc() {
+  const now = new Date();
+  return Date.UTC(now.getUTCFullYear(), now.getUTCMonth(), now.getUTCDate(), now.getUTCHours(),
+                  now.getUTCMinutes(), now.getUTCSeconds()) / 1000;
+}
+
+exports.c_oAscServerStatus = c_oAscServerStatus;
+exports.editorData = editorData;
+exports.sendData = sendData;
+exports.parseUrl = parseUrl;
+exports.parseReplyData = parseReplyData;
+exports.sendServerRequest = sendServerRequest;
+exports.createSaveTimerPromise = co.wrap(_createSaveTimer);
+exports.publish = publish;
+exports.addTask = addTask;
+exports.addDelayed = addDelayed;
+exports.removeResponse = removeResponse;
+exports.hasEditors = hasEditors;
+exports.getEditorsCountPromise = co.wrap(getEditorsCount);
+exports.getCallback = getCallback;
+exports.getIsShutdown = getIsShutdown;
+exports.getChangesIndexPromise = co.wrap(getChangesIndex);
+exports.cleanDocumentOnExitPromise = co.wrap(cleanDocumentOnExit);
+exports.cleanDocumentOnExitNoChangesPromise = co.wrap(cleanDocumentOnExitNoChanges);
+exports.setForceSave = setForceSave;
+exports.startForceSavePromise = co.wrap(startForceSave);
+exports.checkJwt = checkJwt;
+exports.getRequestParams = getRequestParams;
+exports.checkJwtHeader = checkJwtHeader;
+exports.checkJwtPayloadHash = checkJwtPayloadHash;
+exports.install = function(server, callbackFunction) {
+  var sockjs_echo = sockjs.createServer(cfgSockjs),
+    urlParse = new RegExp("^/doc/([" + constants.DOC_ID_PATTERN + "]*)/c.+", 'i');
+
+  sockjs_echo.on('connection', function(conn) {
+    if (!conn) {
+      logger.error("null == conn");
+      return;
+    }
+    if (getIsShutdown()) {
+      sendFileError(conn, 'Server shutdow');
+      return;
+    }
+    conn.baseUrl = utils.getBaseUrlByConnection(conn);
+    conn.sessionIsSendWarning = false;
+    conn.sessionTimeConnect = conn.sessionTimeLastAction = new Date().getTime();
+
+    conn.on('data', function(message) {
+      return co(function* () {
+      var docId = 'null';
+      try {
+        var startDate = null;
+        if(clientStatsD) {
+          startDate = new Date();
+        }
+        var data = JSON.parse(message);
+        docId = conn.docId;
+        logger.info('data.type = ' + data.type + ' id = ' + docId);
+        if(getIsShutdown())
+        {
+          logger.debug('Server shutdown receive data');
+          return;
+        }
+        if (conn.isCiriticalError && ('message' == data.type || 'getLock' == data.type || 'saveChanges' == data.type ||
+            'isSaveLock' == data.type)) {
+          logger.warn("conn.isCiriticalError send command: docId = %s type = %s", docId, data.type);
+          conn.close(constants.ACCESS_DENIED_CODE, constants.ACCESS_DENIED_REASON);
+          return;
+        }
+        if ((conn.isCloseCoAuthoring || (conn.user && conn.user.view)) &&
+            ('getLock' == data.type || 'saveChanges' == data.type || 'isSaveLock' == data.type)) {
+          logger.warn("conn.user.view||isCloseCoAuthoring access deny: docId = %s type = %s", docId, data.type);
+          conn.close(constants.ACCESS_DENIED_CODE, constants.ACCESS_DENIED_REASON);
+          return;
+        }
+        switch (data.type) {
+          case 'auth'          :
+            yield* auth(conn, data);
+            break;
+          case 'message'        :
+            yield* onMessage(conn, data);
+            break;
+          case 'cursor'        :
+            yield* onCursor(conn, data);
+            break;
+          case 'getLock'        :
+            yield* getLock(conn, data, false);
+            break;
+          case 'saveChanges'      :
+            yield* saveChanges(conn, data);
+            break;
+          case 'isSaveLock'      :
+            yield* isSaveLock(conn, data);
+            break;
+          case 'unSaveLock'      :
+            yield* unSaveLock(conn, -1, -1);
+            break;	// Индекс отправляем -1, т.к. это экстренное снятие без сохранения
+          case 'getMessages'      :
+            yield* getMessages(conn, data);
+            break;
+          case 'unLockDocument'    :
+            yield* checkEndAuthLock(data.unlock, data.isSave, docId, conn.user.id, data.releaseLocks, data.deleteIndex, conn);
+            break;
+          case 'close':
+            yield* closeDocument(conn, false);
+            break;
+          case 'versionHistory'          : {
+            let cmd = new commonDefines.InputCommand(data.cmd);
+            yield* versionHistory(conn, cmd);
+            break;
+          }
+          case 'openDocument'      : {
+            var cmd = new commonDefines.InputCommand(data.message);
+            cmd.fillFromConnection(conn);
+            yield canvasService.openDocument(conn, cmd);
+            break;
+          }
+          case 'changesError':
+            logger.error("changesError: docId = %s %s", docId, data.stack);
+            if (cfgErrorFiles && docId) {
+              let destDir = cfgErrorFiles + '/browser/' + docId;
+              yield storage.copyPath(docId, destDir);
+              yield* saveErrorChanges(docId, destDir);
+            }
+            break;
+          case 'extendSession' :
+            conn.sessionIsSendWarning = false;
+            conn.sessionTimeLastAction = new Date().getTime() - data.idletime;
+            break;
+          case 'forceSaveStart' :
+            var forceSaveRes;
+            if (conn.user) {
+              forceSaveRes = yield* startForceSave(docId, commonDefines.c_oAscForceSaveTypes.Button, undefined, conn.user.idOriginal, conn.user.id, conn.user.indexUser);
+            } else {
+              forceSaveRes = {code: commonDefines.c_oAscServerCommandErrors.UnknownError, time: null};
+            }
+            sendData(conn, {type: "forceSaveStart", messages: forceSaveRes});
+            break;
+          default:
+            logger.debug("unknown command %s", message);
+            break;
+        }
+        if(clientStatsD) {
+          if('openDocument' != data.type) {
+            clientStatsD.timing('coauth.data.' + data.type, new Date() - startDate);
+          }
+        }
+      } catch (e) {
+        logger.error("error receiving response: docId = %s type = %s\r\n%s", docId, (data && data.type) ? data.type : 'null', e.stack);
+      }
+      });
+    });
+    conn.on('error', function() {
+      logger.error("On error");
+    });
+    conn.on('close', function() {
+      return co(function* () {
+        var docId = 'null';
+        try {
+          docId = conn.docId;
+          yield* closeDocument(conn, true);
+        } catch (err) {
+          logger.error('Error conn close: docId = %s\r\n%s', docId, err.stack);
+        }
+      });
+    });
+
+    _checkLicense(conn);
+  });
+  /**
+   *
+   * @param conn
+   * @param isCloseConnection - закрываем ли мы окончательно соединение
+   */
+  function* closeDocument(conn, isCloseConnection) {
+    var userLocks, reconnected = false, bHasEditors, bHasChanges;
+    var docId = conn.docId;
+    if (null == docId) {
+      return;
+    }
+    var hvals;
+    let participantsTimestamp;
+    var tmpUser = conn.user;
+    var isView = tmpUser.view;
+    logger.info("Connection closed or timed out: userId = %s isCloseConnection = %s docId = %s", tmpUser.id, isCloseConnection, docId);
+    var isCloseCoAuthoringTmp = conn.isCloseCoAuthoring;
+    if (isCloseConnection) {
+      //Notify that participant has gone
+      connections = _.reject(connections, function(el) {
+        return el.id === conn.id;//Delete this connection
+      });
+      //Check if it's not already reconnected
+      reconnected = yield* isUserReconnect(docId, tmpUser.id, conn.id);
+      if (reconnected) {
+        logger.info("reconnected: userId = %s docId = %s", tmpUser.id, docId);
+      } else {
+        yield removePresence(conn);
+        hvals = yield editorData.getPresence(docId, connections);
+        participantsTimestamp = Date.now();
+        if (hvals.length <= 0) {
+          yield editorData.removePresenceDocument(docId);
+        }
+      }
+    } else {
+      if (!conn.isCloseCoAuthoring) {
+        tmpUser.view = true;
+        conn.isCloseCoAuthoring = true;
+        yield addPresence(conn, true);
+        if (cfgTokenEnableBrowser) {
+          sendDataRefreshToken(conn, fillJwtByConnection(conn));
+        }
+      }
+    }
+
+    if (isCloseCoAuthoringTmp) {
+      //we already close connection
+      return;
+    }
+
+    if (!reconnected) {
+      //revert old view to send event
+      var tmpView = tmpUser.view;
+      tmpUser.view = isView;
+      let participants = yield* getParticipantMap(docId, hvals);
+      if (!participantsTimestamp) {
+        participantsTimestamp = Date.now();
+      }
+      yield* publish({type: commonDefines.c_oPublishType.participantsState, docId: docId, userId: tmpUser.id, participantsTimestamp: participantsTimestamp, participants: participants}, docId, tmpUser.id);
+      tmpUser.view = tmpView;
+
+      // Для данного пользователя снимаем лок с сохранения
+      yield editorData.unlockSave(docId, conn.user.id);
+
+      // Только если редактируем
+      if (false === isView) {
+        bHasEditors = yield* hasEditors(docId, hvals);
+        var puckerIndex = yield* getChangesIndex(docId);
+        bHasChanges = puckerIndex > 0;
+
+        let needSendStatus = true;
+        if (conn.encrypted) {
+          let selectRes = yield taskResult.select(docId);
+          if (selectRes.length > 0) {
+            var row = selectRes[0];
+            if (taskResult.FileStatus.UpdateVersion === row.status) {
+              needSendStatus = false;
+            }
+          }
+        }
+        //Давайдосвиданья!
+        //Release locks
+        userLocks = yield* removeUserLocks(docId, conn.user.id);
+        if (0 < userLocks.length) {
+          //todo на close себе ничего не шлем
+          //sendReleaseLock(conn, userLocks);
+          yield* publish({type: commonDefines.c_oPublishType.releaseLock, docId: docId, userId: conn.user.id, locks: userLocks}, docId, conn.user.id);
+        }
+
+        // Для данного пользователя снимаем Lock с документа
+        yield* checkEndAuthLock(true, false, docId, conn.user.id);
+
+        let userIndex = utils.getIndexFromUserId(tmpUser.id, tmpUser.idOriginal);
+        // Если у нас нет пользователей, то удаляем все сообщения
+        if (!bHasEditors) {
+          // На всякий случай снимаем lock
+          yield editorData.unlockSave(docId, tmpUser.id);
+
+          let needSaveChanges = bHasChanges;
+          if (!needSaveChanges) {
+            //start save changes if forgotten file exists.
+            //more effective to send file without sfc, but this method is simpler by code
+            let forgotten = yield storage.listObjects(cfgForgottenFiles + '/' + docId);
+            needSaveChanges = forgotten.length > 0;
+            logger.debug('closeDocument hasForgotten %s: docId = %s', needSaveChanges, docId);
+          }
+          if (needSaveChanges && !conn.encrypted) {
+            // Send changes to save server
+            yield* _createSaveTimer(docId, tmpUser.idOriginal, userIndex);
+          } else if (needSendStatus) {
+            yield* cleanDocumentOnExitNoChanges(docId, tmpUser.idOriginal, userIndex);
+          } else {
+            yield* cleanDocumentOnExit(docId);
+          }
+        } else if (needSendStatus) {
+          yield* sendStatusDocument(docId, c_oAscChangeBase.No, new commonDefines.OutputAction(commonDefines.c_oAscUserAction.Out, tmpUser.idOriginal), userIndex);
+        }
+      }
+    }
+  }
+
+  function* versionHistory(conn, cmd) {
+    var docIdOld = conn.docId;
+    var docIdNew = cmd.getDocId();
+    //check jwt
+    if (cfgTokenEnableBrowser) {
+      var checkJwtRes = checkJwt(docIdNew, cmd.getTokenHistory(), commonDefines.c_oAscSecretType.Browser);
+      if (checkJwtRes.decoded) {
+        fillVersionHistoryFromJwt(checkJwtRes.decoded, cmd);
+        docIdNew = cmd.getDocId();
+        cmd.setWithAuthorization(true);
+      } else {
+        sendData(conn, {type: "expiredToken", code: checkJwtRes.code, description: checkJwtRes.description});
+        return;
+      }
+    }
+    if (docIdOld !== docIdNew) {
+      //remove presence(other data was removed before in closeDocument)
+      yield removePresence(conn);
+      var hvals = yield editorData.getPresence(docIdOld, connections);
+      if (hvals.length <= 0) {
+        yield editorData.removePresenceDocument(docIdOld);
+      }
+
+      //apply new
+      conn.docId = docIdNew;
+      yield addPresence(conn, true);
+      if (cfgTokenEnableBrowser) {
+        sendDataRefreshToken(conn, fillJwtByConnection(conn));
+      }
+    }
+    //open
+    yield canvasService.openDocument(conn, cmd, null);
+  }
+  // Получение изменений для документа (либо из кэша, либо обращаемся к базе, но только если были сохранения)
+  function* getDocumentChanges(docId, optStartIndex, optEndIndex) {
+    // Если за тот момент, пока мы ждали из базы ответа, все ушли, то отправлять ничего не нужно
+    var arrayElements = yield sqlBase.getChangesPromise(docId, optStartIndex, optEndIndex);
+    var j, element;
+    var objChangesDocument = new DocumentChanges(docId);
+    for (j = 0; j < arrayElements.length; ++j) {
+      element = arrayElements[j];
+
+      // Добавляем GMT, т.к. в базу данных мы пишем UTC, но сохраняется туда строка без UTC и при зачитывании будет неправильное время
+      objChangesDocument.push({docid: docId, change: element['change_data'],
+        time: element['change_date'].getTime(), user: element['user_id'],
+        useridoriginal: element['user_id_original']});
+    }
+    return objChangesDocument;
+  }
+
+  function* getAllLocks(docId) {
+    var docLockRes = [];
+    var docLock = yield editorData.getLocks(docId);
+    for (var i = 0; i < docLock.length; ++i) {
+      docLockRes.push(docLock[i]);
+    }
+    return docLockRes;
+  }
+  function* removeUserLocks(docId, userId) {
+    var userLocks = [], i;
+    var toCache = [];
+    var docLock = yield* getAllLocks(docId);
+    for (i = 0; i < docLock.length; ++i) {
+      var elem = docLock[i];
+      if (elem.user === userId) {
+        userLocks.push(elem);
+      } else {
+        toCache.push(elem);
+      }
+    }
+    //remove all
+    yield editorData.removeLocks(docId);
+    //set all
+    yield editorData.addLocks(docId, toCache);
+    return userLocks;
+  }
+
+  function* getParticipantMap(docId, opt_hvals) {
+    const participantsMap = [];
+    let hvals;
+    if (opt_hvals) {
+      hvals = opt_hvals;
+    } else {
+      hvals = yield editorData.getPresence(docId, connections);
+    }
+    for (let i = 0; i < hvals.length; ++i) {
+      const elem = JSON.parse(hvals[i]);
+      if (!elem.isCloseCoAuthoring) {
+        participantsMap.push(elem);
+      }
+    }
+    return participantsMap;
+  }
+
+	function* checkEndAuthLock(unlock, isSave, docId, userId, releaseLocks, deleteIndex, conn) {
+		let result = false;
+
+    if (null != deleteIndex && -1 !== deleteIndex) {
+      let puckerIndex = yield* getChangesIndex(docId);
+      const deleteCount = puckerIndex - deleteIndex;
+      if (0 < deleteCount) {
+        puckerIndex -= deleteCount;
+        yield sqlBase.deleteChangesPromise(docId, deleteIndex);
+      } else if (0 > deleteCount) {
+        logger.error("Error checkEndAuthLock docid: %s ; deleteIndex: %s ; startIndex: %s ; deleteCount: %s", docId,
+                     deleteIndex, puckerIndex, deleteCount);
+      }
+    }
+
+		if (unlock) {
+			var unlockRes = yield editorData.unlockAuth(docId, userId);
+			if (commonDefines.c_oAscUnlockRes.Unlocked === unlockRes) {
+				const participantsMap = yield* getParticipantMap(docId);
+				yield* publish({
+					type: commonDefines.c_oPublishType.auth,
+					docId: docId,
+					userId: userId,
+					participantsMap: participantsMap
+				});
+
+				result = true;
+			}
+		}
+
+		//Release locks
+		if (releaseLocks && conn) {
+			const userLocks = yield* removeUserLocks(docId, userId);
+			if (0 < userLocks.length) {
+				sendReleaseLock(conn, userLocks);
+				yield* publish({
+					type: commonDefines.c_oPublishType.releaseLock,
+					docId: docId,
+					userId: userId,
+					locks: userLocks
+				}, docId, userId);
+			}
+		}
+		if (isSave && conn) {
+			// Автоматически снимаем lock сами
+			yield* unSaveLock(conn, -1, -1);
+		}
+
+		return result;
+	}
+
+  function* setLockDocumentTimer(docId, userId) {
+    let timerId = setTimeout(function() {
+      return co(function*() {
+        try {
+          logger.warn("lockDocumentsTimerId timeout: docId = %s", docId);
+          delete lockDocumentsTimerId[docId];
+          //todo remove checkEndAuthLock(only needed for lost connections in redis)
+          yield* checkEndAuthLock(true, false, docId, userId);
+          yield* publishCloseUsersConnection(docId, [userId], false, constants.DROP_CODE, constants.DROP_REASON);
+        } catch (e) {
+          logger.error("lockDocumentsTimerId error:\r\n%s", e.stack);
+        }
+      });
+    }, 1000 * cfgExpLockDoc);
+    lockDocumentsTimerId[docId] = {timerId: timerId, userId: userId};
+    logger.debug("lockDocumentsTimerId set userId = %s: docId = %s", userId, docId);
+  }
+  function cleanLockDocumentTimer(docId, lockDocumentTimer) {
+    clearTimeout(lockDocumentTimer.timerId);
+    delete lockDocumentsTimerId[docId];
+  }
+
+  function sendParticipantsState(participants, data) {
+    _.each(participants, function(participant) {
+      sendData(participant, {
+        type: "connectState",
+        participantsTimestamp: data.participantsTimestamp,
+        participants: data.participants,
+        waitAuth: !!data.waitAuthUserId
+      });
+    });
+  }
+
+  function sendFileError(conn, errorId, code) {
+    logger.warn('error description: docId = %s errorId = %s', conn.docId, errorId);
+    conn.isCiriticalError = true;
+    sendData(conn, {type: 'error', description: errorId, code: code});
+  }
+
+  function* sendFileErrorAuth(conn, sessionId, errorId, code) {
+    conn.isCloseCoAuthoring = true;
+    conn.sessionId = sessionId;//restore old
+    //Kill previous connections
+    connections = _.reject(connections, function(el) {
+      return el.sessionId === sessionId;//Delete this connection
+    });
+    //closing could happen during async action
+    if (constants.CONN_CLOSED !== conn.readyState) {
+      // Кладем в массив, т.к. нам нужно отправлять данные для открытия/сохранения документа
+      connections.push(conn);
+      yield addPresence(conn, true);
+
+      sendFileError(conn, errorId, code);
+    }
+  }
+
+  // Пересчет только для чужих Lock при сохранении на клиенте, который добавлял/удалял строки или столбцы
+  function _recalcLockArray(userId, _locks, oRecalcIndexColumns, oRecalcIndexRows) {
+    if (null == _locks) {
+      return false;
+    }
+    var count = _locks.length;
+    var element = null, oRangeOrObjectId = null;
+    var i;
+    var sheetId = -1;
+    var isModify = false;
+    for (i = 0; i < count; ++i) {
+      // Для самого себя не пересчитываем
+      if (userId === _locks[i].user) {
+        continue;
+      }
+      element = _locks[i].block;
+      if (c_oAscLockTypeElem.Range !== element["type"] ||
+        c_oAscLockTypeElemSubType.InsertColumns === element["subType"] ||
+        c_oAscLockTypeElemSubType.InsertRows === element["subType"]) {
+        continue;
+      }
+      sheetId = element["sheetId"];
+
+      oRangeOrObjectId = element["rangeOrObjectId"];
+
+      if (oRecalcIndexColumns && oRecalcIndexColumns.hasOwnProperty(sheetId)) {
+        // Пересчет колонок
+        oRangeOrObjectId["c1"] = oRecalcIndexColumns[sheetId].getLockMe2(oRangeOrObjectId["c1"]);
+        oRangeOrObjectId["c2"] = oRecalcIndexColumns[sheetId].getLockMe2(oRangeOrObjectId["c2"]);
+        isModify = true;
+      }
+      if (oRecalcIndexRows && oRecalcIndexRows.hasOwnProperty(sheetId)) {
+        // Пересчет строк
+        oRangeOrObjectId["r1"] = oRecalcIndexRows[sheetId].getLockMe2(oRangeOrObjectId["r1"]);
+        oRangeOrObjectId["r2"] = oRecalcIndexRows[sheetId].getLockMe2(oRangeOrObjectId["r2"]);
+        isModify = true;
+      }
+    }
+    return isModify;
+  }
+
+  function _addRecalcIndex(oRecalcIndex) {
+    if (null == oRecalcIndex) {
+      return null;
+    }
+    var nIndex = 0;
+    var nRecalcType = c_oAscRecalcIndexTypes.RecalcIndexAdd;
+    var oRecalcIndexElement = null;
+    var oRecalcIndexResult = {};
+
+    for (var sheetId in oRecalcIndex) {
+      if (oRecalcIndex.hasOwnProperty(sheetId)) {
+        if (!oRecalcIndexResult.hasOwnProperty(sheetId)) {
+          oRecalcIndexResult[sheetId] = new CRecalcIndex();
+        }
+        for (; nIndex < oRecalcIndex[sheetId]._arrElements.length; ++nIndex) {
+          oRecalcIndexElement = oRecalcIndex[sheetId]._arrElements[nIndex];
+          if (true === oRecalcIndexElement.m_bIsSaveIndex) {
+            continue;
+          }
+          nRecalcType = (c_oAscRecalcIndexTypes.RecalcIndexAdd === oRecalcIndexElement._recalcType) ?
+            c_oAscRecalcIndexTypes.RecalcIndexRemove : c_oAscRecalcIndexTypes.RecalcIndexAdd;
+          // Дублируем для возврата результата (нам нужно пересчитать только по последнему индексу
+          oRecalcIndexResult[sheetId].add(nRecalcType, oRecalcIndexElement._position,
+            oRecalcIndexElement._count, /*bIsSaveIndex*/true);
+        }
+      }
+    }
+
+    return oRecalcIndexResult;
+  }
+
+  function compareExcelBlock(newBlock, oldBlock) {
+    // Это lock для удаления или добавления строк/столбцов
+    if (null !== newBlock.subType && null !== oldBlock.subType) {
+      return true;
+    }
+
+    // Не учитываем lock от ChangeProperties (только если это не lock листа)
+    if ((c_oAscLockTypeElemSubType.ChangeProperties === oldBlock.subType &&
+      c_oAscLockTypeElem.Sheet !== newBlock.type) ||
+      (c_oAscLockTypeElemSubType.ChangeProperties === newBlock.subType &&
+        c_oAscLockTypeElem.Sheet !== oldBlock.type)) {
+      return false;
+    }
+
+    var resultLock = false;
+    if (newBlock.type === c_oAscLockTypeElem.Range) {
+      if (oldBlock.type === c_oAscLockTypeElem.Range) {
+        // Не учитываем lock от Insert
+        if (c_oAscLockTypeElemSubType.InsertRows === oldBlock.subType || c_oAscLockTypeElemSubType.InsertColumns === oldBlock.subType) {
+          resultLock = false;
+        } else if (isInterSection(newBlock.rangeOrObjectId, oldBlock.rangeOrObjectId)) {
+          resultLock = true;
+        }
+      } else if (oldBlock.type === c_oAscLockTypeElem.Sheet) {
+        resultLock = true;
+      }
+    } else if (newBlock.type === c_oAscLockTypeElem.Sheet) {
+      resultLock = true;
+    } else if (newBlock.type === c_oAscLockTypeElem.Object) {
+      if (oldBlock.type === c_oAscLockTypeElem.Sheet) {
+        resultLock = true;
+      } else if (oldBlock.type === c_oAscLockTypeElem.Object && oldBlock.rangeOrObjectId === newBlock.rangeOrObjectId) {
+        resultLock = true;
+      }
+    }
+    return resultLock;
+  }
+
+  function isInterSection(range1, range2) {
+    if (range2.c1 > range1.c2 || range2.c2 < range1.c1 || range2.r1 > range1.r2 || range2.r2 < range1.r1) {
+      return false;
+    }
+    return true;
+  }
+
+  // Сравнение для презентаций
+  function comparePresentationBlock(newBlock, oldBlock) {
+    var resultLock = false;
+
+    switch (newBlock.type) {
+      case c_oAscLockTypeElemPresentation.Presentation:
+        if (c_oAscLockTypeElemPresentation.Presentation === oldBlock.type) {
+          resultLock = newBlock.val === oldBlock.val;
+        }
+        break;
+      case c_oAscLockTypeElemPresentation.Slide:
+        if (c_oAscLockTypeElemPresentation.Slide === oldBlock.type) {
+          resultLock = newBlock.val === oldBlock.val;
+        }
+        else if (c_oAscLockTypeElemPresentation.Object === oldBlock.type) {
+          resultLock = newBlock.val === oldBlock.slideId;
+        }
+        break;
+      case c_oAscLockTypeElemPresentation.Object:
+        if (c_oAscLockTypeElemPresentation.Slide === oldBlock.type) {
+          resultLock = newBlock.slideId === oldBlock.val;
+        }
+        else if (c_oAscLockTypeElemPresentation.Object === oldBlock.type) {
+          resultLock = newBlock.objId === oldBlock.objId;
+        }
+        break;
+    }
+    return resultLock;
+  }
+
+  function* authRestore(conn, sessionId) {
+    conn.sessionId = sessionId;//restore old
+    //Kill previous connections
+    connections = _.reject(connections, function(el) {
+      return el.sessionId === sessionId;//Delete this connection
+    });
+
+    yield* endAuth(conn, true);
+  }
+
+  function fillUsername(data) {
+    let user = data.user;
+    if (user.firstname && user.lastname) {
+      //as in web-apps/apps/common/main/lib/util/utils.js
+      let isRu = (data.lang && /^ru/.test(data.lang));
+      return isRu ? user.lastname + ' ' + user.firstname : user.firstname + ' ' + user.lastname;
+    } else {
+      return user.username;
+    }
+  }
+  function isEditMode(permissions, mode, def) {
+    if (permissions && mode) {
+      //as in web-apps/apps/documenteditor/main/app/controller/Main.js
+      return mode !== 'view' && (permissions.edit !== false || permissions.review === true ||
+        permissions.comment === true || permissions.fillForms === true);
+    } else {
+      return def;
+    }
+  }
+  function fillDataFromJwt(decoded, data) {
+    let res = true;
+    var openCmd = data.openCmd;
+    if (decoded.document) {
+      var doc = decoded.document;
+      if(null != doc.key){
+        data.docid = doc.key;
+        if(openCmd){
+          openCmd.id = doc.key;
+        }
+      }
+      if(doc.permissions) {
+        res = deepEqual(data.permissions, doc.permissions, {strict: true});
+        if(!data.permissions){
+          data.permissions = {};
+        }
+        //not '=' because if it jwt from previous version, we must use values from data
+        Object.assign(data.permissions, doc.permissions);
+      }
+      if(openCmd){
+        if(null != doc.fileType) {
+          openCmd.format = doc.fileType;
+        }
+        if(null != doc.title) {
+          openCmd.title = doc.title;
+        }
+        if(null != doc.url) {
+          openCmd.url = doc.url;
+        }
+      }
+      if (null != doc.ds_encrypted) {
+        data.encrypted = doc.ds_encrypted;
+      }
+    }
+    if (decoded.editorConfig) {
+      var edit = decoded.editorConfig;
+      if (null != edit.callbackUrl) {
+        data.documentCallbackUrl = edit.callbackUrl;
+      }
+      if (null != edit.lang) {
+        data.lang = edit.lang;
+      }
+      if (null != edit.mode) {
+        data.mode = edit.mode;
+      }
+      if (null != edit.ds_view) {
+        data.view = edit.ds_view;
+      }
+      if (null != edit.ds_isCloseCoAuthoring) {
+        data.isCloseCoAuthoring = edit.ds_isCloseCoAuthoring;
+      }
+      if (edit.user) {
+        var dataUser = data.user;
+        var user = edit.user;
+        if (null != user.id) {
+          dataUser.id = user.id;
+          if (openCmd) {
+            openCmd.userid = user.id;
+          }
+        }
+        if (null != user.index) {
+          dataUser.indexUser = user.index;
+        }
+        if (null != user.firstname) {
+          dataUser.firstname = user.firstname;
+        }
+        if (null != user.lastname) {
+          dataUser.lastname = user.lastname;
+        }
+        if (null != user.name) {
+          dataUser.username = user.name;
+        }
+      }
+    }
+
+    //issuer for secret
+    if (decoded.iss) {
+      data.iss = decoded.iss;
+    }
+    return res;
+  }
+  function fillVersionHistoryFromJwt(decoded, cmd) {
+    if (decoded.changesUrl && decoded.previous && (cmd.getServerVersion() === commonDefines.buildVersion)) {
+      if (decoded.previous.url) {
+        cmd.setUrl(decoded.previous.url);
+      }
+      if (decoded.previous.key) {
+        cmd.setDocId(decoded.previous.key);
+      }
+    } else {
+      if (decoded.url) {
+        cmd.setUrl(decoded.url);
+      }
+      if (decoded.key) {
+        cmd.setDocId(decoded.key);
+      }
+    }
+  }
+  function fillJwtByConnection(conn) {
+    var docId = conn.docId;
+    var payload = {document: {}, editorConfig: {user: {}}};
+    var doc = payload.document;
+    doc.key = conn.docId;
+    doc.permissions = conn.permissions;
+    doc.ds_encrypted = conn.encrypted;
+    var edit = payload.editorConfig;
+    //todo
+    //edit.callbackUrl = callbackUrl;
+    //edit.lang = conn.lang;
+    //edit.mode = conn.mode;
+    var user = edit.user;
+    user.id = conn.user.idOriginal;
+    user.name = conn.user.username;
+    user.index = conn.user.indexUser;
+    //no standart
+    edit.ds_view = conn.user.view;
+    edit.ds_isCloseCoAuthoring = conn.isCloseCoAuthoring;
+
+    var options = {algorithm: cfgTokenSessionAlgorithm, expiresIn: cfgTokenSessionExpires / 1000};
+    var secret = utils.getSecretByElem(cfgSecretSession);
+    return jwt.sign(payload, secret, options);
+  }
+
+  function* auth(conn, data) {
+    //TODO: Do authorization etc. check md5 or query db
+    if (data.token && data.user) {
+      let docId = data.docid;
+      //check jwt
+      if (cfgTokenEnableBrowser) {
+        let secretType = !!data.jwtSession ? commonDefines.c_oAscSecretType.Session :
+          commonDefines.c_oAscSecretType.Browser;
+        const checkJwtRes = checkJwt(docId, data.jwtSession || data.jwtOpen, secretType);
+        if (checkJwtRes.decoded) {
+          if (!fillDataFromJwt(checkJwtRes.decoded, data)) {
+            logger.warn("fillDataFromJwt return false: docId = %s", docId);
+            conn.close(constants.ACCESS_DENIED_CODE, constants.ACCESS_DENIED_REASON);
+            return;
+          }
+        } else {
+          conn.close(checkJwtRes.code, checkJwtRes.description);
+          return;
+        }
+      }
+
+      docId = data.docid;
+      const user = data.user;
+
+      //get user index
+      const bIsRestore = null != data.sessionId;
+      let upsertRes = null;
+      let curIndexUser, documentCallback;
+      if (bIsRestore) {
+        // Если восстанавливаем, индекс тоже восстанавливаем
+        curIndexUser = user.indexUser;
+      } else {
+        if (data.documentCallbackUrl) {
+          documentCallback = url.parse(data.documentCallbackUrl);
+          let filterStatus = yield* utils.checkHostFilter(documentCallback.hostname);
+          if (0 !== filterStatus) {
+            logger.warn('checkIpFilter error: docId = %s;url = %s', docId, data.documentCallbackUrl);
+            conn.close(constants.DROP_CODE, constants.DROP_REASON);
+            return;
+          }
+        }
+        upsertRes = yield canvasService.commandOpenStartPromise(docId, utils.getBaseUrlByConnection(conn), true, data.documentCallbackUrl);
+		  curIndexUser = upsertRes.affectedRows == 1 ? 1 : upsertRes.insertId;
+      }
+      if (constants.CONN_CLOSED === conn.readyState) {
+        //closing could happen during async action
+        return;
+      }
+
+      const curUserId = String(user.id) + curIndexUser;
+      conn.docId = data.docid;
+      conn.permissions = data.permissions;
+      conn.user = {
+        id: curUserId,
+        idOriginal: user.id,
+        username: fillUsername(data),
+        indexUser: curIndexUser,
+        view: !isEditMode(data.permissions, data.mode, !data.view)
+      };
+      conn.isCloseCoAuthoring = data.isCloseCoAuthoring;
+      conn.editorType = data['editorType'];
+      if (data.sessionTimeConnect) {
+        conn.sessionTimeConnect = data.sessionTimeConnect;
+      }
+      if (data.sessionTimeIdle >= 0) {
+        conn.sessionTimeLastAction = new Date().getTime() - data.sessionTimeIdle;
+      }
+      conn.encrypted = data.encrypted;
+
+      const c_LR = constants.LICENSE_RESULT;
+      conn.licenseType = c_LR.Success;
+      if (!conn.user.view) {
+        let licenceType = conn.licenseType = yield* _checkLicenseAuth(conn.user.idOriginal);
+        if (c_LR.Success !== licenceType && c_LR.SuccessLimit !== licenceType) {
+          conn.user.view = true;
+        } else {
+          yield* updateEditUsers(conn.user.idOriginal);
+        }
+      }
+
+      let cmd = null;
+      if (data.openCmd) {
+        cmd = new commonDefines.InputCommand(data.openCmd);
+        cmd.fillFromConnection(conn);
+        cmd.setWithAuthorization(true);
+      }
+
+      // Ситуация, когда пользователь уже отключен от совместного редактирования
+      if (bIsRestore && data.isCloseCoAuthoring) {
+        conn.sessionId = data.sessionId;//restore old
+        // Удаляем предыдущие соединения
+        connections = _.reject(connections, function(el) {
+          return el.sessionId === data.sessionId;//Delete this connection
+        });
+        //closing could happen during async action
+        if (constants.CONN_CLOSED !== conn.readyState) {
+          // Кладем в массив, т.к. нам нужно отправлять данные для открытия/сохранения документа
+          connections.push(conn);
+          yield addPresence(conn, true);
+          // Посылаем формальную авторизацию, чтобы подтвердить соединение
+          yield* sendAuthInfo(conn, bIsRestore, undefined);
+          if (cmd) {
+            yield canvasService.openDocument(conn, cmd, upsertRes, bIsRestore);
+          }
+        }
+        return;
+      }
+
+      if (!conn.user.view) {
+        var result = yield sqlBase.checkStatusFilePromise(docId);
+
+        var status = result && result.length > 0 ? result[0]['status'] : null;
+        if (taskResult.FileStatus.Ok === status) {
+          // Все хорошо, статус обновлять не нужно
+        } else if (taskResult.FileStatus.SaveVersion === status ||
+          (!bIsRestore && taskResult.FileStatus.UpdateVersion === status &&
+          Date.now() - result[0]['status_info'] * 60000 > cfgExpUpdateVersionStatus)) {
+          let newStatus = taskResult.FileStatus.Ok;
+          if (taskResult.FileStatus.UpdateVersion === status) {
+            logger.warn("UpdateVersion expired: docId = %s", docId);
+            //FileStatus.None to open file again from new url
+            newStatus = taskResult.FileStatus.None;
+          }
+          // Обновим статус файла (идет сборка, нужно ее остановить)
+          var updateMask = new taskResult.TaskResultData();
+          updateMask.key = docId;
+          updateMask.status = status;
+          updateMask.statusInfo = result[0]['status_info'];
+          var updateTask = new taskResult.TaskResultData();
+          updateTask.status = newStatus;
+          updateTask.statusInfo = constants.NO_ERROR;
+          var updateIfRes = yield taskResult.updateIf(updateTask, updateMask);
+          if (!(updateIfRes.affectedRows > 0)) {
+            // error version
+            yield* sendFileErrorAuth(conn, data.sessionId, 'Update Version error', constants.UPDATE_VERSION_CODE);
+            return;
+          }
+        } else if (bIsRestore && taskResult.FileStatus.UpdateVersion === status) {
+          // error version
+          yield* sendFileErrorAuth(conn, data.sessionId, 'Update Version error', constants.UPDATE_VERSION_CODE);
+          return;
+        } else if (taskResult.FileStatus.None === status && conn.encrypted) {
+          //ok
+        } else if (bIsRestore) {
+          // Other error
+          yield* sendFileErrorAuth(conn, data.sessionId, 'Other error');
+          return;
+        }
+      }
+      //Set the unique ID
+      if (bIsRestore) {
+        logger.info("restored old session: docId = %s id = %s", docId, data.sessionId);
+
+        if (!conn.user.view) {
+          // Останавливаем сборку (вдруг она началась)
+          // Когда переподсоединение, нам нужна проверка на сборку файла
+          try {
+            var puckerIndex = yield* getChangesIndex(docId);
+            var bIsSuccessRestore = true;
+            if (puckerIndex > 0) {
+              let objChangesDocument = yield* getDocumentChanges(docId, puckerIndex - 1, puckerIndex);
+              var change = objChangesDocument.arrChanges[objChangesDocument.getLength() - 1];
+              if (change) {
+                if (change['change']) {
+                  if (change['user'] !== curUserId) {
+                    bIsSuccessRestore = 0 === (((data['lastOtherSaveTime'] - change['time']) / 1000) >> 0);
+                  }
+                }
+              } else {
+                bIsSuccessRestore = false;
+              }
+            }
+
+            if (bIsSuccessRestore) {
+              // Проверяем lock-и
+              var arrayBlocks = data['block'];
+              var getLockRes = yield* getLock(conn, data, true);
+              if (arrayBlocks && (0 === arrayBlocks.length || getLockRes)) {
+                yield* authRestore(conn, data.sessionId);
+              } else {
+                yield* sendFileErrorAuth(conn, data.sessionId, 'Restore error. Locks not checked.');
+              }
+            } else {
+              yield* sendFileErrorAuth(conn, data.sessionId, 'Restore error. Document modified.');
+            }
+          } catch (err) {
+            logger.error("DataBase error: docId = %s %s", docId, err.stack);
+            yield* sendFileErrorAuth(conn, data.sessionId, 'DataBase error');
+          }
+        } else {
+          yield* authRestore(conn, data.sessionId);
+        }
+      } else {
+        conn.sessionId = conn.id;
+        const endAuthRes = yield* endAuth(conn, false, documentCallback);
+        if (endAuthRes && cmd) {
+          yield canvasService.openDocument(conn, cmd, upsertRes, bIsRestore);
+        }
+      }
+    }
+  }
+
+  function* endAuth(conn, bIsRestore, documentCallback) {
+    let res = true;
+    const docId = conn.docId;
+    const tmpUser = conn.user;
+    let hasForgotten;
+    if (constants.CONN_CLOSED === conn.readyState) {
+      //closing could happen during async action
+      return false;
+    }
+    connections.push(conn);
+    let firstParticipantNoView, countNoView = 0;
+    yield addPresence(conn, true);
+    let participantsMap = yield* getParticipantMap(docId);
+    const participantsTimestamp = Date.now();
+    for (let i = 0; i < participantsMap.length; ++i) {
+      const elem = participantsMap[i];
+      if (!elem.view) {
+        ++countNoView;
+        if (!firstParticipantNoView && elem.id !== tmpUser.id) {
+          firstParticipantNoView = elem;
+        }
+      }
+    }
+    if (constants.CONN_CLOSED === conn.readyState) {
+      //closing could happen during async action
+      return false;
+    }
+    // Отправляем на внешний callback только для тех, кто редактирует
+    if (!tmpUser.view) {
+      const userIndex = utils.getIndexFromUserId(tmpUser.id, tmpUser.idOriginal);
+      const userAction = new commonDefines.OutputAction(commonDefines.c_oAscUserAction.In, tmpUser.idOriginal);
+      let callback = yield* sendStatusDocument(docId, c_oAscChangeBase.No, userAction, userIndex, documentCallback, conn.baseUrl);
+      if (!callback && !bIsRestore) {
+        //check forgotten file
+        let forgotten = yield storage.listObjects(cfgForgottenFiles + '/' + docId);
+        hasForgotten = forgotten.length > 0;
+        logger.debug('endAuth hasForgotten %s: docId = %s', hasForgotten, docId);
+      }
+    }
+
+    if (constants.CONN_CLOSED === conn.readyState) {
+      //closing could happen during async action
+      return false;
+    }
+    let lockDocument = null;
+    let waitAuthUserId;
+    if (!bIsRestore && 2 === countNoView && !tmpUser.view) {
+      // Ставим lock на документ
+      const lockRes = yield editorData.lockAuth(docId, firstParticipantNoView.id, 2 * cfgExpLockDoc);
+      if (constants.CONN_CLOSED === conn.readyState) {
+        //closing could happen during async action
+        return false;
+      }
+      if (lockRes) {
+        lockDocument = firstParticipantNoView;
+        waitAuthUserId = lockDocument.id;
+        let lockDocumentTimer = lockDocumentsTimerId[docId];
+        if (lockDocumentTimer) {
+          cleanLockDocumentTimer(docId, lockDocumentTimer);
+        }
+        yield* setLockDocumentTimer(docId, lockDocument.id);
+      }
+    }
+    if (constants.CONN_CLOSED === conn.readyState) {
+      //closing could happen during async action
+      return false;
+    }
+    if (lockDocument && !tmpUser.view) {
+      // Для view не ждем снятия lock-а
+      const sendObject = {
+        type: "waitAuth",
+        lockDocument: lockDocument
+      };
+      sendData(conn, sendObject);//Or 0 if fails
+    } else {
+      if (!bIsRestore) {
+        yield* sendAuthChanges(conn.docId, [conn]);
+      }
+      if (constants.CONN_CLOSED === conn.readyState) {
+        //closing could happen during async action
+        return false;
+      }
+      yield* sendAuthInfo(conn, bIsRestore, participantsMap, hasForgotten);
+    }
+    if (constants.CONN_CLOSED === conn.readyState) {
+      //closing could happen during async action
+      return false;
+    }
+    yield* publish({type: commonDefines.c_oPublishType.participantsState, docId: docId, userId: tmpUser.id, participantsTimestamp: participantsTimestamp, participants: participantsMap, waitAuthUserId: waitAuthUserId}, docId, tmpUser.id);
+    return res;
+  }
+
+  function* saveErrorChanges(docId, destDir) {
+    let index = 0;
+    let indexChunk = 1;
+    let changes;
+    let changesPrefix = destDir + '/' + constants.CHANGES_NAME + '/' + constants.CHANGES_NAME + '.json.';
+    do {
+      changes = yield sqlBase.getChangesPromise(docId, index, index + cfgMaxRequestChanges);
+      if (changes.length > 0) {
+        let changesJSON = indexChunk > 1 ? ',[' : '[';
+        changesJSON += changes[0].change_data;
+        for (let i = 1; i < changes.length; ++i) {
+          changesJSON += ',';
+          changesJSON += changes[i].change_data;
+        }
+        changesJSON += ']\r\n';
+        let buffer = Buffer.from(changesJSON, 'utf8');
+        yield storage.putObject(changesPrefix + (indexChunk++).toString().padStart(3, '0'), buffer, buffer.length);
+      }
+      index += cfgMaxRequestChanges;
+    } while (changes && cfgMaxRequestChanges === changes.length);
+  }
+
+  function sendAuthChangesByChunks(changes, connections) {
+    let startIndex = 0;
+    let endIndex = 0;
+    while (endIndex < changes.length) {
+      startIndex = endIndex;
+      let curBytes = 0;
+      for (; endIndex < changes.length && curBytes < cfgWebsocketMaxPayloadSize; ++endIndex) {
+        curBytes += JSON.stringify(changes[endIndex]).length + 24;//24 - for JSON overhead
+      }
+      //todo simplify 'authChanges' format to reduce message size and JSON overhead
+      const sendObject = {
+        type: 'authChanges',
+        changes: changes.slice(startIndex, endIndex)
+      };
+      for (let i = 0; i < connections.length; ++i) {
+        sendData(connections[i], sendObject);//Or 0 if fails
+      }
+    }
+  }
+  function* sendAuthChanges(docId, connections) {
+    let index = 0;
+    let changes;
+    do {
+      let objChangesDocument = yield getDocumentChanges(docId, index, index + cfgMaxRequestChanges);
+      changes = objChangesDocument.arrChanges;
+      sendAuthChangesByChunks(changes, connections);
+      index += cfgMaxRequestChanges;
+    } while (changes && cfgMaxRequestChanges === changes.length);
+  }
+  function* sendAuthInfo(conn, bIsRestore, participantsMap, opt_hasForgotten) {
+    const docId = conn.docId;
+    let docLock;
+    if(EditorTypes.document == conn.editorType){
+      docLock = {};
+      let elem;
+      const allLocks = yield* getAllLocks(docId);
+      for(let i = 0 ; i < allLocks.length; ++i) {
+        elem = allLocks[i];
+        docLock[elem.block] = elem;
+      }
+    } else {
+      docLock = yield* getAllLocks(docId);
+    }
+    let allMessages = yield editorData.getMessages(docId);
+    allMessages = allMessages.length > 0 ? allMessages : undefined;//todo client side
+    const sendObject = {
+      type: 'auth',
+      result: 1,
+      sessionId: conn.sessionId,
+      sessionTimeConnect: conn.sessionTimeConnect,
+      participants: participantsMap,
+      messages: allMessages,
+      locks: docLock,
+      indexUser: conn.user.indexUser,
+      hasForgotten: opt_hasForgotten,
+      jwt: (!bIsRestore && cfgTokenEnableBrowser) ? fillJwtByConnection(conn) : undefined,
+      g_cAscSpellCheckUrl: cfgEditor["spellcheckerUrl"],
+      buildVersion: commonDefines.buildVersion,
+      buildNumber: commonDefines.buildNumber,
+      licenseType: conn.licenseType,
+      settings: cfgEditor
+    };
+    sendData(conn, sendObject);//Or 0 if fails
+  }
+
+  function* onMessage(conn, data) {
+    var docId = conn.docId;
+    var userId = conn.user.id;
+    var msg = {docid: docId, message: data.message, time: Date.now(), user: userId, useridoriginal: conn.user.idOriginal, username: conn.user.username};
+    yield editorData.addMessage(docId, msg);
+    // insert
+    logger.info("insert message: docId = %s %j", docId, msg);
+
+    var messages = [msg];
+    sendDataMessage(conn, messages);
+    yield* publish({type: commonDefines.c_oPublishType.message, docId: docId, userId: userId, messages: messages}, docId, userId);
+  }
+
+  function* onCursor(conn, data) {
+    var docId = conn.docId;
+    var userId = conn.user.id;
+    var msg = {cursor: data.cursor, time: Date.now(), user: userId, useridoriginal: conn.user.idOriginal};
+
+    logger.info("send cursor: docId = %s %s", docId, msg);
+
+    var messages = [msg];
+    yield* publish({type: commonDefines.c_oPublishType.cursor, docId: docId, userId: userId, messages: messages}, docId, userId);
+  }
+
+  function* getLock(conn, data, bIsRestore) {
+    logger.info("getLock docid: %s", conn.docId);
+    var fLock = null;
+    switch (conn.editorType) {
+      case EditorTypes.document:
+        // Word
+        fLock = getLockWord;
+        break;
+      case EditorTypes.spreadsheet:
+        // Excel
+        fLock = getLockExcel;
+        break;
+      case EditorTypes.presentation:
+        // PP
+        fLock = getLockPresentation;
+        break;
+    }
+    return fLock ? yield* fLock(conn, data, bIsRestore) : false;
+  }
+
+  function* getLockWord(conn, data, bIsRestore) {
+    var docId = conn.docId, userId = conn.user.id, arrayBlocks = data.block;
+    var i;
+    var checkRes = yield* _checkLock(docId, arrayBlocks);
+    var documentLocks = checkRes.documentLocks;
+    if (checkRes.res) {
+      //Ok. take lock
+      var toCache = [];
+      for (i = 0; i < arrayBlocks.length; ++i) {
+        var block = arrayBlocks[i];
+        var elem = {time: Date.now(), user: userId, block: block};
+        documentLocks[block] = elem;
+        toCache.push(elem);
+      }
+      yield editorData.addLocks(docId, toCache);
+    } else if (bIsRestore) {
+      return false;
+    }
+    //тому кто зделал запрос возвращаем максимально быстро
+    sendData(conn, {type: "getLock", locks: documentLocks});
+    yield* publish({type: commonDefines.c_oPublishType.getLock, docId: docId, userId: userId, documentLocks: documentLocks}, docId, userId);
+    return true;
+  }
+
+  // Для Excel block теперь это объект { sheetId, type, rangeOrObjectId, guid }
+  function* getLockExcel(conn, data, bIsRestore) {
+    var docId = conn.docId, userId = conn.user.id, arrayBlocks = data.block;
+    var i;
+    var checkRes = yield* _checkLockExcel(docId, arrayBlocks, userId);
+    var documentLocks = checkRes.documentLocks;
+    if (checkRes.res) {
+      //Ok. take lock
+      var toCache = [];
+      for (i = 0; i < arrayBlocks.length; ++i) {
+        var block = arrayBlocks[i];
+        var elem = {time: Date.now(), user: userId, block: block};
+        documentLocks.push(elem);
+        toCache.push(elem);
+      }
+      yield editorData.addLocks(docId, toCache);
+    } else if (bIsRestore) {
+      return false;
+    }
+    //тому кто зделал запрос возвращаем максимально быстро
+    sendData(conn, {type: "getLock", locks: documentLocks});
+    yield* publish({type: commonDefines.c_oPublishType.getLock, docId: docId, userId: userId, documentLocks: documentLocks}, docId, userId);
+    return true;
+  }
+
+  // Для презентаций это объект { type, val } или { type, slideId, objId }
+  function* getLockPresentation(conn, data, bIsRestore) {
+    var docId = conn.docId, userId = conn.user.id, arrayBlocks = data.block;
+    var i;
+    var checkRes = yield* _checkLockPresentation(docId, arrayBlocks, userId);
+    var documentLocks = checkRes.documentLocks;
+    if (checkRes.res) {
+      //Ok. take lock
+      var toCache = [];
+      for (i = 0; i < arrayBlocks.length; ++i) {
+        var block = arrayBlocks[i];
+        var elem = {time: Date.now(), user: userId, block: block};
+        documentLocks.push(elem);
+        toCache.push(elem);
+      }
+      yield editorData.addLocks(docId, toCache);
+    } else if (bIsRestore) {
+      return false;
+    }
+    //тому кто зделал запрос возвращаем максимально быстро
+    sendData(conn, {type: "getLock", locks: documentLocks});
+    yield* publish({type: commonDefines.c_oPublishType.getLock, docId: docId, userId: userId, documentLocks: documentLocks}, docId, userId);
+    return true;
+  }
+
+  function sendGetLock(participants, documentLocks) {
+    _.each(participants, function(participant) {
+      sendData(participant, {type: "getLock", locks: documentLocks});
+    });
+  }
+
+  // Для Excel необходимо делать пересчет lock-ов при добавлении/удалении строк/столбцов
+  function* saveChanges(conn, data) {
+    const docId = conn.docId, userId = conn.user.id;
+    logger.info("Start saveChanges docid: %s; reSave: %s", docId, data.reSave);
+
+    let lockRes = yield editorData.lockSave(docId, userId, cfgExpSaveLock);
+    if (!lockRes) {
+      //should not be here. cfgExpSaveLock - 60sec, sockjs disconnects after 25sec
+      logger.warn("saveChanges lockSave error docid: %s", docId);
+      return;
+    }
+
+    let puckerIndex = yield* getChangesIndex(docId);
+
+    let deleteIndex = -1;
+    if (data.startSaveChanges && null != data.deleteIndex) {
+      deleteIndex = data.deleteIndex;
+      if (-1 !== deleteIndex) {
+        const deleteCount = puckerIndex - deleteIndex;
+        if (0 < deleteCount) {
+          puckerIndex -= deleteCount;
+          yield sqlBase.deleteChangesPromise(docId, deleteIndex);
+        } else if (0 > deleteCount) {
+          logger.error("Error saveChanges docid: %s ; deleteIndex: %s ; startIndex: %s ; deleteCount: %s", docId, deleteIndex, puckerIndex, deleteCount);
+        }
+      }
+    }
+
+    // Стартовый индекс изменения при добавлении
+    const startIndex = puckerIndex;
+
+    const newChanges = JSON.parse(data.changes);
+    let newChangesLastDate = new Date();
+    newChangesLastDate.setMilliseconds(0);//remove milliseconds avoid issues with MySQL datetime rounding
+    let newChangesLastTime = newChangesLastDate.getTime();
+    let arrNewDocumentChanges = [];
+    logger.info("saveChanges docid: %s ; deleteIndex: %s ; startIndex: %s ; length: %s", docId, deleteIndex, startIndex, newChanges.length);
+    if (0 < newChanges.length) {
+      let oElement = null;
+
+      for (let i = 0; i < newChanges.length; ++i) {
+        oElement = newChanges[i];
+        arrNewDocumentChanges.push({docid: docId, change: JSON.stringify(oElement), time: newChangesLastDate,
+          user: userId, useridoriginal: conn.user.idOriginal});
+      }
+
+      puckerIndex += arrNewDocumentChanges.length;
+      yield sqlBase.insertChangesPromise(arrNewDocumentChanges, docId, startIndex, conn.user);
+    }
+    const changesIndex = (-1 === deleteIndex && data.startSaveChanges) ? startIndex : -1;
+    if (data.endSaveChanges) {
+      // Для Excel нужно пересчитать индексы для lock-ов
+      if (data.isExcel && false !== data.isCoAuthoring && data.excelAdditionalInfo) {
+        const tmpAdditionalInfo = JSON.parse(data.excelAdditionalInfo);
+        // Это мы получили recalcIndexColumns и recalcIndexRows
+        const oRecalcIndexColumns = _addRecalcIndex(tmpAdditionalInfo["indexCols"]);
+        const oRecalcIndexRows = _addRecalcIndex(tmpAdditionalInfo["indexRows"]);
+        // Теперь нужно пересчитать индексы для lock-элементов
+        if (null !== oRecalcIndexColumns || null !== oRecalcIndexRows) {
+          const docLock = yield* getAllLocks(docId);
+          if (_recalcLockArray(userId, docLock, oRecalcIndexColumns, oRecalcIndexRows)) {
+            let toCache = [];
+            for (let i = 0; i < docLock.length; ++i) {
+              toCache.push(docLock[i]);
+            }
+            yield editorData.removeLocks(docId);
+            yield editorData.addLocks(docId, toCache);
+          }
+        }
+      }
+
+      let userLocks = [];
+      if (data.releaseLocks) {
+		  //Release locks
+		  userLocks = yield* removeUserLocks(docId, userId);
+      }
+      // Для данного пользователя снимаем Lock с документа, если пришел флаг unlock
+      const checkEndAuthLockRes = yield* checkEndAuthLock(data.unlock, false, docId, userId);
+      if (!checkEndAuthLockRes) {
+        const arrLocks = _.map(userLocks, function(e) {
+          return {
+            block: e.block,
+            user: e.user,
+            time: Date.now(),
+            changes: null
+          };
+        });
+        let changesToSend = arrNewDocumentChanges;
+        if(changesToSend.length > cfgPubSubMaxChanges) {
+          changesToSend = null;
+        } else {
+          changesToSend.forEach((value) => {
+            value.time = value.time.getTime();
+          })
+        }
+        yield* publish({type: commonDefines.c_oPublishType.changes, docId: docId, userId: userId,
+          changes: changesToSend, startIndex: startIndex, changesIndex: puckerIndex,
+          locks: arrLocks, excelAdditionalInfo: data.excelAdditionalInfo}, docId, userId);
+      }
+      // Автоматически снимаем lock сами и посылаем индекс для сохранения
+      yield* unSaveLock(conn, changesIndex, newChangesLastTime);
+      //last save
+      if (newChangesLastTime) {
+        yield editorData.setForceSave(docId, newChangesLastTime, puckerIndex, utils.getBaseUrlByConnection(conn));
+        if (cfgForceSaveEnable) {
+          let expireAt = newChangesLastTime + cfgForceSaveInterval;
+          yield editorData.addForceSaveTimerNX(docId, expireAt);
+        }
+      }
+    } else {
+      let changesToSend = arrNewDocumentChanges;
+      if(changesToSend.length > cfgPubSubMaxChanges) {
+        changesToSend = null;
+      } else {
+        changesToSend.forEach((value) => {
+          value.time = value.time.getTime();
+        })
+      }
+      let isPublished = yield* publish({type: commonDefines.c_oPublishType.changes, docId: docId, userId: userId,
+        changes: changesToSend, startIndex: startIndex, changesIndex: puckerIndex,
+        locks: [], excelAdditionalInfo: undefined}, docId, userId);
+      sendData(conn, {type: 'savePartChanges', changesIndex: changesIndex});
+      if (!isPublished) {
+        //stub for lockDocumentsTimerId
+        yield* publish({type: commonDefines.c_oPublishType.changesNotify, docId: docId});
+      }
+    }
+  }
+
+  // Можем ли мы сохранять ?
+  function* isSaveLock(conn) {
+    let lockRes = yield editorData.lockSave(conn.docId, conn.user.id, cfgExpSaveLock);
+    logger.debug("isSaveLock: docId = %s; lockRes: %s", conn.docId, lockRes);
+
+    // Отправляем только тому, кто спрашивал (всем отправлять нельзя)
+    sendData(conn, {type: "saveLock", saveLock: !lockRes});
+  }
+
+  // Снимаем лок с сохранения
+  function* unSaveLock(conn, index, time) {
+    var unlockRes = yield editorData.unlockSave(conn.docId, conn.user.id);
+    if (commonDefines.c_oAscUnlockRes.Locked !== unlockRes) {
+      sendData(conn, {type: 'unSaveLock', index: index, time: time});
+    } else {
+      logger.warn("unSaveLock failure: docId = %s; conn.user.id: %s", conn.docId, conn.user.id);
+    }
+  }
+
+  // Возвращаем все сообщения для документа
+  function* getMessages(conn) {
+    let allMessages = yield editorData.getMessages(conn.docId);
+    allMessages = allMessages.length > 0 ? allMessages : undefined;//todo client side
+    sendData(conn, {type: "message", messages: allMessages});
+  }
+
+  function* _checkLock(docId, arrayBlocks) {
+    // Data is array now
+    var isLock = false;
+    var allLocks = yield* getAllLocks(docId);
+    var documentLocks = {};
+    for(var i = 0 ; i < allLocks.length; ++i) {
+      var elem = allLocks[i];
+      documentLocks[elem.block] =elem;
+    }
+    if (arrayBlocks.length > 0) {
+      for (var i = 0; i < arrayBlocks.length; ++i) {
+        var block = arrayBlocks[i];
+        logger.info("getLock id: docId = %s %s", docId, block);
+        if (documentLocks.hasOwnProperty(block) && documentLocks[block] !== null) {
+          isLock = true;
+          break;
+        }
+      }
+    } else {
+      isLock = true;
+    }
+    return {res: !isLock, documentLocks: documentLocks};
+  }
+
+  function* _checkLockExcel(docId, arrayBlocks, userId) {
+    // Data is array now
+    var documentLock;
+    var isLock = false;
+    var isExistInArray = false;
+    var i, blockRange;
+    var documentLocks = yield* getAllLocks(docId);
+    var lengthArray = (arrayBlocks) ? arrayBlocks.length : 0;
+    for (i = 0; i < lengthArray && false === isLock; ++i) {
+      blockRange = arrayBlocks[i];
+      for (var keyLockInArray in documentLocks) {
+        if (true === isLock) {
+          break;
+        }
+        if (!documentLocks.hasOwnProperty(keyLockInArray)) {
+          continue;
+        }
+        documentLock = documentLocks[keyLockInArray];
+        // Проверка вхождения объекта в массив (текущий пользователь еще раз прислал lock)
+        if (documentLock.user === userId &&
+          blockRange.sheetId === documentLock.block.sheetId &&
+          blockRange.type === c_oAscLockTypeElem.Object &&
+          documentLock.block.type === c_oAscLockTypeElem.Object &&
+          documentLock.block.rangeOrObjectId === blockRange.rangeOrObjectId) {
+          isExistInArray = true;
+          break;
+        }
+
+        if (c_oAscLockTypeElem.Sheet === blockRange.type &&
+          c_oAscLockTypeElem.Sheet === documentLock.block.type) {
+          // Если текущий пользователь прислал lock текущего листа, то не заносим в массив, а если нового, то заносим
+          if (documentLock.user === userId) {
+            if (blockRange.sheetId === documentLock.block.sheetId) {
+              // уже есть в массиве
+              isExistInArray = true;
+              break;
+            } else {
+              // новый лист
+              continue;
+            }
+          } else {
+            // Если кто-то залочил sheet, то больше никто не может лочить sheet-ы (иначе можно удалить все листы)
+            isLock = true;
+            break;
+          }
+        }
+
+        if (documentLock.user === userId || !(documentLock.block) ||
+          blockRange.sheetId !== documentLock.block.sheetId) {
+          continue;
+        }
+        isLock = compareExcelBlock(blockRange, documentLock.block);
+      }
+    }
+    if (0 === lengthArray) {
+      isLock = true;
+    }
+    return {res: !isLock && !isExistInArray, documentLocks: documentLocks};
+  }
+
+  function* _checkLockPresentation(docId, arrayBlocks, userId) {
+    // Data is array now
+    var isLock = false;
+    var i, documentLock, blockRange;
+    var documentLocks = yield* getAllLocks(docId);
+    var lengthArray = (arrayBlocks) ? arrayBlocks.length : 0;
+    for (i = 0; i < lengthArray && false === isLock; ++i) {
+      blockRange = arrayBlocks[i];
+      for (var keyLockInArray in documentLocks) {
+        if (true === isLock) {
+          break;
+        }
+        if (!documentLocks.hasOwnProperty(keyLockInArray)) {
+          continue;
+        }
+        documentLock = documentLocks[keyLockInArray];
+
+        if (documentLock.user === userId || !(documentLock.block)) {
+          continue;
+        }
+        isLock = comparePresentationBlock(blockRange, documentLock.block);
+      }
+    }
+    if (0 === lengthArray) {
+      isLock = true;
+    }
+    return {res: !isLock, documentLocks: documentLocks};
+  }
+
+	function _checkLicense(conn) {
+		return co(function* () {
+			try {
+				let rights = constants.RIGHTS.Edit;
+				if (config.get('server.edit_singleton')) {
+					// ToDo docId from url ?
+					const docIdParsed = urlParse.exec(conn.url);
+					if (docIdParsed && 1 < docIdParsed.length) {
+						const participantsMap = yield* getParticipantMap(docIdParsed[1]);
+						for (let i = 0; i < participantsMap.length; ++i) {
+							const elem = participantsMap[i];
+							if (!elem.view) {
+								rights = constants.RIGHTS.View;
+								break;
+							}
+						}
+					}
+				}
+
+				sendData(conn, {
+					type: 'license', license: {
+						type: licenseInfo.type,
+						light: licenseInfo.light,
+						mode: licenseInfo.mode,
+						rights: rights,
+						buildVersion: commonDefines.buildVersion,
+						buildNumber: commonDefines.buildNumber,
+						branding: licenseInfo.branding,
+						customization: licenseInfo.customization,
+						plugins: licenseInfo.plugins
+					}
+				});
+			} catch (err) {
+				logger.error('_checkLicense error:\r\n%s', err.stack);
+			}
+		});
+	}
+
+	function* _checkLicenseAuth(userId) {
+		let licenseWarningLimit = false;
+		const c_LR = constants.LICENSE_RESULT;
+		let licenseType = licenseInfo.type;
+		if (c_LR.Success === licenseType || c_LR.SuccessLimit === licenseType) {
+		if (licenseInfo.usersCount) {
+				const nowUTC = getLicenseNowUtc();
+				const arrUsers = yield editorData.getPresenceUniqueUser(nowUTC);
+				if (arrUsers.length >= licenseInfo.usersCount && (-1 === arrUsers.indexOf(userId))) {
+					licenseType = c_LR.UsersCount;
+				}
+				licenseWarningLimit = licenseInfo.usersCount * cfgWarningLimitPercents <= arrUsers.length;
+		} else {
+				const connectionsCount = licenseInfo.connections;
+				const editConnectionsCount = yield editorData.getEditorConnectionsCount(connections);
+				if (editConnectionsCount >= connectionsCount) {
+				  licenseType = c_LR.Connections;
+				}
+				licenseWarningLimit = connectionsCount * cfgWarningLimitPercents <= editConnectionsCount;
+			  }
+			  }
+
+		if (c_LR.UsersCount === licenseType) {
+		  if (!licenseInfo.hasLicense) {
+		    licenseType = c_LR.UsersCountOS;
+          }
+		  logger.error('License: User limit exceeded!!!');
+        } else if (c_LR.Connections === licenseType) {
+		  if (!licenseInfo.hasLicense) {
+		    licenseType = c_LR.ConnectionsOS;
+          }
+		  logger.error('License: Connection limit exceeded!!!');
+        } else if (licenseWarningLimit) {
+		  logger.warn('License: Warning limit exceeded!!!');
+        }
+		return licenseType;
+	}
+
+  sockjs_echo.installHandlers(server, {prefix: '/doc/['+constants.DOC_ID_PATTERN+']*/c', log: function(severity, message) {
+    //TODO: handle severity
+    logger.info(message);
+  }});
+
+  //publish subscribe message brocker
+  function pubsubOnMessage(msg) {
+    return co(function* () {
+      try {
+        logger.debug('pubsub message start:%s', msg);
+        var data = JSON.parse(msg);
+        var participants;
+        var participant;
+        var objChangesDocument;
+        var i;
+        let lockDocumentTimer;
+        switch (data.type) {
+          case commonDefines.c_oPublishType.drop:
+            for (i = 0; i < data.users.length; ++i) {
+              dropUserFromDocument(data.docId, data.users[i], data.description);
+            }
+            break;
+          case commonDefines.c_oPublishType.closeConnection:
+            closeUsersConnection(data.docId, data.usersMap, data.isOriginalId, data.code, data.description);
+            break;
+          case commonDefines.c_oPublishType.releaseLock:
+            participants = getParticipants(data.docId, true, data.userId, true);
+            _.each(participants, function(participant) {
+              sendReleaseLock(participant, data.locks);
+            });
+            break;
+          case commonDefines.c_oPublishType.participantsState:
+            participants = getParticipants(data.docId, true, data.userId);
+            sendParticipantsState(participants, data);
+            break;
+          case commonDefines.c_oPublishType.message:
+            participants = getParticipants(data.docId, true, data.userId);
+            _.each(participants, function(participant) {
+              sendDataMessage(participant, data.messages);
+            });
+            break;
+          case commonDefines.c_oPublishType.getLock:
+            participants = getParticipants(data.docId, true, data.userId, true);
+            sendGetLock(participants, data.documentLocks);
+            break;
+          case commonDefines.c_oPublishType.changes:
+            lockDocumentTimer = lockDocumentsTimerId[data.docId];
+            if (lockDocumentTimer) {
+              logger.debug("lockDocumentsTimerId update c_oPublishType.changes: docId = %s", data.docId);
+              cleanLockDocumentTimer(data.docId, lockDocumentTimer);
+              yield* setLockDocumentTimer(data.docId, lockDocumentTimer.userId);
+            }
+            participants = getParticipants(data.docId, true, data.userId, true);
+            if(participants.length > 0) {
+              var changes = data.changes;
+              if (null == changes) {
+                objChangesDocument = yield* getDocumentChanges(data.docId, data.startIndex, data.changesIndex);
+                changes = objChangesDocument.arrChanges;
+              }
+              _.each(participants, function(participant) {
+                sendData(participant, {type: 'saveChanges', changes: changes,
+                  changesIndex: data.changesIndex, locks: data.locks, excelAdditionalInfo: data.excelAdditionalInfo});
+              });
+            }
+            break;
+          case commonDefines.c_oPublishType.changesNotify:
+            lockDocumentTimer = lockDocumentsTimerId[data.docId];
+            if (lockDocumentTimer) {
+              logger.debug("lockDocumentsTimerId update c_oPublishType.changesNotify: docId = %s", data.docId);
+              cleanLockDocumentTimer(data.docId, lockDocumentTimer);
+              yield* setLockDocumentTimer(data.docId, lockDocumentTimer.userId);
+            }
+            break;
+          case commonDefines.c_oPublishType.auth:
+            lockDocumentTimer = lockDocumentsTimerId[data.docId];
+            if (lockDocumentTimer) {
+              logger.debug("lockDocumentsTimerId clear: docId = %s", data.docId);
+              cleanLockDocumentTimer(data.docId, lockDocumentTimer);
+            }
+            participants = getParticipants(data.docId, true, data.userId, true);
+            if(participants.length > 0) {
+              yield* sendAuthChanges(data.docId, participants);
+              for (i = 0; i < participants.length; ++i) {
+                participant = participants[i];
+                yield* sendAuthInfo(participant, false, data.participantsMap);
+              }
+            }
+            break;
+          case commonDefines.c_oPublishType.receiveTask:
+            var cmd = new commonDefines.InputCommand(data.cmd, true);
+            var output = new canvasService.OutputDataWrap();
+            output.fromObject(data.output);
+            var outputData = output.getData();
+
+            var docConnectionId = cmd.getDocConnectionId();
+            var docId;
+            if(docConnectionId){
+              docId = docConnectionId;
+            } else {
+              docId = cmd.getDocId();
+            }
+            if (cmd.getUserConnectionId()) {
+              participants = getParticipantUser(docId, cmd.getUserConnectionId());
+            } else {
+              participants = getParticipants(docId);
+            }
+            for (i = 0; i < participants.length; ++i) {
+              participant = participants[i];
+              if (data.needUrlKey) {
+                if (0 == data.needUrlMethod) {
+                  outputData.setData(yield storage.getSignedUrls(participant.baseUrl, data.needUrlKey, data.needUrlType));
+                } else if (1 == data.needUrlMethod) {
+                  outputData.setData(yield storage.getSignedUrl(participant.baseUrl, data.needUrlKey, data.needUrlType));
+                } else {
+                  var contentDisposition = cmd.getInline() ? constants.CONTENT_DISPOSITION_INLINE : constants.CONTENT_DISPOSITION_ATTACHMENT;
+                  outputData.setData(yield storage.getSignedUrl(participant.baseUrl, data.needUrlKey, data.needUrlType, cmd.getTitle(), contentDisposition));
+                }
+              }
+              sendData(participant, output);
+            }
+            break;
+          case commonDefines.c_oPublishType.warning:
+            participants = getParticipants(data.docId);
+            _.each(participants, function(participant) {
+              sendDataWarning(participant, data.description);
+            });
+            break;
+          case commonDefines.c_oPublishType.cursor:
+            participants = getParticipants(data.docId, true, data.userId);
+            _.each(participants, function(participant) {
+              sendDataCursor(participant, data.messages);
+            });
+            break;
+          case commonDefines.c_oPublishType.shutdown:
+            //flag prevent new socket connections and receive data from exist connections
+            shutdownFlag = data.status;
+            logger.debug('start shutdown:%b', shutdownFlag);
+            if (shutdownFlag) {
+              logger.debug('active connections: %d', connections.length);
+              //не останавливаем сервер, т.к. будут недоступны сокеты и все запросы
+              //плохо тем, что может понадобится конвертация выходного файла и то что не будут обработаны запросы на CommandService
+              //server.close();
+              //in the cycle we will remove elements so copy array
+              var connectionsTmp = connections.slice();
+              //destroy all open connections
+              for (i = 0; i < connectionsTmp.length; ++i) {
+                connectionsTmp[i].close(constants.SHUTDOWN_CODE, constants.SHUTDOWN_REASON);
+              }
+            }
+            logger.debug('end shutdown');
+            break;
+          case commonDefines.c_oPublishType.meta:
+            participants = getParticipants(data.docId);
+            _.each(participants, function(participant) {
+              sendDataMeta(participant, data.meta);
+            });
+            break;
+          case commonDefines.c_oPublishType.forceSave:
+            participants = getParticipants(data.docId, true, data.userId, true);
+            _.each(participants, function(participant) {
+              sendData(participant, {type: "forceSave", messages: data.data});
+            });
+            break;
+          default:
+            logger.debug('pubsub unknown message type:%s', msg);
+        }
+      } catch (err) {
+        logger.error('pubsub message error:\r\n%s', err.stack);
+      }
+    });
+  }
+
+  function* collectStats(countEdit, countView) {
+    let now = Date.now();
+    yield editorData.setEditorConnections(countEdit, countView, now, PRECISION);
+  }
+  function expireDoc() {
+    var cronJob = this;
+    return co(function* () {
+      try {
+        var countEditByShard = 0;
+        var countViewByShard = 0;
+        logger.debug('expireDoc connections.length = %d', connections.length);
+        var nowMs = new Date().getTime();
+        var nextMs = cronJob.nextDate();
+        var maxMs = Math.max(nowMs + cfgExpSessionCloseCommand, nextMs);
+        for (var i = 0; i < connections.length; ++i) {
+          var conn = connections[i];
+          if (cfgExpSessionAbsolute > 0) {
+            if (maxMs - conn.sessionTimeConnect > cfgExpSessionAbsolute && !conn.sessionIsSendWarning) {
+              conn.sessionIsSendWarning = true;
+              sendDataSession(conn, {
+                code: constants.SESSION_ABSOLUTE_CODE,
+                reason: constants.SESSION_ABSOLUTE_REASON
+              });
+            } else if (nowMs - conn.sessionTimeConnect > cfgExpSessionAbsolute) {
+              conn.close(constants.SESSION_ABSOLUTE_CODE, constants.SESSION_ABSOLUTE_REASON);
+              continue;
+            }
+          }
+          if (cfgExpSessionIdle > 0) {
+            if (maxMs - conn.sessionTimeLastAction > cfgExpSessionIdle && !conn.sessionIsSendWarning) {
+              conn.sessionIsSendWarning = true;
+              sendDataSession(conn, {
+                code: constants.SESSION_IDLE_CODE,
+                reason: constants.SESSION_IDLE_REASON,
+                interval: cfgExpSessionIdle
+              });
+            } else if (nowMs - conn.sessionTimeLastAction > cfgExpSessionIdle) {
+              conn.close(constants.SESSION_IDLE_CODE, constants.SESSION_IDLE_REASON);
+              continue;
+            }
+          }
+          if (constants.CONN_CLOSED === conn.readyState) {
+            logger.error('expireDoc connection closed docId = %s', conn.docId);
+          }
+          yield addPresence(conn, false);
+          if (conn.isCloseCoAuthoring || (conn.user && conn.user.view)) {
+            countViewByShard++;
+          } else {
+            countEditByShard++;
+          }
+        }
+        yield* collectStats(countEditByShard, countViewByShard);
+        yield editorData.setEditorConnectionsCountByShard(SHARD_ID, countEditByShard);
+        yield editorData.setViewerConnectionsCountByShard(SHARD_ID, countViewByShard);
+        if (clientStatsD) {
+          let countEdit = yield editorData.getEditorConnectionsCount(connections);
+          clientStatsD.gauge('expireDoc.connections.edit', countEdit);
+          let countView = yield editorData.getViewerConnectionsCount(connections);
+          clientStatsD.gauge('expireDoc.connections.view', countView);
+        }
+      } catch (err) {
+        logger.error('expireDoc error:\r\n%s', err.stack);
+      }
+    });
+  }
+  var innerPingJob = function(opt_isStart) {
+    if (!opt_isStart) {
+      logger.warn('expireDoc restart');
+    }
+    new cron.CronJob(cfgExpDocumentsCron, expireDoc, innerPingJob, true);
+  };
+  innerPingJob(true);
+
+  pubsub = new pubsubService();
+  pubsub.on('message', pubsubOnMessage);
+  pubsub.init(function(err) {
+    if (null != err) {
+      logger.error('createPubSub error :\r\n%s', err.stack);
+    }
+
+    queue = new queueService();
+    queue.on('dead', handleDeadLetter);
+    queue.on('response', canvasService.receiveTask);
+    queue.init(true, true, false, true, true, true, function(err){
+      if (null != err) {
+        logger.error('createTaskQueue error :\r\n%s', err.stack);
+      }
+      gc.startGC();
+      callbackFunction();
+    });
+  });
+};
+exports.setLicenseInfo = function(data) {
+  licenseInfo = data;
+};
+exports.getLicenseInfo = function() {
+  return licenseInfo;
+};
+exports.healthCheck = function(req, res) {
+  return co(function*() {
+    let output = false;
+    try {
+      logger.debug('healthCheck start');
+      let promises = [];
+      //database
+      promises.push(sqlBase.healthCheck());
+      //redis
+      if (editorData.isConnected()) {
+        promises.push(editorData.ping());
+        yield Promise.all(promises);
+      } else {
+        throw new Error('redis disconnected');
+      }
+      //rabbitMQ
+      if (commonDefines.c_oAscQueueType.rabbitmq === cfgQueueType) {
+        let conn = yield rabbitMQCore.connetPromise(false, function() {});
+        yield rabbitMQCore.closePromise(conn);
+      } else {
+        let conn = yield activeMQCore.connetPromise(false, function() {});
+        yield activeMQCore.closePromise(conn);
+      }
+      //storage
+      const clusterId = cluster.isWorker ? cluster.worker.id : '';
+      const tempName = 'hc_' + os.hostname() + '_' + clusterId + '_' + Math.round(Math.random() * HEALTH_CHECK_KEY_MAX);
+      const tempBuffer = Buffer.from([1, 2, 3, 4, 5]);
+      //It's proper to putObject one tempName
+      yield storage.putObject(tempName, tempBuffer, tempBuffer.length);
+      try {
+        //try to prevent case, when another process can remove same tempName
+        yield storage.deleteObject(tempName);
+      } catch (err) {
+        logger.warn('healthCheck error\r\n%s', err.stack);
+      }
+
+      output = true;
+      logger.debug('healthCheck end');
+    } catch (err) {
+      logger.error('healthCheck error\r\n%s', err.stack);
+    } finally {
+      res.setHeader('Content-Type', 'text/plain');
+      res.send(output.toString());
+    }
+  });
+};
+exports.licenseInfo = function(req, res) {
+  return co(function*() {
+    let isError = false;
+    let output = {
+		connectionsStat: {}, licenseInfo: {}, serverInfo: {
+			buildVersion: commonDefines.buildVersion, buildNumber: commonDefines.buildNumber,
+		}, usersInfo: {
+			uniqueUserCount: 0
+		}
+	};
+    Object.assign(output.licenseInfo, licenseInfo);
+    try {
+      logger.debug('licenseInfo start');
+      var precisionSum = {};
+      for (let i = 0; i < PRECISION.length; ++i) {
+        precisionSum[PRECISION[i].name] = {
+          edit: {min: Number.MAX_VALUE, sum: 0, count: 0, max: 0, time: null, period: PRECISION[i].val},
+          view: {min: Number.MAX_VALUE, sum: 0, count: 0, max: 0}
+        };
+        output.connectionsStat[PRECISION[i].name] = {
+          edit: {min: 0, avr: 0, max: 0},
+          view: {min: 0, avr: 0, max: 0}
+        };
+      }
+      var redisRes = yield editorData.getEditorConnections();
+      const now = Date.now();
+      var precisionIndex = 0;
+      for (let i = redisRes.length - 1; i >= 1; i -= 2) {
+        for (let j = precisionIndex; j < PRECISION.length; ++j) {
+          let elem = redisRes[i];
+          if (now - elem.time < PRECISION[j].val) {
+            let precision = precisionSum[PRECISION[j].name];
+            precision.edit.min = Math.min(precision.edit.min, elem.edit);
+            precision.edit.max = Math.max(precision.edit.max, elem.edit);
+            precision.edit.sum += elem.edit;
+            precision.edit.count++;
+			precision.edit.time = elem.time;
+            precision.view.min = Math.min(precision.view.min, elem.view);
+            precision.view.max = Math.max(precision.view.max, elem.view);
+            precision.view.sum += elem.view;
+            precision.view.count++;
+          } else {
+            precisionIndex = j + 1;
+          }
+        }
+      }
+      for (let i in precisionSum) {
+        let precision = precisionSum[i];
+        let precisionOut = output.connectionsStat[i];
+		//scale compensates for the lack of points at server start
+		let scale = (now - precision.edit.time) / precision.edit.period;
+        if (precision.edit.count > 0) {
+          precisionOut.edit.avr = Math.round((precision.edit.sum / precision.edit.count) * scale);
+          precisionOut.edit.min = precision.edit.min;
+          precisionOut.edit.max = precision.edit.max;
+        }
+        if (precision.view.count > 0) {
+          precisionOut.view.avr = Math.round((precision.view.sum / precision.view.count) * scale);
+          precisionOut.view.min = precision.view.min;
+          precisionOut.view.max = precision.view.max;
+        }
+      }
+      const nowUTC = getLicenseNowUtc();
+      let execRes = yield editorData.getPresenceUniqueUser(nowUTC);
+      output.usersInfo.uniqueUserCount = execRes.length;
+      logger.debug('licenseInfo end');
+    } catch (err) {
+      isError = true;
+      logger.error('licenseInfo error\r\n%s', err.stack);
+    } finally {
+      if (!isError) {
+        res.setHeader('Content-Type', 'application/json');
+        res.send(JSON.stringify(output));
+      } else {
+        res.sendStatus(400);
+      }
+    }
+  });
+};
+// Команда с сервера (в частности teamlab)
+exports.commandFromServer = function (req, res) {
+  return co(function* () {
+    let result = commonDefines.c_oAscServerCommandErrors.NoError;
+    let docId = 'commandFromServer';
+    let version = undefined;
+    try {
+      let authRes = getRequestParams(docId, req);
+      let params = authRes.params;
+      if(authRes.code === constants.VKEY_KEY_EXPIRE){
+        result = commonDefines.c_oAscServerCommandErrors.TokenExpire;
+      } else if(authRes.code !== constants.NO_ERROR){
+        result = commonDefines.c_oAscServerCommandErrors.Token;
+      }
+      // Ключ id-документа
+      docId = params.key;
+      if (commonDefines.c_oAscServerCommandErrors.NoError === result && null == docId && 'version' != params.c) {
+        result = commonDefines.c_oAscServerCommandErrors.DocumentIdError;
+      } else if(commonDefines.c_oAscServerCommandErrors.NoError === result) {
+        logger.debug('Start commandFromServer: docId = %s c = %s', docId, params.c);
+        switch (params.c) {
+          case 'info':
+            //If no files in the database means they have not been edited.
+            const selectRes = yield taskResult.select(docId);
+            if (selectRes.length > 0) {
+              result = yield* bindEvents(docId, params.callback, utils.getBaseUrlByRequest(req), undefined, params.userdata);
+            } else {
+              result = commonDefines.c_oAscServerCommandErrors.DocumentIdError;
+            }
+            break;
+          case 'drop':
+            if (params.userid) {
+              yield* publish({type: commonDefines.c_oPublishType.drop, docId: docId, users: [params.userid], description: params.description});
+            } else if (params.users) {
+              const users = (typeof params.users === 'string') ? JSON.parse(params.users) : params.users;
+              yield* dropUsersFromDocument(docId, users);
+            } else {
+              result = commonDefines.c_oAscServerCommandErrors.UnknownCommand;
+            }
+            break;
+          case 'saved':
+            // Результат от менеджера документов о статусе обработки сохранения файла после сборки
+            if ('1' !== params.status) {
+              //запрос saved выполняется синхронно, поэтому заполняем переменную чтобы проверить ее после sendServerRequest
+              yield editorData.setSaved(docId, params.status);
+              logger.warn('saved corrupted id = %s status = %s conv = %s', docId, params.status, params.conv);
+            } else {
+              logger.info('saved id = %s status = %s conv = %s', docId, params.status, params.conv);
+            }
+            break;
+          case 'forcesave':
+            let forceSaveRes = yield* startForceSave(docId, commonDefines.c_oAscForceSaveTypes.Command, params.userdata, undefined, undefined, undefined, utils.getBaseUrlByRequest(req));
+            result = forceSaveRes.code;
+            break;
+          case 'meta':
+            if (params.meta) {
+              yield* publish({type: commonDefines.c_oPublishType.meta, docId: docId, meta: params.meta});
+            } else {
+              result = commonDefines.c_oAscServerCommandErrors.UnknownCommand;
+            }
+            break;
+          case 'version':
+              version = commonDefines.buildVersion + '.' + commonDefines.buildNumber;
+            break;
+          default:
+            result = commonDefines.c_oAscServerCommandErrors.UnknownCommand;
+            break;
+        }
+      }
+    } catch (err) {
+      result = commonDefines.c_oAscServerCommandErrors.UnknownError;
+      logger.error('Error commandFromServer: docId = %s\r\n%s', docId, err.stack);
+    } finally {
+      //undefined value are excluded in JSON.stringify
+      const output = JSON.stringify({'key': docId, 'error': result, 'version': version});
+      logger.debug('End commandFromServer: docId = %s %s', docId, output);
+      const outputBuffer = Buffer.from(output, 'utf8');
+      res.setHeader('Content-Type', 'application/json');
+      res.setHeader('Content-Length', outputBuffer.length);
+      res.send(outputBuffer);
+    }
+  });
+};
+
+exports.shutdown = function(req, res) {
+  return co(function*() {
+    let output = false;
+    try {
+      output = yield shutdown.shutdown(editorData, req.method === 'PUT');
+    } catch (err) {
+      logger.error('shutdown error\r\n%s', err.stack);
+    } finally {
+      res.setHeader('Content-Type', 'text/plain');
+      res.send(output.toString());
+    }
+  });
+};