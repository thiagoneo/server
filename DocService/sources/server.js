/*
 * (c) Copyright Ascensio System SIA 2010-2017
 *
 * This program is a free software product. You can redistribute it and/or
 * modify it under the terms of the GNU Affero General Public License (AGPL)
 * version 3 as published by the Free Software Foundation. In accordance with
 * Section 7(a) of the GNU AGPL its Section 15 shall be amended to the effect
 * that Ascensio System SIA expressly excludes the warranty of non-infringement
 * of any third-party rights.
 *
 * This program is distributed WITHOUT ANY WARRANTY; without even the implied
 * warranty of MERCHANTABILITY or FITNESS FOR A PARTICULAR  PURPOSE. For
 * details, see the GNU AGPL at: http://www.gnu.org/licenses/agpl-3.0.html
 *
 * You can contact Ascensio System SIA at Lubanas st. 125a-25, Riga, Latvia,
 * EU, LV-1021.
 *
 * The  interactive user interfaces in modified source and object code versions
 * of the Program must display Appropriate Legal Notices, as required under
 * Section 5 of the GNU AGPL version 3.
 *
 * Pursuant to Section 7(b) of the License you must retain the original Product
 * logo when distributing the program. Pursuant to Section 7(e) we decline to
 * grant you any rights under trademark law for use of our trademarks.
 *
 * All the Product's GUI elements, including illustrations and icon sets, as
 * well as technical writing content are licensed under the terms of the
 * Creative Commons Attribution-ShareAlike 4.0 International. See the License
 * terms at http://creativecommons.org/licenses/by-sa/4.0/legalcode
 *
 */

'use strict';

const cluster = require('cluster');
const configCommon = require('config');
const config = configCommon.get('services.CoAuthoring');
//process.env.NODE_ENV = config.get('server.mode');
const logger = require('./../../Common/sources/logger');
const co = require('co');

if (cluster.isMaster) {
	const fs = require('fs');

	//const numCPUs = require('os').cpus().length;
	const license = require('./../../Common/sources/license');

	//const cfgWorkerPerCpu = config.get('server.workerpercpu');
	let licenseInfo, workersCount = 0, updateTime;
	const readLicense = function*() {
		licenseInfo = yield* license.readLicense();
		workersCount = Math.min(1, licenseInfo.count/*, Math.ceil(numCPUs * cfgWorkerPerCpu)*/);
	};
	const updateLicenseWorker = (worker) => {
		worker.send({type: 1, data: licenseInfo});
	};
	const updateWorkers = () => {
		const arrKeyWorkers = Object.keys(cluster.workers);
		if (arrKeyWorkers.length < workersCount) {
			for (let i = arrKeyWorkers.length; i < workersCount; ++i) {
				const newWorker = cluster.fork();
				logger.warn('worker %s started.', newWorker.process.pid);
			}
		} else {
			for (let i = workersCount; i < arrKeyWorkers.length; ++i) {
				const killWorker = cluster.workers[arrKeyWorkers[i]];
				if (killWorker) {
					killWorker.kill();
				}
			}
		}
	};
	const updatePlugins = (eventType, filename) => {
		console.log('update Folder: %s ; %s', eventType, filename);
		if (updateTime && 1000 >= (new Date() - updateTime)) {
			return;
		}
		console.log('update Folder true: %s ; %s', eventType, filename);
		updateTime = new Date();
		for (let i in cluster.workers) {
			cluster.workers[i].send({type: 2});
		}
	};
	const updateLicense = () => {
		return co(function*() {
			try {
				yield* readLicense();
				logger.warn('update cluster with %s workers', workersCount);
				for (let i in cluster.workers) {
					updateLicenseWorker(cluster.workers[i]);
				}
				updateWorkers();
			} catch (err) {
				logger.error('updateLicense error:\r\n%s', err.stack);
			}
		});
	};

	cluster.on('fork', (worker) => {
		updateLicenseWorker(worker);
	});
	cluster.on('exit', (worker, code, signal) => {
		logger.warn('worker %s died (code = %s; signal = %s).', worker.process.pid, code, signal);
		updateWorkers();
	});

	updateLicense();

	try {
		fs.watch(config.get('plugins.path'), updatePlugins);
	} catch (e) {
		logger.warn('Plugins watch exception (https://nodejs.org/docs/latest/api/fs.html#fs_availability).');
	}
	fs.watchFile(configCommon.get('license').get('license_file'), updateLicense);
	setInterval(updateLicense, 86400000);
} else {
<<<<<<< HEAD
	logger.warn('Express server starting...');

	const express = require('express');
	const http = require('http');
	const urlModule = require('url');
	const path = require('path');
	const bodyParser = require("body-parser");
	const mime = require('mime');
	const docsCoServer = require('./DocsCoServer');
	const canvasService = require('./canvasservice');
	const converterService = require('./converterservice');
	const fontService = require('./fontservice');
	const fileUploaderService = require('./fileuploaderservice');
	const constants = require('./../../Common/sources/constants');
	const utils = require('./../../Common/sources/utils');
	const configStorage = configCommon.get('storage');
	const app = express();
	const server = http.createServer(app);

	let userPlugins = null, updatePlugins = true;

	if (config.has('server.static_content')) {
		const staticContent = config.get('server.static_content');
		for (let i = 0; i < staticContent.length; ++i) {
			const staticContentElem = staticContent[i];
			app.use(staticContentElem['name'], express.static(staticContentElem['path'], staticContentElem['options']));
		}
	}

	if (configStorage.has('fs.folderPath')) {
		const cfgBucketName = configStorage.get('bucketName');
		const cfgStorageFolderName = configStorage.get('storageFolderName');
		app.use('/' + cfgBucketName + '/' + cfgStorageFolderName, (req, res, next) => {
			const index = req.url.lastIndexOf('/');
			if ('GET' === req.method && -1 != index) {
				const contentDisposition = req.query['disposition'] || 'attachment';
				let sendFileOptions = {
					root: configStorage.get('fs.folderPath'), dotfiles: 'deny', headers: {
						'Content-Disposition': contentDisposition
					}
				};
				const urlParsed = urlModule.parse(req.url);
				if (urlParsed && urlParsed.pathname) {
					const filename = decodeURIComponent(path.basename(urlParsed.pathname));
					sendFileOptions.headers['Content-Type'] = mime.lookup(filename);
				}
				const realUrl = req.url.substring(0, index);
				res.sendFile(realUrl, sendFileOptions, (err) => {
					if (err) {
						logger.error(err);
						res.status(err.status).end();
					}
				});
			} else {
				res.sendStatus(404)
			}
		});
	}

	// Если захочется использовать 'development' и 'production',
	// то с помощью app.settings.env (https://github.com/strongloop/express/issues/936)
	// Если нужна обработка ошибок, то теперь она такая https://github.com/expressjs/errorhandler
	docsCoServer.install(server, () => {
		server.listen(config.get('server.port'), () => {
			logger.warn("Express server listening on port %d in %s mode", config.get('server.port'), app.settings.env);
		});

		app.get('/index.html', (req, res) => {
			res.send('Server is functioning normally. Version: ' + docsCoServer.version);
		});
		const rawFileParser = bodyParser.raw(
			{inflate: true, limit: config.get('server.limits_tempfile_upload'), type: '*/*'});

		app.get('/coauthoring/CommandService.ashx', utils.checkClientIp, rawFileParser, docsCoServer.commandFromServer);
		app.post('/coauthoring/CommandService.ashx', utils.checkClientIp, rawFileParser,
			docsCoServer.commandFromServer);

		if (config.has('server.fonts_route')) {
			const fontsRoute = config.get('server.fonts_route');
			app.get('/' + fontsRoute + 'native/:fontname', fontService.getFont);
			app.get('/' + fontsRoute + 'js/:fontname', fontService.getFont);
			app.get('/' + fontsRoute + 'odttf/:fontname', fontService.getFont);
		}

		app.get('/ConvertService.ashx', utils.checkClientIp, rawFileParser, converterService.convert);
		app.post('/ConvertService.ashx', utils.checkClientIp, rawFileParser, converterService.convert);


		app.get('/FileUploader.ashx', utils.checkClientIp, rawFileParser, fileUploaderService.uploadTempFile);
		app.post('/FileUploader.ashx', utils.checkClientIp, rawFileParser, fileUploaderService.uploadTempFile);

		const docIdRegExp = new RegExp("^[" + constants.DOC_ID_PATTERN + "]*$", 'i');
		app.param('docid', (req, res, next, val) => {
			if (docIdRegExp.test(val)) {
				next();
			} else {
				res.sendStatus(403);
			}
		});
		app.param('index', (req, res, next, val) => {
			if (!isNaN(parseInt(val))) {
				next();
			} else {
				res.sendStatus(403);
			}
		});
		app.post('/uploadold/:docid/:userid/:index/:jwt?', fileUploaderService.uploadImageFileOld);
		app.post('/upload/:docid/:userid/:index/:jwt?', rawFileParser, fileUploaderService.uploadImageFile);

		app.post('/downloadas/:docid', rawFileParser, canvasService.downloadAs);
		app.get('/healthcheck', utils.checkClientIp, converterService.convertHealthCheck);

		const sendUserPlugins = (res, data) => {
			res.setHeader('Content-Type', 'application/json');
			res.send(JSON.stringify(data));
		};
		app.get('/sdkjs-plugins/config.json', utils.checkClientIp, (req, res) => {
			if (userPlugins && !updatePlugins) {
				sendUserPlugins(res, userPlugins);
				return;
			}
			let pluginsPath = config.get('plugins.path');
			utils.listFolders(pluginsPath, true).then((values) => {
				return co(function*() {
					let stats = null;
					let result = [];
					for (let i = 0; i < values.length; ++i) {
						try {
							stats = yield utils.fsStat(path.join(values[i], 'config.json'));
						} catch (err) {
							stats = null;
						}

						if (stats && stats.isFile) {
							result.push(path.basename(values[i]) + '/config.json');
						}
					}

					userPlugins = {'url': config.get('plugins.url'), 'pluginsData': result};
					sendUserPlugins(res, userPlugins);
				});
			});
		});
	});

	process.on('message', (msg) => {
		if (!docsCoServer) {
			return;
		}
		switch (msg.type) {
			case 1:
				docsCoServer.setLicenseInfo(msg.data);
				break;
			case 2:
				updatePlugins = true;
				break;
		}
	});
=======
  const express = require('express');
  const http = require('http');
  const urlModule = require('url');
  const path = require('path');
  const bodyParser = require("body-parser");
  const mime = require('mime');
  const forwarded = require('forwarded');
  const docsCoServer = require('./DocsCoServer');
  const canvasService = require('./canvasservice');
  const converterService = require('./converterservice');
  const fontService = require('./fontservice');
  const fileUploaderService = require('./fileuploaderservice');
  const constants = require('./../../Common/sources/constants');
  const utils = require('./../../Common/sources/utils');
  const configStorage = configCommon.get('storage');
  var configIpFilter = configCommon.get('services.CoAuthoring.ipfilter');
  var cfgIpFilterEseForRequest = configIpFilter.get('useforrequest');
  const app = express();
  var server = null;

  logger.warn('Express server starting...');

  server = http.createServer(app);

  if (config.has('server.static_content')) {
    var staticContent = config.get('server.static_content');
    for (var i = 0; i < staticContent.length; ++i) {
      var staticContentElem = staticContent[i];
      app.use(staticContentElem['name'], express.static(staticContentElem['path'], staticContentElem['options']));
    }
  }

  if (configStorage.has('fs.folderPath')) {
    var cfgBucketName = configStorage.get('bucketName');
    var cfgStorageFolderName = configStorage.get('storageFolderName');
    app.use('/' + cfgBucketName + '/' + cfgStorageFolderName, (req, res, next) => {
      var index = req.url.lastIndexOf('/');
      if ('GET' === req.method && -1 != index) {
        var contentDisposition = req.query['disposition'] || 'attachment';
        var sendFileOptions = {
          root: configStorage.get('fs.folderPath'),
          dotfiles: 'deny',
          headers: {
            'Content-Disposition': contentDisposition
          }
        };
        var urlParsed = urlModule.parse(req.url);
        if (urlParsed && urlParsed.pathname) {
          var filename = decodeURIComponent(path.basename(urlParsed.pathname));
          sendFileOptions.headers['Content-Type'] = mime.lookup(filename);
        }
        var realUrl = req.url.substring(0, index);
        res.sendFile(realUrl, sendFileOptions, (err) => {
          if (err) {
            logger.error(err);
            res.status(400).end();
          }
        });
      } else {
        res.sendStatus(404)
      }
    });
  }
  function checkClientIp(req, res, next) {
    var status = 0;
    if (cfgIpFilterEseForRequest) {
      var addresses = forwarded(req);
      var ipString = addresses[addresses.length - 1];
      status = utils.checkIpFilter(ipString);
    }
    if (status > 0) {
      res.sendStatus(status);
    } else {
      next();
    }
  }
  // Если захочется использовать 'development' и 'production',
  // то с помощью app.settings.env (https://github.com/strongloop/express/issues/936)
  // Если нужна обработка ошибок, то теперь она такая https://github.com/expressjs/errorhandler
  docsCoServer.install(server, () => {
    server.listen(config.get('server.port'), () => {
      logger.warn("Express server listening on port %d in %s mode", config.get('server.port'), app.settings.env);
    });

    app.get('/index.html', (req, res) => {
      res.send('Server is functioning normally. Version: ' + docsCoServer.version);
    });
    var rawFileParser = bodyParser.raw({ inflate: true, limit: config.get('server.limits_tempfile_upload'), type: '*/*' });

    app.get('/coauthoring/CommandService.ashx', checkClientIp, rawFileParser, docsCoServer.commandFromServer);
    app.post('/coauthoring/CommandService.ashx', checkClientIp, rawFileParser, docsCoServer.commandFromServer);

    if (config.has('server.fonts_route')) {
      var fontsRoute = config.get('server.fonts_route');
      app.get('/' + fontsRoute + 'native/:fontname', fontService.getFont);
      app.get('/' + fontsRoute + 'js/:fontname', fontService.getFont);
      app.get('/' + fontsRoute + 'odttf/:fontname', fontService.getFont);
    }

    app.get('/ConvertService.ashx', checkClientIp, rawFileParser, converterService.convert);
    app.post('/ConvertService.ashx', checkClientIp, rawFileParser, converterService.convert);


    app.get('/FileUploader.ashx', checkClientIp, rawFileParser, fileUploaderService.uploadTempFile);
    app.post('/FileUploader.ashx', checkClientIp, rawFileParser, fileUploaderService.uploadTempFile);

    var docIdRegExp = new RegExp("^[" + constants.DOC_ID_PATTERN + "]*$", 'i');
    app.param('docid', (req, res, next, val) => {
      if (docIdRegExp.test(val)) {
        next();
      } else {
        res.sendStatus(403);
      }
    });
    app.param('index', (req, res, next, val) => {
      if (!isNaN(parseInt(val))) {
        next();
      } else {
        res.sendStatus(403);
      }
    });
    app.post('/uploadold/:docid/:userid/:index/:jwt?', fileUploaderService.uploadImageFileOld);
    app.post('/upload/:docid/:userid/:index/:jwt?', rawFileParser, fileUploaderService.uploadImageFile);

    app.post('/downloadas/:docid', rawFileParser, canvasService.downloadAs);
    app.get('/healthcheck', checkClientIp, converterService.convertHealthCheck);
  });

  process.on('message', (msg) => {
    if (!docsCoServer) {
      return;
    }
    docsCoServer.setLicenseInfo(msg.data);
  });
>>>>>>> 0b8444c9
}

process.on('uncaughtException', (err) => {
	logger.error((new Date).toUTCString() + ' uncaughtException:', err.message);
	logger.error(err.stack);
	logger.shutdown(() => {
		process.exit(1);
	});
});<|MERGE_RESOLUTION|>--- conflicted
+++ resolved
@@ -114,7 +114,6 @@
 	fs.watchFile(configCommon.get('license').get('license_file'), updateLicense);
 	setInterval(updateLicense, 86400000);
 } else {
-<<<<<<< HEAD
 	logger.warn('Express server starting...');
 
 	const express = require('express');
@@ -165,7 +164,7 @@
 				res.sendFile(realUrl, sendFileOptions, (err) => {
 					if (err) {
 						logger.error(err);
-						res.status(err.status).end();
+						res.status(400).end();
 					}
 				});
 			} else {
@@ -273,142 +272,6 @@
 				break;
 		}
 	});
-=======
-  const express = require('express');
-  const http = require('http');
-  const urlModule = require('url');
-  const path = require('path');
-  const bodyParser = require("body-parser");
-  const mime = require('mime');
-  const forwarded = require('forwarded');
-  const docsCoServer = require('./DocsCoServer');
-  const canvasService = require('./canvasservice');
-  const converterService = require('./converterservice');
-  const fontService = require('./fontservice');
-  const fileUploaderService = require('./fileuploaderservice');
-  const constants = require('./../../Common/sources/constants');
-  const utils = require('./../../Common/sources/utils');
-  const configStorage = configCommon.get('storage');
-  var configIpFilter = configCommon.get('services.CoAuthoring.ipfilter');
-  var cfgIpFilterEseForRequest = configIpFilter.get('useforrequest');
-  const app = express();
-  var server = null;
-
-  logger.warn('Express server starting...');
-
-  server = http.createServer(app);
-
-  if (config.has('server.static_content')) {
-    var staticContent = config.get('server.static_content');
-    for (var i = 0; i < staticContent.length; ++i) {
-      var staticContentElem = staticContent[i];
-      app.use(staticContentElem['name'], express.static(staticContentElem['path'], staticContentElem['options']));
-    }
-  }
-
-  if (configStorage.has('fs.folderPath')) {
-    var cfgBucketName = configStorage.get('bucketName');
-    var cfgStorageFolderName = configStorage.get('storageFolderName');
-    app.use('/' + cfgBucketName + '/' + cfgStorageFolderName, (req, res, next) => {
-      var index = req.url.lastIndexOf('/');
-      if ('GET' === req.method && -1 != index) {
-        var contentDisposition = req.query['disposition'] || 'attachment';
-        var sendFileOptions = {
-          root: configStorage.get('fs.folderPath'),
-          dotfiles: 'deny',
-          headers: {
-            'Content-Disposition': contentDisposition
-          }
-        };
-        var urlParsed = urlModule.parse(req.url);
-        if (urlParsed && urlParsed.pathname) {
-          var filename = decodeURIComponent(path.basename(urlParsed.pathname));
-          sendFileOptions.headers['Content-Type'] = mime.lookup(filename);
-        }
-        var realUrl = req.url.substring(0, index);
-        res.sendFile(realUrl, sendFileOptions, (err) => {
-          if (err) {
-            logger.error(err);
-            res.status(400).end();
-          }
-        });
-      } else {
-        res.sendStatus(404)
-      }
-    });
-  }
-  function checkClientIp(req, res, next) {
-    var status = 0;
-    if (cfgIpFilterEseForRequest) {
-      var addresses = forwarded(req);
-      var ipString = addresses[addresses.length - 1];
-      status = utils.checkIpFilter(ipString);
-    }
-    if (status > 0) {
-      res.sendStatus(status);
-    } else {
-      next();
-    }
-  }
-  // Если захочется использовать 'development' и 'production',
-  // то с помощью app.settings.env (https://github.com/strongloop/express/issues/936)
-  // Если нужна обработка ошибок, то теперь она такая https://github.com/expressjs/errorhandler
-  docsCoServer.install(server, () => {
-    server.listen(config.get('server.port'), () => {
-      logger.warn("Express server listening on port %d in %s mode", config.get('server.port'), app.settings.env);
-    });
-
-    app.get('/index.html', (req, res) => {
-      res.send('Server is functioning normally. Version: ' + docsCoServer.version);
-    });
-    var rawFileParser = bodyParser.raw({ inflate: true, limit: config.get('server.limits_tempfile_upload'), type: '*/*' });
-
-    app.get('/coauthoring/CommandService.ashx', checkClientIp, rawFileParser, docsCoServer.commandFromServer);
-    app.post('/coauthoring/CommandService.ashx', checkClientIp, rawFileParser, docsCoServer.commandFromServer);
-
-    if (config.has('server.fonts_route')) {
-      var fontsRoute = config.get('server.fonts_route');
-      app.get('/' + fontsRoute + 'native/:fontname', fontService.getFont);
-      app.get('/' + fontsRoute + 'js/:fontname', fontService.getFont);
-      app.get('/' + fontsRoute + 'odttf/:fontname', fontService.getFont);
-    }
-
-    app.get('/ConvertService.ashx', checkClientIp, rawFileParser, converterService.convert);
-    app.post('/ConvertService.ashx', checkClientIp, rawFileParser, converterService.convert);
-
-
-    app.get('/FileUploader.ashx', checkClientIp, rawFileParser, fileUploaderService.uploadTempFile);
-    app.post('/FileUploader.ashx', checkClientIp, rawFileParser, fileUploaderService.uploadTempFile);
-
-    var docIdRegExp = new RegExp("^[" + constants.DOC_ID_PATTERN + "]*$", 'i');
-    app.param('docid', (req, res, next, val) => {
-      if (docIdRegExp.test(val)) {
-        next();
-      } else {
-        res.sendStatus(403);
-      }
-    });
-    app.param('index', (req, res, next, val) => {
-      if (!isNaN(parseInt(val))) {
-        next();
-      } else {
-        res.sendStatus(403);
-      }
-    });
-    app.post('/uploadold/:docid/:userid/:index/:jwt?', fileUploaderService.uploadImageFileOld);
-    app.post('/upload/:docid/:userid/:index/:jwt?', rawFileParser, fileUploaderService.uploadImageFile);
-
-    app.post('/downloadas/:docid', rawFileParser, canvasService.downloadAs);
-    app.get('/healthcheck', checkClientIp, converterService.convertHealthCheck);
-  });
-
-  process.on('message', (msg) => {
-    if (!docsCoServer) {
-      return;
-    }
-    docsCoServer.setLicenseInfo(msg.data);
-  });
->>>>>>> 0b8444c9
 }
 
 process.on('uncaughtException', (err) => {
