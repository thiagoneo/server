--- conflicted
+++ resolved
@@ -526,15 +526,9 @@
       "integrity": "sha512-OEUllcVoydBHGN1z84yfQDimn58pZNNNXgZlHXSboxMlFvgI6MXSWpWKpFRra7H1HxpVhHTkrghfRW49k6yjeg=="
     },
     "mime-db": {
-<<<<<<< HEAD
-      "version": "1.37.0",
-      "resolved": "https://registry.npmjs.org/mime-db/-/mime-db-1.37.0.tgz",
-      "integrity": "sha512-R3C4db6bgQhlIhPU48fUtdVmKnflq+hRdad7IyKhtFj06VPNVdk2RhiYL3UjQIlso8L+YxAtFkobT0VK+S/ybg=="
-=======
       "version": "1.49.0",
       "resolved": "https://registry.npmjs.org/mime-db/-/mime-db-1.49.0.tgz",
       "integrity": "sha512-CIc8j9URtOVApSFCQIF+VBkX1RwXp/oMMOrqdyXSBXq5RWNEsRfyj1kiRnQgmNXmHxPoFIxOroKA3zcU9P+nAA=="
->>>>>>> 30e8729e
     },
     "mime-types": {
       "version": "2.1.21",
@@ -548,7 +542,7 @@
           "version": "1.37.0",
           "resolved": "https://registry.npmjs.org/mime-db/-/mime-db-1.37.0.tgz",
           "integrity": "sha512-R3C4db6bgQhlIhPU48fUtdVmKnflq+hRdad7IyKhtFj06VPNVdk2RhiYL3UjQIlso8L+YxAtFkobT0VK+S/ybg=="
-        }
+      }
       }
     },
     "minimist": {
