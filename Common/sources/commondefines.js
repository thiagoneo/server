/*
 * (c) Copyright Ascensio System SIA 2010-2019
 *
 * This program is a free software product. You can redistribute it and/or
 * modify it under the terms of the GNU Affero General Public License (AGPL)
 * version 3 as published by the Free Software Foundation. In accordance with
 * Section 7(a) of the GNU AGPL its Section 15 shall be amended to the effect
 * that Ascensio System SIA expressly excludes the warranty of non-infringement
 * of any third-party rights.
 *
 * This program is distributed WITHOUT ANY WARRANTY; without even the implied
 * warranty of MERCHANTABILITY or FITNESS FOR A PARTICULAR  PURPOSE. For
 * details, see the GNU AGPL at: http://www.gnu.org/licenses/agpl-3.0.html
 *
 * You can contact Ascensio System SIA at 20A-12 Ernesta Birznieka-Upisha
 * street, Riga, Latvia, EU, LV-1050.
 *
 * The  interactive user interfaces in modified source and object code versions
 * of the Program must display Appropriate Legal Notices, as required under
 * Section 5 of the GNU AGPL version 3.
 *
 * Pursuant to Section 7(b) of the License you must retain the original Product
 * logo when distributing the program. Pursuant to Section 7(e) we decline to
 * grant you any rights under trademark law for use of our trademarks.
 *
 * All the Product's GUI elements, including illustrations and icon sets, as
 * well as technical writing content are licensed under the terms of the
 * Creative Commons Attribution-ShareAlike 4.0 International. See the License
 * terms at http://creativecommons.org/licenses/by-sa/4.0/legalcode
 *
 */

'use strict';

const constants = require('./constants');

function InputCommand(data) {
  if (data) {
    this['c'] = data['c'];
    this['id'] = data['id'];
    this['userid'] = data['userid'];
    this['jwt'] = data['jwt'];
    this['data'] = data['data'];
    this['editorid'] = data['editorid'];
    this['format'] = data['format'];
    this['url'] = data['url'];
    this['title'] = data['title'];
    this['outputformat'] = data['outputformat'];
    this['outputpath'] = data['outputpath'];
    this['savetype'] = data['savetype'];
    this['saveindex'] = data['saveindex'];
    this['codepage'] = data['codepage'];
    this['delimiter'] = data['delimiter'];
    this['delimiterChar'] = data['delimiterChar'];
    this['embeddedfonts'] = data['embeddedfonts'];
    if (data['mailmergesend']) {
      this['mailmergesend'] = new CMailMergeSendData(data['mailmergesend']);
    } else {
      this['mailmergesend'] = undefined;
    }
    if (data['thumbnail']) {
      this['thumbnail'] = new CThumbnailData(data['thumbnail']);
    } else {
      this['thumbnail'] = undefined;
    }
    this['status'] = data['status'];
    this['status_info'] = data['status_info'];
    this['savekey'] = data['savekey'];
    this['userconnectionid'] = data['userconnectionid'];
    this['docconnectionid'] = data['docconnectionid'];
    this['doctparams'] = data['doctparams'];
    this['useractionid'] = data['useractionid'];
    if (data['forcesave']) {
      this['forcesave'] = new CForceSaveData(data['forcesave']);
    } else {
      this['forcesave'] = undefined;
    }
    this['userdata'] = data['userdata'];
    this['inline'] = data['inline'];
    this['password'] = data['password'];
    this['outputurls'] = data['outputurls'];
    this['closeonerror'] = data['closeonerror'];
    this['serverVersion'] = data['serverVersion'];
    this['rediskey'] = data['rediskey'];
    this['nobase64'] = data['nobase64'];
    this['forgotten'] = data['forgotten'];
    this['isbuilder'] = data['isbuilder'];
<<<<<<< HEAD
    this['withAuthorization'] = data['withAuthorization'];
=======
    this['status_info_in'] = data['status_info_in'];
    this['attempt'] = data['attempt'];
>>>>>>> f7951948
  } else {
    this['c'] = undefined;//string command
    this['id'] = undefined;//string document id
    this['userid'] = undefined;//string
    this['jwt'] = undefined;//string validate
    this['data'] = undefined;//string
    //to open
    this['editorid'] = undefined;//int
    this['format'] = undefined;//string extention
    this['url'] = undefined;//string
    this['title'] = undefined;//string filename
    // to save
    this['outputformat'] = undefined;//int
    this['outputpath'] = undefined;//int internal
    this['savetype'] = undefined;//int part type
    this['saveindex'] = undefined;//int part index
    //nullable
    this['codepage'] = undefined;
    this['delimiter'] = undefined;
    this['delimiterChar'] = undefined;
    this['embeddedfonts'] = undefined;//bool
    this['mailmergesend'] = undefined;
    this['thumbnail'] = undefined;
    //private
    this['status'] = undefined;//int
    this['status_info'] = undefined;//int
    this['savekey'] = undefined;//int document id to save
    this['userconnectionid'] = undefined;//string internal
    this['docconnectionid'] = undefined;//string internal
    this['doctparams'] = undefined;//int doctRenderer
    this['useractionid'] = undefined;
    this['forcesave'] = undefined;
    this['userdata'] = undefined;
    this['inline'] = undefined;//content disposition
    this['password'] = undefined;
    this['outputurls'] = undefined;
    this['closeonerror'] = undefined;
    this['serverVersion'] = undefined;
    this['rediskey'] = undefined;
    this['nobase64'] = true;
    this['forgotten'] = undefined;
    this['isbuilder'] = undefined;
<<<<<<< HEAD
    this['withAuthorization'] = undefined;
=======
    this['status_info_in'] = undefined;
    this['attempt'] = undefined;
>>>>>>> f7951948
  }
}
InputCommand.prototype = {
  getCommand: function() {
    return this['c'];
  },
  setCommand: function(data) {
    this['c'] = data;
  },
  getDocId: function() {
    return this['id'];
  },
  setDocId: function(data) {
    this['id'] = data;
  },
  getUserId: function() {
    return this['userid'];
  },
  setUserId: function(data) {
    this['userid'] = data;
  },
  getJwt: function() {
    return this['jwt'];
  },
  getData: function() {
    return this['data'];
  },
  setData: function(data) {
    this['data'] = data;
  },
  getFormat: function() {
    return this['format'];
  },
  setFormat: function(data) {
    this['format'] = data;
  },
  getUrl: function() {
    return this['url'];
  },
  setUrl: function(data) {
    this['url'] = data;
  },
  getTitle: function() {
    return this['title'];
  },
  setTitle: function(data) {
    this['title'] = data;
  },
  getOutputFormat: function() {
    return this['outputformat'];
  },
  setOutputFormat: function(data) {
    this['outputformat'] = data;
  },
  getOutputPath: function() {
    return this['outputpath'];
  },
  setOutputPath: function(data) {
    this['outputpath'] = data;
  },
  getSaveType: function() {
    return this['savetype'];
  },
  setSaveType: function(data) {
    this['savetype'] = data;
  },
  getSaveIndex: function() {
    return this['saveindex'];
  },
  setSaveIndex: function(data) {
    this['saveindex'] = data;
  },
  getCodepage: function() {
    return this['codepage'];
  },
  setCodepage: function(data) {
    this['codepage'] = data;
  },
  getDelimiter: function() {
    return this['delimiter'];
  },
  setDelimiter: function(data) {
    this['delimiter'] = data;
  },
  getDelimiterChar: function() {
    return this['delimiterChar'];
  },
  setDelimiterChar: function(data) {
    this['delimiterChar'] = data;
  },
  getEmbeddedFonts: function() {
    return this['embeddedfonts'];
  },
  setEmbeddedFonts: function(data) {
    this['embeddedfonts'] = data;
  },
  getMailMergeSend: function() {
    return this['mailmergesend'];
  },
  setMailMergeSend: function(data) {
    this['mailmergesend'] = data;
  },
  getThumbnail: function() {
    return this['thumbnail'];
  },
  setThumbnail: function(data) {
    this['thumbnail'] = data;
  },
  getStatus: function() {
    return this['status'];
  },
  setStatus: function(data) {
    this['status'] = data;
  },
  getStatusInfo: function() {
    return this['status_info'];
  },
  setStatusInfo: function(data) {
    this['status_info'] = data;
  },
  getSaveKey: function() {
    return this['savekey'];
  },
  setSaveKey: function(data) {
    this['savekey'] = data;
  },
  getForgotten: function() {
    return this['forgotten'];
  },
  setForgotten: function(data) {
    this['forgotten'] = data;
  },
  getUserConnectionId: function() {
    return this['userconnectionid'];
  },
  setUserConnectionId: function(data) {
    this['userconnectionid'] = data;
  },
  getDocConnectionId: function() {
    return this['docconnectionid'];
  },
  setDocConnectionId: function(data) {
    this['docconnectionid'] = data;
  },
  getDoctParams: function() {
    return this['doctparams'];
  },
  setDoctParams: function(data) {
    this['doctparams'] = data;
  },
  getUserActionId: function() {
    return this['useractionid'];
  },
  setUserActionId: function(data) {
    this['useractionid'] = data;
  },
  getForceSave: function() {
    return this['forcesave'];
  },
  setForceSave: function(data) {
    this['forcesave'] = data;
  },
  getUserData: function() {
    return this['userdata'];
  },
  setUserData: function(data) {
    this['userdata'] = data;
  },
  getInline: function() {
    return this['inline'];
  },
  setInline: function(data) {
    this['inline'] = data;
  },
  getPassword: function() {
    return this['password'];
  },
  setPassword: function(data) {
    this['password'] = data;
  },
  setOutputUrls: function(data) {
    this['outputurls'] = data;
  },
  getOutputUrls: function() {
    return this['outputurls'];
  },
  getCloseOnError: function() {
    return this['closeonerror'];
  },
  setCloseOnError: function(data) {
    this['closeonerror'] = data;
  },
  getServerVersion: function() {
    return this['serverVersion'];
  },
  setServerVersion: function(data) {
    this['serverVersion'] = data;
  },
  getRedisKey: function() {
    return this['rediskey'];
  },
  setRedisKey: function(data) {
    this['rediskey'] = data;
  },
  getNoBase64: function() {
    return this['nobase64'];
  },
  setNoBase64: function(data) {
    this['nobase64'] = data;
  },
  getIsBuilder: function() {
    return this['isbuilder'];
  },
  setIsBuilder: function(data) {
    this['isbuilder'] = data;
  },
<<<<<<< HEAD
  getWithAuthorization: function() {
    return this['withAuthorization'];
  },
  setWithAuthorization: function(data) {
    this['withAuthorization'] = data;
=======
  getStatusInfoIn: function() {
    return this['status_info_in'];
  },
  setStatusInfoIn: function(data) {
    this['status_info_in'] = data;
  },
  getAttempt: function() {
    return this['attempt'];
  },
  setAttempt: function(data) {
    this['attempt'] = data;
>>>>>>> f7951948
  }
};

function CForceSaveData(obj) {
  if (obj) {
    this['type'] = obj['type'];
    this['time'] = obj['time'];
    this['index'] = obj['index'];
  } else {
    this['type'] = null;
    this['time'] = null;
    this['index'] = null;
  }
}
CForceSaveData.prototype.getType = function() {
  return this['type']
};
CForceSaveData.prototype.setType = function(v) {
  this['type'] = v;
};
CForceSaveData.prototype.getTime = function() {
  return this['time']
};
CForceSaveData.prototype.setTime = function(v) {
  this['time'] = v;
};
CForceSaveData.prototype.getIndex = function() {
  return this['index']
};
CForceSaveData.prototype.setIndex = function(v) {
  this['index'] = v;
};

function CThumbnailData(obj) {
  if (obj) {
    this['format'] = obj['format'];
    this['aspect'] = obj['aspect'];
    this['first'] = obj['first'];
    this['width'] = obj['width'];
    this['height'] = obj['height'];
  } else {
    this['format'] = null;
    this['aspect'] = null;
    this['first'] = null;
    this['width'] = null;
    this['height'] = null;
  }
}
CThumbnailData.prototype.getFormat = function() {
  return this['format']
};
CThumbnailData.prototype.setFormat = function(v) {
  this['format'] = v;
};
CThumbnailData.prototype.getAspect = function() {
  return this['aspect']
};
CThumbnailData.prototype.setAspect = function(v) {
  this['aspect'] = v;
};
CThumbnailData.prototype.getFirst = function() {
  return this['first']
};
CThumbnailData.prototype.setFirst = function(v) {
  this['first'] = v;
};
CThumbnailData.prototype.getWidth = function() {
  return this['width']
};
CThumbnailData.prototype.setWidth = function(v) {
  this['width'] = v;
};
CThumbnailData.prototype.getHeight = function() {
  return this['height']
};
CThumbnailData.prototype.setHeight = function(v) {
  this['height'] = v;
};

function CMailMergeSendData(obj) {
  if (obj) {
    this['from'] = obj['from'];
    this['to'] = obj['to'];
    this['subject'] = obj['subject'];
    this['mailFormat'] = obj['mailFormat'];
    this['fileName'] = obj['fileName'];
    this['message'] = obj['message'];
    this['recordFrom'] = obj['recordFrom'];
    this['recordTo'] = obj['recordTo'];
    this['recordCount'] = obj['recordCount'];
    this['recordErrorCount'] = obj['recordErrorCount'];
    this['userId'] = obj['userId'];
    this['url'] = obj['url'];
    this['baseUrl'] = obj['baseUrl'];
    this['jsonkey'] = obj['jsonkey'];
	this['isJson'] = obj['isJson'];
  } else {
    this['from'] = null;
    this['to'] = null;
    this['subject'] = null;
    this['mailFormat'] = null;
    this['fileName'] = null;
    this['message'] = null;
    this['recordFrom'] = null;
    this['recordTo'] = null;
    this['recordCount'] = null;
    this['recordErrorCount'] = null;
    this['userId'] = null;
    this['url'] = null;
    this['baseUrl'] = null;
    this['jsonkey'] = null;
	this['isJson'] = null;
  }
}
CMailMergeSendData.prototype.getFrom = function() {
  return this['from']
};
CMailMergeSendData.prototype.setFrom = function(v) {
  this['from'] = v;
};
CMailMergeSendData.prototype.getTo = function() {
  return this['to']
};
CMailMergeSendData.prototype.setTo = function(v) {
  this['to'] = v;
};
CMailMergeSendData.prototype.getSubject = function() {
  return this['subject']
};
CMailMergeSendData.prototype.setSubject = function(v) {
  this['subject'] = v;
};
CMailMergeSendData.prototype.getMailFormat = function() {
  return this['mailFormat']
};
CMailMergeSendData.prototype.setMailFormat = function(v) {
  this['mailFormat'] = v;
};
CMailMergeSendData.prototype.getFileName = function() {
  return this['fileName']
};
CMailMergeSendData.prototype.setFileName = function(v) {
  this['fileName'] = v;
};
CMailMergeSendData.prototype.getMessage = function() {
  return this['message']
};
CMailMergeSendData.prototype.setMessage = function(v) {
  this['message'] = v;
};
CMailMergeSendData.prototype.getRecordFrom = function() {
  return this['recordFrom']
};
CMailMergeSendData.prototype.setRecordFrom = function(v) {
  this['recordFrom'] = v;
};
CMailMergeSendData.prototype.getRecordTo = function() {
  return this['recordTo']
};
CMailMergeSendData.prototype.setRecordTo = function(v) {
  this['recordTo'] = v;
};
CMailMergeSendData.prototype.getRecordCount = function() {
  return this['recordCount']
};
CMailMergeSendData.prototype.setRecordCount = function(v) {
  this['recordCount'] = v;
};
CMailMergeSendData.prototype.getRecordErrorCount = function() {
  return this['recordErrorCount']
};
CMailMergeSendData.prototype.setRecordErrorCount = function(v) {
  this['recordErrorCount'] = v;
};
CMailMergeSendData.prototype.getUserId = function() {
  return this['userId']
};
CMailMergeSendData.prototype.setUserId = function(v) {
  this['userId'] = v;
};
CMailMergeSendData.prototype.getUrl = function() {
  return this['url']
};
CMailMergeSendData.prototype.setUrl = function(v) {
  this['url'] = v;
};
CMailMergeSendData.prototype.getBaseUrl = function() {
  return this['baseUrl']
};
CMailMergeSendData.prototype.setBaseUrl = function(v) {
  this['baseUrl'] = v;
};
CMailMergeSendData.prototype.getJsonKey = function() {
  return this['jsonkey']
};
CMailMergeSendData.prototype.setJsonKey = function(v) {
  this['jsonkey'] = v;
};
CMailMergeSendData.prototype.getIsJsonKey = function() {
  return this['isJson']
};
CMailMergeSendData.prototype.setIsJsonKey = function(v) {
  this['isJson'] = v;
};
function TaskQueueData(data) {
  if (data) {
    this['cmd'] = new InputCommand(data['cmd']);
    this['toFile'] = data['toFile'];
    this['fromOrigin'] = data['fromOrigin'];
    this['fromSettings'] = data['fromSettings'];
    this['fromChanges'] = data['fromChanges'];
    this['paid'] = data['paid'];

    this['dataKey'] = data['dataKey'];
    this['visibilityTimeout'] = data['visibilityTimeout'];
  } else {
    this['cmd'] = undefined;
    this['toFile'] = undefined;
    this['fromOrigin'] = undefined;
    this['fromSettings'] = undefined;
    this['fromChanges'] = undefined;
    this['paid'] = undefined;

    this['dataKey'] = undefined;
    this['visibilityTimeout'] = undefined;
  }
}
TaskQueueData.prototype = {
  getCmd : function() {
    return this['cmd'];
  },
  setCmd : function(data) {
    return this['cmd'] = data;
  },
  getToFile : function() {
    return this['toFile'];
  },
  setToFile : function(data) {
    return this['toFile'] = data;
  },
  getFromOrigin : function() {
    return this['fromOrigin'];
  },
  setFromOrigin : function(data) {
    return this['fromOrigin'] = data;
  },
  getFromSettings : function() {
    return this['fromSettings'];
  },
  setFromSettings : function(data) {
    return this['fromSettings'] = data;
  },
  getFromChanges : function() {
    return this['fromChanges'];
  },
  setFromChanges : function(data) {
    return this['fromChanges'] = data;
  },
  getPaid : function() {
    return this['paid'];
  },
  setPaid : function(data) {
    return this['paid'] = data;
  },
  getDataKey : function() {
    return this['dataKey'];
  },
  setDataKey : function(data) {
    return this['dataKey'] = data;
  },
  getVisibilityTimeout : function() {
    return this['visibilityTimeout'];
  },
  setVisibilityTimeout : function(data) {
    return this['visibilityTimeout'] = data;
  }
};

function OutputSfcData() {
  this['key'] = undefined;
  this['status'] = undefined;
  this['url'] = undefined;
  this['changesurl'] = undefined;
  this['history'] = undefined;
  this['users'] = undefined;
  this['actions'] = undefined;
  this['mailMerge'] = undefined;
  this['userdata'] = undefined;
  this['lastsave'] = undefined;
  this['notmodified'] = undefined;
  this['forcesavetype'] = undefined;
  this['encrypted'] = undefined;
}
OutputSfcData.prototype.getKey = function() {
  return this['key'];
};
OutputSfcData.prototype.setKey = function(data) {
  return this['key'] = data;
};
OutputSfcData.prototype.getStatus = function() {
  return this['status'];
};
OutputSfcData.prototype.setStatus = function(data) {
  return this['status'] = data;
};
OutputSfcData.prototype.getUrl = function() {
  return this['url'];
};
OutputSfcData.prototype.setUrl = function(data) {
  return this['url'] = data;
};
OutputSfcData.prototype.getChangeUrl = function() {
  return this['changesurl'];
};
OutputSfcData.prototype.setChangeUrl = function(data) {
  return this['changesurl'] = data;
};
OutputSfcData.prototype.getChangeHistory = function() {
  return this['history'];
};
OutputSfcData.prototype.setChangeHistory = function(data) {
  return this['history'] = data;
};
OutputSfcData.prototype.getUsers = function() {
  return this['users'];
};
OutputSfcData.prototype.setUsers = function(data) {
  return this['users'] = data;
};
OutputSfcData.prototype.getMailMerge = function() {
  return this['mailMerge'];
};
OutputSfcData.prototype.setMailMerge = function(data) {
  return this['mailMerge'] = data;
};
OutputSfcData.prototype.getActions = function() {
  return this['actions'];
};
OutputSfcData.prototype.setActions = function(data) {
  return this['actions'] = data;
};
OutputSfcData.prototype.getUserData= function() {
  return this['userdata'];
};
OutputSfcData.prototype.setUserData = function(data) {
  return this['userdata'] = data;
};
OutputSfcData.prototype.getLastSave = function() {
  return this['lastsave']
};
OutputSfcData.prototype.setLastSave = function(v) {
  this['lastsave'] = v;
};
OutputSfcData.prototype.getNotModified = function() {
  return this['notmodified']
};
OutputSfcData.prototype.setNotModified = function(v) {
  this['notmodified'] = v;
};
OutputSfcData.prototype.getForceSaveType = function() {
  return this['forcesavetype']
};
OutputSfcData.prototype.setForceSaveType = function(v) {
  this['forcesavetype'] = v;
};
OutputSfcData.prototype.getEncrypted = function() {
  return this['encrypted']
};
OutputSfcData.prototype.setEncrypted = function(v) {
  this['encrypted'] = v;
};

function OutputMailMerge(mailMergeSendData) {
  if (mailMergeSendData) {
    this['from'] = mailMergeSendData.getFrom();
    this['message'] = mailMergeSendData.getMessage();
    this['subject'] = mailMergeSendData.getSubject();
    this['title'] = mailMergeSendData.getFileName();
    const mailFormat = mailMergeSendData.getMailFormat();
    switch (mailFormat) {
      case constants.AVS_OFFICESTUDIO_FILE_OTHER_HTMLZIP :
        this['type'] = 0;
        break;
      case constants.AVS_OFFICESTUDIO_FILE_DOCUMENT_DOCX :
        this['type'] = 1;
        break;
      case constants.AVS_OFFICESTUDIO_FILE_CROSSPLATFORM_PDF :
        this['type'] = 2;
        break;
      default :
        this['type'] = 0;
        break;
    }
    this['recordCount'] = mailMergeSendData.getRecordCount();
    this['recordErrorCount'] = mailMergeSendData.getRecordErrorCount();
    this['to'] = null;
    this['recordIndex'] = null;
  } else {
    this['from'] = null;
    this['message'] = null;
    this['subject'] = null;
    this['title'] = null;
    this['to'] = null;
    this['type'] = null;
    this['recordCount'] = null;
    this['recordIndex'] = null;
    this['recordErrorCount'] = null;
  }
}
OutputMailMerge.prototype.getRecordIndex = function() {
  return this['recordIndex'];
};
OutputMailMerge.prototype.setRecordIndex = function(data) {
  return this['recordIndex'] = data;
};
OutputMailMerge.prototype.getRecordErrorCount = function() {
  return this['recordErrorCount'];
};
OutputMailMerge.prototype.setRecordErrorCount = function(data) {
  return this['recordErrorCount'] = data;
};
OutputMailMerge.prototype.getTo = function() {
  return this['to'];
};
OutputMailMerge.prototype.setTo = function(data) {
  return this['to'] = data;
};
function OutputAction(type, userid) {
  this['type'] = type;
  this['userid'] = userid;
}
const c_oPublishType = {
  drop : 0,
  releaseLock : 1,
  participantsState : 2,
  message : 3,
  getLock : 4,
  changes : 5,
  auth : 6,
  receiveTask : 7,
  warning: 8,
  cursor: 9,
  shutdown: 10,
  meta: 11,
  forceSave: 12,
  closeConnection: 13,
  changesNotify: 14
};
const c_oAscCsvDelimiter = {
  None: 0,
  Tab: 1,
  Semicolon: 2,
  Colon: 3,
  Comma: 4,
  Space: 5
};
const c_oAscEncodings = [
  [ 0,    28596, "ISO-8859-6",       "Arabic (ISO 8859-6)" ],
  [ 1,    720,   "DOS-720",          "Arabic (OEM 720)" ],
  [ 2,    1256,  "windows-1256",     "Arabic (Windows)" ],

  [ 3,    28594, "ISO-8859-4",       "Baltic (ISO 8859-4)" ],
  [ 4,    28603, "ISO-8859-13",      "Baltic (ISO 8859-13)" ],
  [ 5,    775,   "IBM775",           "Baltic (OEM 775)" ],
  [ 6,    1257,  "windows-1257",     "Baltic (Windows)" ],

  [ 7,    28604, "ISO-8859-14",      "Celtic (ISO 8859-14)" ],

  [ 8,    28595, "ISO-8859-5",       "Cyrillic (ISO 8859-5)" ],
  [ 9,    20866, "KOI8-R",           "Cyrillic (KOI8-R)" ],
  [ 10,   21866, "KOI8-U",           "Cyrillic (KOI8-U)" ],
  [ 11,   10007, "x-mac-cyrillic",   "Cyrillic (Mac)" ],
  [ 12,   855,   "IBM855",           "Cyrillic (OEM 855)" ],
  [ 13,   866,   "cp866",            "Cyrillic (OEM 866)" ],
  [ 14,   1251,  "windows-1251",     "Cyrillic (Windows)" ],

  [ 15,   852,   "IBM852",           "Central European (OEM 852)" ],
  [ 16,   1250,  "windows-1250",     "Central European (Windows)" ],

  [ 17,   950,   "Big5",             "Chinese (Big5 Traditional)" ],
  [ 18,   936,   "GB2312",           "Central (GB2312 Simplified)" ],

  [ 19,   28592, "ISO-8859-2",       "Eastern European (ISO 8859-2)" ],

  [ 20,   28597, "ISO-8859-7",       "Greek (ISO 8859-7)" ],
  [ 21,   737,   "IBM737",           "Greek (OEM 737)" ],
  [ 22,   869,   "IBM869",           "Greek (OEM 869)" ],
  [ 23,   1253,  "windows-1253",     "Greek (Windows)" ],

  [ 24,   28598, "ISO-8859-8",       "Hebrew (ISO 8859-8)" ],
  [ 25,   862,   "DOS-862",          "Hebrew (OEM 862)" ],
  [ 26,   1255,  "windows-1255",     "Hebrew (Windows)" ],

  [ 27,   932,   "Shift_JIS",        "Japanese (Shift-JIS)" ],

  [ 28,   949,   "KS_C_5601-1987",   "Korean (Windows)" ],
  [ 29,   51949, "EUC-KR",           "Korean (EUC)" ],

  [ 30,   861,   "IBM861",           "North European (Icelandic OEM 861)" ],
  [ 31,   865,   "IBM865",           "North European (Nordic OEM 865)" ],

  [ 32,   874,   "windows-874",      "Thai (TIS-620)" ],

  [ 33,   28593, "ISO-8859-3",       "Turkish (ISO 8859-3)" ],
  [ 34,   28599, "ISO-8859-9",       "Turkish (ISO 8859-9)" ],
  [ 35,   857,   "IBM857",           "Turkish (OEM 857)" ],
  [ 36,   1254,  "windows-1254",     "Turkish (Windows)" ],

  [ 37,   28591, "ISO-8859-1",       "Western European (ISO-8859-1)" ],
  [ 38,   28605, "ISO-8859-15",      "Western European (ISO-8859-15)" ],
  [ 39,   850,   "IBM850",           "Western European (OEM 850)" ],
  [ 40,   858,   "IBM858",           "Western European (OEM 858)" ],
  [ 41,   860,   "IBM860",           "Western European (OEM 860 : Portuguese)" ],
  [ 42,   863,   "IBM863",           "Western European (OEM 863 : French)" ],
  [ 43,   437,   "IBM437",           "Western European (OEM-US)" ],
  [ 44,   1252,  "windows-1252",     "Western European (Windows)" ],

  [ 45,   1258,  "windows-1258",     "Vietnamese (Windows)" ],

  [ 46,   65001, "UTF-8",            "Unicode (UTF-8)" ],
  [ 47,   65000, "UTF-7",            "Unicode (UTF-7)" ],

  [ 48,   1200, "UTF-16",            "Unicode (UTF-16)" ],
  [ 49,   1201, "UTF-16BE",          "Unicode (UTF-16 Big Endian)" ],

  [ 50,   12000, "UTF-32",           "Unicode (UTF-32)" ],
  [ 51,   12001, "UTF-32BE",         "Unicode (UTF-32 Big Endian)" ]
];
const c_oAscEncodingsMap = {"437": 43, "720": 1, "737": 21, "775": 5, "850": 39, "852": 15, "855": 12, "857": 35, "858": 40, "860": 41, "861": 30, "862": 25, "863": 42, "865": 31, "866": 13, "869": 22, "874": 32, "932": 27, "936": 18, "949": 28, "950": 17, "1200": 48, "1201": 49, "1250": 16, "1251": 14, "1252": 44, "1253": 23, "1254": 36, "1255": 26, "1256": 2, "1257": 6, "1258": 45, "10007": 11, "12000": 50, "12001": 51, "20866": 9, "21866": 10, "28591": 37, "28592": 19, "28593": 33, "28594": 3, "28595": 8, "28596": 0, "28597": 20, "28598": 24, "28599": 34, "28603": 4, "28604": 7, "28605": 38, "51949": 29, "65000": 47, "65001": 46}
const c_oAscCodePageUtf8 = 46;//65001
const c_oAscUserAction = {
  Out: 0,
  In: 1
};
const c_oAscServerCommandErrors = {
  NoError: 0,
  DocumentIdError: 1,
  ParseError: 2,
  UnknownError: 3,
  NotModified: 4,
  UnknownCommand: 5,
  Token: 6,
  TokenExpire: 7
};
const c_oAscForceSaveTypes = {
  Command: 0,
  Button: 1,
  Timeout: 2
};
const c_oAscUrlTypes = {
  Session: 0,
  Temporary: 1
};
const c_oAscSecretType = {
  Browser: 0,
  Inbox: 1,
  Outbox: 2,
  Session: 3
};
const c_oAscQueueType = {
  rabbitmq: 'rabbitmq',
  activemq: 'activemq'
};

const buildVersion = '4.1.2';
const buildNumber = 37;

exports.TaskQueueData = TaskQueueData;
exports.CMailMergeSendData = CMailMergeSendData;
exports.CThumbnailData = CThumbnailData;
exports.CForceSaveData = CForceSaveData;
exports.InputCommand = InputCommand;
exports.OutputSfcData = OutputSfcData;
exports.OutputMailMerge = OutputMailMerge;
exports.OutputAction = OutputAction;
exports.c_oPublishType = c_oPublishType;
exports.c_oAscCsvDelimiter = c_oAscCsvDelimiter;
exports.c_oAscEncodings = c_oAscEncodings;
exports.c_oAscEncodingsMap = c_oAscEncodingsMap;
exports.c_oAscCodePageUtf8 = c_oAscCodePageUtf8;
exports.c_oAscUserAction = c_oAscUserAction;
exports.c_oAscServerCommandErrors = c_oAscServerCommandErrors;
exports.c_oAscForceSaveTypes = c_oAscForceSaveTypes;
exports.c_oAscUrlTypes = c_oAscUrlTypes;
exports.c_oAscSecretType = c_oAscSecretType;
exports.c_oAscQueueType = c_oAscQueueType;
exports.buildVersion = buildVersion;
exports.buildNumber = buildNumber;
<|MERGE_RESOLUTION|>--- conflicted
+++ resolved
@@ -1,964 +1,956 @@
-/*
- * (c) Copyright Ascensio System SIA 2010-2019
- *
- * This program is a free software product. You can redistribute it and/or
- * modify it under the terms of the GNU Affero General Public License (AGPL)
- * version 3 as published by the Free Software Foundation. In accordance with
- * Section 7(a) of the GNU AGPL its Section 15 shall be amended to the effect
- * that Ascensio System SIA expressly excludes the warranty of non-infringement
- * of any third-party rights.
- *
- * This program is distributed WITHOUT ANY WARRANTY; without even the implied
- * warranty of MERCHANTABILITY or FITNESS FOR A PARTICULAR  PURPOSE. For
- * details, see the GNU AGPL at: http://www.gnu.org/licenses/agpl-3.0.html
- *
- * You can contact Ascensio System SIA at 20A-12 Ernesta Birznieka-Upisha
- * street, Riga, Latvia, EU, LV-1050.
- *
- * The  interactive user interfaces in modified source and object code versions
- * of the Program must display Appropriate Legal Notices, as required under
- * Section 5 of the GNU AGPL version 3.
- *
- * Pursuant to Section 7(b) of the License you must retain the original Product
- * logo when distributing the program. Pursuant to Section 7(e) we decline to
- * grant you any rights under trademark law for use of our trademarks.
- *
- * All the Product's GUI elements, including illustrations and icon sets, as
- * well as technical writing content are licensed under the terms of the
- * Creative Commons Attribution-ShareAlike 4.0 International. See the License
- * terms at http://creativecommons.org/licenses/by-sa/4.0/legalcode
- *
- */
-
-'use strict';
-
-const constants = require('./constants');
-
-function InputCommand(data) {
-  if (data) {
-    this['c'] = data['c'];
-    this['id'] = data['id'];
-    this['userid'] = data['userid'];
-    this['jwt'] = data['jwt'];
-    this['data'] = data['data'];
-    this['editorid'] = data['editorid'];
-    this['format'] = data['format'];
-    this['url'] = data['url'];
-    this['title'] = data['title'];
-    this['outputformat'] = data['outputformat'];
-    this['outputpath'] = data['outputpath'];
-    this['savetype'] = data['savetype'];
-    this['saveindex'] = data['saveindex'];
-    this['codepage'] = data['codepage'];
-    this['delimiter'] = data['delimiter'];
-    this['delimiterChar'] = data['delimiterChar'];
-    this['embeddedfonts'] = data['embeddedfonts'];
-    if (data['mailmergesend']) {
-      this['mailmergesend'] = new CMailMergeSendData(data['mailmergesend']);
-    } else {
-      this['mailmergesend'] = undefined;
-    }
-    if (data['thumbnail']) {
-      this['thumbnail'] = new CThumbnailData(data['thumbnail']);
-    } else {
-      this['thumbnail'] = undefined;
-    }
-    this['status'] = data['status'];
-    this['status_info'] = data['status_info'];
-    this['savekey'] = data['savekey'];
-    this['userconnectionid'] = data['userconnectionid'];
-    this['docconnectionid'] = data['docconnectionid'];
-    this['doctparams'] = data['doctparams'];
-    this['useractionid'] = data['useractionid'];
-    if (data['forcesave']) {
-      this['forcesave'] = new CForceSaveData(data['forcesave']);
-    } else {
-      this['forcesave'] = undefined;
-    }
-    this['userdata'] = data['userdata'];
-    this['inline'] = data['inline'];
-    this['password'] = data['password'];
-    this['outputurls'] = data['outputurls'];
-    this['closeonerror'] = data['closeonerror'];
-    this['serverVersion'] = data['serverVersion'];
-    this['rediskey'] = data['rediskey'];
-    this['nobase64'] = data['nobase64'];
-    this['forgotten'] = data['forgotten'];
-    this['isbuilder'] = data['isbuilder'];
-<<<<<<< HEAD
-    this['withAuthorization'] = data['withAuthorization'];
-=======
-    this['status_info_in'] = data['status_info_in'];
-    this['attempt'] = data['attempt'];
->>>>>>> f7951948
-  } else {
-    this['c'] = undefined;//string command
-    this['id'] = undefined;//string document id
-    this['userid'] = undefined;//string
-    this['jwt'] = undefined;//string validate
-    this['data'] = undefined;//string
-    //to open
-    this['editorid'] = undefined;//int
-    this['format'] = undefined;//string extention
-    this['url'] = undefined;//string
-    this['title'] = undefined;//string filename
-    // to save
-    this['outputformat'] = undefined;//int
-    this['outputpath'] = undefined;//int internal
-    this['savetype'] = undefined;//int part type
-    this['saveindex'] = undefined;//int part index
-    //nullable
-    this['codepage'] = undefined;
-    this['delimiter'] = undefined;
-    this['delimiterChar'] = undefined;
-    this['embeddedfonts'] = undefined;//bool
-    this['mailmergesend'] = undefined;
-    this['thumbnail'] = undefined;
-    //private
-    this['status'] = undefined;//int
-    this['status_info'] = undefined;//int
-    this['savekey'] = undefined;//int document id to save
-    this['userconnectionid'] = undefined;//string internal
-    this['docconnectionid'] = undefined;//string internal
-    this['doctparams'] = undefined;//int doctRenderer
-    this['useractionid'] = undefined;
-    this['forcesave'] = undefined;
-    this['userdata'] = undefined;
-    this['inline'] = undefined;//content disposition
-    this['password'] = undefined;
-    this['outputurls'] = undefined;
-    this['closeonerror'] = undefined;
-    this['serverVersion'] = undefined;
-    this['rediskey'] = undefined;
-    this['nobase64'] = true;
-    this['forgotten'] = undefined;
-    this['isbuilder'] = undefined;
-<<<<<<< HEAD
-    this['withAuthorization'] = undefined;
-=======
-    this['status_info_in'] = undefined;
-    this['attempt'] = undefined;
->>>>>>> f7951948
-  }
-}
-InputCommand.prototype = {
-  getCommand: function() {
-    return this['c'];
-  },
-  setCommand: function(data) {
-    this['c'] = data;
-  },
-  getDocId: function() {
-    return this['id'];
-  },
-  setDocId: function(data) {
-    this['id'] = data;
-  },
-  getUserId: function() {
-    return this['userid'];
-  },
-  setUserId: function(data) {
-    this['userid'] = data;
-  },
-  getJwt: function() {
-    return this['jwt'];
-  },
-  getData: function() {
-    return this['data'];
-  },
-  setData: function(data) {
-    this['data'] = data;
-  },
-  getFormat: function() {
-    return this['format'];
-  },
-  setFormat: function(data) {
-    this['format'] = data;
-  },
-  getUrl: function() {
-    return this['url'];
-  },
-  setUrl: function(data) {
-    this['url'] = data;
-  },
-  getTitle: function() {
-    return this['title'];
-  },
-  setTitle: function(data) {
-    this['title'] = data;
-  },
-  getOutputFormat: function() {
-    return this['outputformat'];
-  },
-  setOutputFormat: function(data) {
-    this['outputformat'] = data;
-  },
-  getOutputPath: function() {
-    return this['outputpath'];
-  },
-  setOutputPath: function(data) {
-    this['outputpath'] = data;
-  },
-  getSaveType: function() {
-    return this['savetype'];
-  },
-  setSaveType: function(data) {
-    this['savetype'] = data;
-  },
-  getSaveIndex: function() {
-    return this['saveindex'];
-  },
-  setSaveIndex: function(data) {
-    this['saveindex'] = data;
-  },
-  getCodepage: function() {
-    return this['codepage'];
-  },
-  setCodepage: function(data) {
-    this['codepage'] = data;
-  },
-  getDelimiter: function() {
-    return this['delimiter'];
-  },
-  setDelimiter: function(data) {
-    this['delimiter'] = data;
-  },
-  getDelimiterChar: function() {
-    return this['delimiterChar'];
-  },
-  setDelimiterChar: function(data) {
-    this['delimiterChar'] = data;
-  },
-  getEmbeddedFonts: function() {
-    return this['embeddedfonts'];
-  },
-  setEmbeddedFonts: function(data) {
-    this['embeddedfonts'] = data;
-  },
-  getMailMergeSend: function() {
-    return this['mailmergesend'];
-  },
-  setMailMergeSend: function(data) {
-    this['mailmergesend'] = data;
-  },
-  getThumbnail: function() {
-    return this['thumbnail'];
-  },
-  setThumbnail: function(data) {
-    this['thumbnail'] = data;
-  },
-  getStatus: function() {
-    return this['status'];
-  },
-  setStatus: function(data) {
-    this['status'] = data;
-  },
-  getStatusInfo: function() {
-    return this['status_info'];
-  },
-  setStatusInfo: function(data) {
-    this['status_info'] = data;
-  },
-  getSaveKey: function() {
-    return this['savekey'];
-  },
-  setSaveKey: function(data) {
-    this['savekey'] = data;
-  },
-  getForgotten: function() {
-    return this['forgotten'];
-  },
-  setForgotten: function(data) {
-    this['forgotten'] = data;
-  },
-  getUserConnectionId: function() {
-    return this['userconnectionid'];
-  },
-  setUserConnectionId: function(data) {
-    this['userconnectionid'] = data;
-  },
-  getDocConnectionId: function() {
-    return this['docconnectionid'];
-  },
-  setDocConnectionId: function(data) {
-    this['docconnectionid'] = data;
-  },
-  getDoctParams: function() {
-    return this['doctparams'];
-  },
-  setDoctParams: function(data) {
-    this['doctparams'] = data;
-  },
-  getUserActionId: function() {
-    return this['useractionid'];
-  },
-  setUserActionId: function(data) {
-    this['useractionid'] = data;
-  },
-  getForceSave: function() {
-    return this['forcesave'];
-  },
-  setForceSave: function(data) {
-    this['forcesave'] = data;
-  },
-  getUserData: function() {
-    return this['userdata'];
-  },
-  setUserData: function(data) {
-    this['userdata'] = data;
-  },
-  getInline: function() {
-    return this['inline'];
-  },
-  setInline: function(data) {
-    this['inline'] = data;
-  },
-  getPassword: function() {
-    return this['password'];
-  },
-  setPassword: function(data) {
-    this['password'] = data;
-  },
-  setOutputUrls: function(data) {
-    this['outputurls'] = data;
-  },
-  getOutputUrls: function() {
-    return this['outputurls'];
-  },
-  getCloseOnError: function() {
-    return this['closeonerror'];
-  },
-  setCloseOnError: function(data) {
-    this['closeonerror'] = data;
-  },
-  getServerVersion: function() {
-    return this['serverVersion'];
-  },
-  setServerVersion: function(data) {
-    this['serverVersion'] = data;
-  },
-  getRedisKey: function() {
-    return this['rediskey'];
-  },
-  setRedisKey: function(data) {
-    this['rediskey'] = data;
-  },
-  getNoBase64: function() {
-    return this['nobase64'];
-  },
-  setNoBase64: function(data) {
-    this['nobase64'] = data;
-  },
-  getIsBuilder: function() {
-    return this['isbuilder'];
-  },
-  setIsBuilder: function(data) {
-    this['isbuilder'] = data;
-  },
-<<<<<<< HEAD
-  getWithAuthorization: function() {
-    return this['withAuthorization'];
-  },
-  setWithAuthorization: function(data) {
-    this['withAuthorization'] = data;
-=======
-  getStatusInfoIn: function() {
-    return this['status_info_in'];
-  },
-  setStatusInfoIn: function(data) {
-    this['status_info_in'] = data;
-  },
-  getAttempt: function() {
-    return this['attempt'];
-  },
-  setAttempt: function(data) {
-    this['attempt'] = data;
->>>>>>> f7951948
-  }
-};
-
-function CForceSaveData(obj) {
-  if (obj) {
-    this['type'] = obj['type'];
-    this['time'] = obj['time'];
-    this['index'] = obj['index'];
-  } else {
-    this['type'] = null;
-    this['time'] = null;
-    this['index'] = null;
-  }
-}
-CForceSaveData.prototype.getType = function() {
-  return this['type']
-};
-CForceSaveData.prototype.setType = function(v) {
-  this['type'] = v;
-};
-CForceSaveData.prototype.getTime = function() {
-  return this['time']
-};
-CForceSaveData.prototype.setTime = function(v) {
-  this['time'] = v;
-};
-CForceSaveData.prototype.getIndex = function() {
-  return this['index']
-};
-CForceSaveData.prototype.setIndex = function(v) {
-  this['index'] = v;
-};
-
-function CThumbnailData(obj) {
-  if (obj) {
-    this['format'] = obj['format'];
-    this['aspect'] = obj['aspect'];
-    this['first'] = obj['first'];
-    this['width'] = obj['width'];
-    this['height'] = obj['height'];
-  } else {
-    this['format'] = null;
-    this['aspect'] = null;
-    this['first'] = null;
-    this['width'] = null;
-    this['height'] = null;
-  }
-}
-CThumbnailData.prototype.getFormat = function() {
-  return this['format']
-};
-CThumbnailData.prototype.setFormat = function(v) {
-  this['format'] = v;
-};
-CThumbnailData.prototype.getAspect = function() {
-  return this['aspect']
-};
-CThumbnailData.prototype.setAspect = function(v) {
-  this['aspect'] = v;
-};
-CThumbnailData.prototype.getFirst = function() {
-  return this['first']
-};
-CThumbnailData.prototype.setFirst = function(v) {
-  this['first'] = v;
-};
-CThumbnailData.prototype.getWidth = function() {
-  return this['width']
-};
-CThumbnailData.prototype.setWidth = function(v) {
-  this['width'] = v;
-};
-CThumbnailData.prototype.getHeight = function() {
-  return this['height']
-};
-CThumbnailData.prototype.setHeight = function(v) {
-  this['height'] = v;
-};
-
-function CMailMergeSendData(obj) {
-  if (obj) {
-    this['from'] = obj['from'];
-    this['to'] = obj['to'];
-    this['subject'] = obj['subject'];
-    this['mailFormat'] = obj['mailFormat'];
-    this['fileName'] = obj['fileName'];
-    this['message'] = obj['message'];
-    this['recordFrom'] = obj['recordFrom'];
-    this['recordTo'] = obj['recordTo'];
-    this['recordCount'] = obj['recordCount'];
-    this['recordErrorCount'] = obj['recordErrorCount'];
-    this['userId'] = obj['userId'];
-    this['url'] = obj['url'];
-    this['baseUrl'] = obj['baseUrl'];
-    this['jsonkey'] = obj['jsonkey'];
-	this['isJson'] = obj['isJson'];
-  } else {
-    this['from'] = null;
-    this['to'] = null;
-    this['subject'] = null;
-    this['mailFormat'] = null;
-    this['fileName'] = null;
-    this['message'] = null;
-    this['recordFrom'] = null;
-    this['recordTo'] = null;
-    this['recordCount'] = null;
-    this['recordErrorCount'] = null;
-    this['userId'] = null;
-    this['url'] = null;
-    this['baseUrl'] = null;
-    this['jsonkey'] = null;
-	this['isJson'] = null;
-  }
-}
-CMailMergeSendData.prototype.getFrom = function() {
-  return this['from']
-};
-CMailMergeSendData.prototype.setFrom = function(v) {
-  this['from'] = v;
-};
-CMailMergeSendData.prototype.getTo = function() {
-  return this['to']
-};
-CMailMergeSendData.prototype.setTo = function(v) {
-  this['to'] = v;
-};
-CMailMergeSendData.prototype.getSubject = function() {
-  return this['subject']
-};
-CMailMergeSendData.prototype.setSubject = function(v) {
-  this['subject'] = v;
-};
-CMailMergeSendData.prototype.getMailFormat = function() {
-  return this['mailFormat']
-};
-CMailMergeSendData.prototype.setMailFormat = function(v) {
-  this['mailFormat'] = v;
-};
-CMailMergeSendData.prototype.getFileName = function() {
-  return this['fileName']
-};
-CMailMergeSendData.prototype.setFileName = function(v) {
-  this['fileName'] = v;
-};
-CMailMergeSendData.prototype.getMessage = function() {
-  return this['message']
-};
-CMailMergeSendData.prototype.setMessage = function(v) {
-  this['message'] = v;
-};
-CMailMergeSendData.prototype.getRecordFrom = function() {
-  return this['recordFrom']
-};
-CMailMergeSendData.prototype.setRecordFrom = function(v) {
-  this['recordFrom'] = v;
-};
-CMailMergeSendData.prototype.getRecordTo = function() {
-  return this['recordTo']
-};
-CMailMergeSendData.prototype.setRecordTo = function(v) {
-  this['recordTo'] = v;
-};
-CMailMergeSendData.prototype.getRecordCount = function() {
-  return this['recordCount']
-};
-CMailMergeSendData.prototype.setRecordCount = function(v) {
-  this['recordCount'] = v;
-};
-CMailMergeSendData.prototype.getRecordErrorCount = function() {
-  return this['recordErrorCount']
-};
-CMailMergeSendData.prototype.setRecordErrorCount = function(v) {
-  this['recordErrorCount'] = v;
-};
-CMailMergeSendData.prototype.getUserId = function() {
-  return this['userId']
-};
-CMailMergeSendData.prototype.setUserId = function(v) {
-  this['userId'] = v;
-};
-CMailMergeSendData.prototype.getUrl = function() {
-  return this['url']
-};
-CMailMergeSendData.prototype.setUrl = function(v) {
-  this['url'] = v;
-};
-CMailMergeSendData.prototype.getBaseUrl = function() {
-  return this['baseUrl']
-};
-CMailMergeSendData.prototype.setBaseUrl = function(v) {
-  this['baseUrl'] = v;
-};
-CMailMergeSendData.prototype.getJsonKey = function() {
-  return this['jsonkey']
-};
-CMailMergeSendData.prototype.setJsonKey = function(v) {
-  this['jsonkey'] = v;
-};
-CMailMergeSendData.prototype.getIsJsonKey = function() {
-  return this['isJson']
-};
-CMailMergeSendData.prototype.setIsJsonKey = function(v) {
-  this['isJson'] = v;
-};
-function TaskQueueData(data) {
-  if (data) {
-    this['cmd'] = new InputCommand(data['cmd']);
-    this['toFile'] = data['toFile'];
-    this['fromOrigin'] = data['fromOrigin'];
-    this['fromSettings'] = data['fromSettings'];
-    this['fromChanges'] = data['fromChanges'];
-    this['paid'] = data['paid'];
-
-    this['dataKey'] = data['dataKey'];
-    this['visibilityTimeout'] = data['visibilityTimeout'];
-  } else {
-    this['cmd'] = undefined;
-    this['toFile'] = undefined;
-    this['fromOrigin'] = undefined;
-    this['fromSettings'] = undefined;
-    this['fromChanges'] = undefined;
-    this['paid'] = undefined;
-
-    this['dataKey'] = undefined;
-    this['visibilityTimeout'] = undefined;
-  }
-}
-TaskQueueData.prototype = {
-  getCmd : function() {
-    return this['cmd'];
-  },
-  setCmd : function(data) {
-    return this['cmd'] = data;
-  },
-  getToFile : function() {
-    return this['toFile'];
-  },
-  setToFile : function(data) {
-    return this['toFile'] = data;
-  },
-  getFromOrigin : function() {
-    return this['fromOrigin'];
-  },
-  setFromOrigin : function(data) {
-    return this['fromOrigin'] = data;
-  },
-  getFromSettings : function() {
-    return this['fromSettings'];
-  },
-  setFromSettings : function(data) {
-    return this['fromSettings'] = data;
-  },
-  getFromChanges : function() {
-    return this['fromChanges'];
-  },
-  setFromChanges : function(data) {
-    return this['fromChanges'] = data;
-  },
-  getPaid : function() {
-    return this['paid'];
-  },
-  setPaid : function(data) {
-    return this['paid'] = data;
-  },
-  getDataKey : function() {
-    return this['dataKey'];
-  },
-  setDataKey : function(data) {
-    return this['dataKey'] = data;
-  },
-  getVisibilityTimeout : function() {
-    return this['visibilityTimeout'];
-  },
-  setVisibilityTimeout : function(data) {
-    return this['visibilityTimeout'] = data;
-  }
-};
-
-function OutputSfcData() {
-  this['key'] = undefined;
-  this['status'] = undefined;
-  this['url'] = undefined;
-  this['changesurl'] = undefined;
-  this['history'] = undefined;
-  this['users'] = undefined;
-  this['actions'] = undefined;
-  this['mailMerge'] = undefined;
-  this['userdata'] = undefined;
-  this['lastsave'] = undefined;
-  this['notmodified'] = undefined;
-  this['forcesavetype'] = undefined;
-  this['encrypted'] = undefined;
-}
-OutputSfcData.prototype.getKey = function() {
-  return this['key'];
-};
-OutputSfcData.prototype.setKey = function(data) {
-  return this['key'] = data;
-};
-OutputSfcData.prototype.getStatus = function() {
-  return this['status'];
-};
-OutputSfcData.prototype.setStatus = function(data) {
-  return this['status'] = data;
-};
-OutputSfcData.prototype.getUrl = function() {
-  return this['url'];
-};
-OutputSfcData.prototype.setUrl = function(data) {
-  return this['url'] = data;
-};
-OutputSfcData.prototype.getChangeUrl = function() {
-  return this['changesurl'];
-};
-OutputSfcData.prototype.setChangeUrl = function(data) {
-  return this['changesurl'] = data;
-};
-OutputSfcData.prototype.getChangeHistory = function() {
-  return this['history'];
-};
-OutputSfcData.prototype.setChangeHistory = function(data) {
-  return this['history'] = data;
-};
-OutputSfcData.prototype.getUsers = function() {
-  return this['users'];
-};
-OutputSfcData.prototype.setUsers = function(data) {
-  return this['users'] = data;
-};
-OutputSfcData.prototype.getMailMerge = function() {
-  return this['mailMerge'];
-};
-OutputSfcData.prototype.setMailMerge = function(data) {
-  return this['mailMerge'] = data;
-};
-OutputSfcData.prototype.getActions = function() {
-  return this['actions'];
-};
-OutputSfcData.prototype.setActions = function(data) {
-  return this['actions'] = data;
-};
-OutputSfcData.prototype.getUserData= function() {
-  return this['userdata'];
-};
-OutputSfcData.prototype.setUserData = function(data) {
-  return this['userdata'] = data;
-};
-OutputSfcData.prototype.getLastSave = function() {
-  return this['lastsave']
-};
-OutputSfcData.prototype.setLastSave = function(v) {
-  this['lastsave'] = v;
-};
-OutputSfcData.prototype.getNotModified = function() {
-  return this['notmodified']
-};
-OutputSfcData.prototype.setNotModified = function(v) {
-  this['notmodified'] = v;
-};
-OutputSfcData.prototype.getForceSaveType = function() {
-  return this['forcesavetype']
-};
-OutputSfcData.prototype.setForceSaveType = function(v) {
-  this['forcesavetype'] = v;
-};
-OutputSfcData.prototype.getEncrypted = function() {
-  return this['encrypted']
-};
-OutputSfcData.prototype.setEncrypted = function(v) {
-  this['encrypted'] = v;
-};
-
-function OutputMailMerge(mailMergeSendData) {
-  if (mailMergeSendData) {
-    this['from'] = mailMergeSendData.getFrom();
-    this['message'] = mailMergeSendData.getMessage();
-    this['subject'] = mailMergeSendData.getSubject();
-    this['title'] = mailMergeSendData.getFileName();
-    const mailFormat = mailMergeSendData.getMailFormat();
-    switch (mailFormat) {
-      case constants.AVS_OFFICESTUDIO_FILE_OTHER_HTMLZIP :
-        this['type'] = 0;
-        break;
-      case constants.AVS_OFFICESTUDIO_FILE_DOCUMENT_DOCX :
-        this['type'] = 1;
-        break;
-      case constants.AVS_OFFICESTUDIO_FILE_CROSSPLATFORM_PDF :
-        this['type'] = 2;
-        break;
-      default :
-        this['type'] = 0;
-        break;
-    }
-    this['recordCount'] = mailMergeSendData.getRecordCount();
-    this['recordErrorCount'] = mailMergeSendData.getRecordErrorCount();
-    this['to'] = null;
-    this['recordIndex'] = null;
-  } else {
-    this['from'] = null;
-    this['message'] = null;
-    this['subject'] = null;
-    this['title'] = null;
-    this['to'] = null;
-    this['type'] = null;
-    this['recordCount'] = null;
-    this['recordIndex'] = null;
-    this['recordErrorCount'] = null;
-  }
-}
-OutputMailMerge.prototype.getRecordIndex = function() {
-  return this['recordIndex'];
-};
-OutputMailMerge.prototype.setRecordIndex = function(data) {
-  return this['recordIndex'] = data;
-};
-OutputMailMerge.prototype.getRecordErrorCount = function() {
-  return this['recordErrorCount'];
-};
-OutputMailMerge.prototype.setRecordErrorCount = function(data) {
-  return this['recordErrorCount'] = data;
-};
-OutputMailMerge.prototype.getTo = function() {
-  return this['to'];
-};
-OutputMailMerge.prototype.setTo = function(data) {
-  return this['to'] = data;
-};
-function OutputAction(type, userid) {
-  this['type'] = type;
-  this['userid'] = userid;
-}
-const c_oPublishType = {
-  drop : 0,
-  releaseLock : 1,
-  participantsState : 2,
-  message : 3,
-  getLock : 4,
-  changes : 5,
-  auth : 6,
-  receiveTask : 7,
-  warning: 8,
-  cursor: 9,
-  shutdown: 10,
-  meta: 11,
-  forceSave: 12,
-  closeConnection: 13,
-  changesNotify: 14
-};
-const c_oAscCsvDelimiter = {
-  None: 0,
-  Tab: 1,
-  Semicolon: 2,
-  Colon: 3,
-  Comma: 4,
-  Space: 5
-};
-const c_oAscEncodings = [
-  [ 0,    28596, "ISO-8859-6",       "Arabic (ISO 8859-6)" ],
-  [ 1,    720,   "DOS-720",          "Arabic (OEM 720)" ],
-  [ 2,    1256,  "windows-1256",     "Arabic (Windows)" ],
-
-  [ 3,    28594, "ISO-8859-4",       "Baltic (ISO 8859-4)" ],
-  [ 4,    28603, "ISO-8859-13",      "Baltic (ISO 8859-13)" ],
-  [ 5,    775,   "IBM775",           "Baltic (OEM 775)" ],
-  [ 6,    1257,  "windows-1257",     "Baltic (Windows)" ],
-
-  [ 7,    28604, "ISO-8859-14",      "Celtic (ISO 8859-14)" ],
-
-  [ 8,    28595, "ISO-8859-5",       "Cyrillic (ISO 8859-5)" ],
-  [ 9,    20866, "KOI8-R",           "Cyrillic (KOI8-R)" ],
-  [ 10,   21866, "KOI8-U",           "Cyrillic (KOI8-U)" ],
-  [ 11,   10007, "x-mac-cyrillic",   "Cyrillic (Mac)" ],
-  [ 12,   855,   "IBM855",           "Cyrillic (OEM 855)" ],
-  [ 13,   866,   "cp866",            "Cyrillic (OEM 866)" ],
-  [ 14,   1251,  "windows-1251",     "Cyrillic (Windows)" ],
-
-  [ 15,   852,   "IBM852",           "Central European (OEM 852)" ],
-  [ 16,   1250,  "windows-1250",     "Central European (Windows)" ],
-
-  [ 17,   950,   "Big5",             "Chinese (Big5 Traditional)" ],
-  [ 18,   936,   "GB2312",           "Central (GB2312 Simplified)" ],
-
-  [ 19,   28592, "ISO-8859-2",       "Eastern European (ISO 8859-2)" ],
-
-  [ 20,   28597, "ISO-8859-7",       "Greek (ISO 8859-7)" ],
-  [ 21,   737,   "IBM737",           "Greek (OEM 737)" ],
-  [ 22,   869,   "IBM869",           "Greek (OEM 869)" ],
-  [ 23,   1253,  "windows-1253",     "Greek (Windows)" ],
-
-  [ 24,   28598, "ISO-8859-8",       "Hebrew (ISO 8859-8)" ],
-  [ 25,   862,   "DOS-862",          "Hebrew (OEM 862)" ],
-  [ 26,   1255,  "windows-1255",     "Hebrew (Windows)" ],
-
-  [ 27,   932,   "Shift_JIS",        "Japanese (Shift-JIS)" ],
-
-  [ 28,   949,   "KS_C_5601-1987",   "Korean (Windows)" ],
-  [ 29,   51949, "EUC-KR",           "Korean (EUC)" ],
-
-  [ 30,   861,   "IBM861",           "North European (Icelandic OEM 861)" ],
-  [ 31,   865,   "IBM865",           "North European (Nordic OEM 865)" ],
-
-  [ 32,   874,   "windows-874",      "Thai (TIS-620)" ],
-
-  [ 33,   28593, "ISO-8859-3",       "Turkish (ISO 8859-3)" ],
-  [ 34,   28599, "ISO-8859-9",       "Turkish (ISO 8859-9)" ],
-  [ 35,   857,   "IBM857",           "Turkish (OEM 857)" ],
-  [ 36,   1254,  "windows-1254",     "Turkish (Windows)" ],
-
-  [ 37,   28591, "ISO-8859-1",       "Western European (ISO-8859-1)" ],
-  [ 38,   28605, "ISO-8859-15",      "Western European (ISO-8859-15)" ],
-  [ 39,   850,   "IBM850",           "Western European (OEM 850)" ],
-  [ 40,   858,   "IBM858",           "Western European (OEM 858)" ],
-  [ 41,   860,   "IBM860",           "Western European (OEM 860 : Portuguese)" ],
-  [ 42,   863,   "IBM863",           "Western European (OEM 863 : French)" ],
-  [ 43,   437,   "IBM437",           "Western European (OEM-US)" ],
-  [ 44,   1252,  "windows-1252",     "Western European (Windows)" ],
-
-  [ 45,   1258,  "windows-1258",     "Vietnamese (Windows)" ],
-
-  [ 46,   65001, "UTF-8",            "Unicode (UTF-8)" ],
-  [ 47,   65000, "UTF-7",            "Unicode (UTF-7)" ],
-
-  [ 48,   1200, "UTF-16",            "Unicode (UTF-16)" ],
-  [ 49,   1201, "UTF-16BE",          "Unicode (UTF-16 Big Endian)" ],
-
-  [ 50,   12000, "UTF-32",           "Unicode (UTF-32)" ],
-  [ 51,   12001, "UTF-32BE",         "Unicode (UTF-32 Big Endian)" ]
-];
-const c_oAscEncodingsMap = {"437": 43, "720": 1, "737": 21, "775": 5, "850": 39, "852": 15, "855": 12, "857": 35, "858": 40, "860": 41, "861": 30, "862": 25, "863": 42, "865": 31, "866": 13, "869": 22, "874": 32, "932": 27, "936": 18, "949": 28, "950": 17, "1200": 48, "1201": 49, "1250": 16, "1251": 14, "1252": 44, "1253": 23, "1254": 36, "1255": 26, "1256": 2, "1257": 6, "1258": 45, "10007": 11, "12000": 50, "12001": 51, "20866": 9, "21866": 10, "28591": 37, "28592": 19, "28593": 33, "28594": 3, "28595": 8, "28596": 0, "28597": 20, "28598": 24, "28599": 34, "28603": 4, "28604": 7, "28605": 38, "51949": 29, "65000": 47, "65001": 46}
-const c_oAscCodePageUtf8 = 46;//65001
-const c_oAscUserAction = {
-  Out: 0,
-  In: 1
-};
-const c_oAscServerCommandErrors = {
-  NoError: 0,
-  DocumentIdError: 1,
-  ParseError: 2,
-  UnknownError: 3,
-  NotModified: 4,
-  UnknownCommand: 5,
-  Token: 6,
-  TokenExpire: 7
-};
-const c_oAscForceSaveTypes = {
-  Command: 0,
-  Button: 1,
-  Timeout: 2
-};
-const c_oAscUrlTypes = {
-  Session: 0,
-  Temporary: 1
-};
-const c_oAscSecretType = {
-  Browser: 0,
-  Inbox: 1,
-  Outbox: 2,
-  Session: 3
-};
-const c_oAscQueueType = {
-  rabbitmq: 'rabbitmq',
-  activemq: 'activemq'
-};
-
-const buildVersion = '4.1.2';
-const buildNumber = 37;
-
-exports.TaskQueueData = TaskQueueData;
-exports.CMailMergeSendData = CMailMergeSendData;
-exports.CThumbnailData = CThumbnailData;
-exports.CForceSaveData = CForceSaveData;
-exports.InputCommand = InputCommand;
-exports.OutputSfcData = OutputSfcData;
-exports.OutputMailMerge = OutputMailMerge;
-exports.OutputAction = OutputAction;
-exports.c_oPublishType = c_oPublishType;
-exports.c_oAscCsvDelimiter = c_oAscCsvDelimiter;
-exports.c_oAscEncodings = c_oAscEncodings;
-exports.c_oAscEncodingsMap = c_oAscEncodingsMap;
-exports.c_oAscCodePageUtf8 = c_oAscCodePageUtf8;
-exports.c_oAscUserAction = c_oAscUserAction;
-exports.c_oAscServerCommandErrors = c_oAscServerCommandErrors;
-exports.c_oAscForceSaveTypes = c_oAscForceSaveTypes;
-exports.c_oAscUrlTypes = c_oAscUrlTypes;
-exports.c_oAscSecretType = c_oAscSecretType;
-exports.c_oAscQueueType = c_oAscQueueType;
-exports.buildVersion = buildVersion;
-exports.buildNumber = buildNumber;
+/*
+ * (c) Copyright Ascensio System SIA 2010-2019
+ *
+ * This program is a free software product. You can redistribute it and/or
+ * modify it under the terms of the GNU Affero General Public License (AGPL)
+ * version 3 as published by the Free Software Foundation. In accordance with
+ * Section 7(a) of the GNU AGPL its Section 15 shall be amended to the effect
+ * that Ascensio System SIA expressly excludes the warranty of non-infringement
+ * of any third-party rights.
+ *
+ * This program is distributed WITHOUT ANY WARRANTY; without even the implied
+ * warranty of MERCHANTABILITY or FITNESS FOR A PARTICULAR  PURPOSE. For
+ * details, see the GNU AGPL at: http://www.gnu.org/licenses/agpl-3.0.html
+ *
+ * You can contact Ascensio System SIA at 20A-12 Ernesta Birznieka-Upisha
+ * street, Riga, Latvia, EU, LV-1050.
+ *
+ * The  interactive user interfaces in modified source and object code versions
+ * of the Program must display Appropriate Legal Notices, as required under
+ * Section 5 of the GNU AGPL version 3.
+ *
+ * Pursuant to Section 7(b) of the License you must retain the original Product
+ * logo when distributing the program. Pursuant to Section 7(e) we decline to
+ * grant you any rights under trademark law for use of our trademarks.
+ *
+ * All the Product's GUI elements, including illustrations and icon sets, as
+ * well as technical writing content are licensed under the terms of the
+ * Creative Commons Attribution-ShareAlike 4.0 International. See the License
+ * terms at http://creativecommons.org/licenses/by-sa/4.0/legalcode
+ *
+ */
+
+'use strict';
+
+const constants = require('./constants');
+
+function InputCommand(data) {
+  if (data) {
+    this['c'] = data['c'];
+    this['id'] = data['id'];
+    this['userid'] = data['userid'];
+    this['jwt'] = data['jwt'];
+    this['data'] = data['data'];
+    this['editorid'] = data['editorid'];
+    this['format'] = data['format'];
+    this['url'] = data['url'];
+    this['title'] = data['title'];
+    this['outputformat'] = data['outputformat'];
+    this['outputpath'] = data['outputpath'];
+    this['savetype'] = data['savetype'];
+    this['saveindex'] = data['saveindex'];
+    this['codepage'] = data['codepage'];
+    this['delimiter'] = data['delimiter'];
+    this['delimiterChar'] = data['delimiterChar'];
+    this['embeddedfonts'] = data['embeddedfonts'];
+    if (data['mailmergesend']) {
+      this['mailmergesend'] = new CMailMergeSendData(data['mailmergesend']);
+    } else {
+      this['mailmergesend'] = undefined;
+    }
+    if (data['thumbnail']) {
+      this['thumbnail'] = new CThumbnailData(data['thumbnail']);
+    } else {
+      this['thumbnail'] = undefined;
+    }
+    this['status'] = data['status'];
+    this['status_info'] = data['status_info'];
+    this['savekey'] = data['savekey'];
+    this['userconnectionid'] = data['userconnectionid'];
+    this['docconnectionid'] = data['docconnectionid'];
+    this['doctparams'] = data['doctparams'];
+    this['useractionid'] = data['useractionid'];
+    if (data['forcesave']) {
+      this['forcesave'] = new CForceSaveData(data['forcesave']);
+    } else {
+      this['forcesave'] = undefined;
+    }
+    this['userdata'] = data['userdata'];
+    this['inline'] = data['inline'];
+    this['password'] = data['password'];
+    this['outputurls'] = data['outputurls'];
+    this['closeonerror'] = data['closeonerror'];
+    this['serverVersion'] = data['serverVersion'];
+    this['rediskey'] = data['rediskey'];
+    this['nobase64'] = data['nobase64'];
+    this['forgotten'] = data['forgotten'];
+    this['isbuilder'] = data['isbuilder'];
+    this['status_info_in'] = data['status_info_in'];
+    this['attempt'] = data['attempt'];
+    this['withAuthorization'] = data['withAuthorization'];
+  } else {
+    this['c'] = undefined;//string command
+    this['id'] = undefined;//string document id
+    this['userid'] = undefined;//string
+    this['jwt'] = undefined;//string validate
+    this['data'] = undefined;//string
+    //to open
+    this['editorid'] = undefined;//int
+    this['format'] = undefined;//string extention
+    this['url'] = undefined;//string
+    this['title'] = undefined;//string filename
+    // to save
+    this['outputformat'] = undefined;//int
+    this['outputpath'] = undefined;//int internal
+    this['savetype'] = undefined;//int part type
+    this['saveindex'] = undefined;//int part index
+    //nullable
+    this['codepage'] = undefined;
+    this['delimiter'] = undefined;
+    this['delimiterChar'] = undefined;
+    this['embeddedfonts'] = undefined;//bool
+    this['mailmergesend'] = undefined;
+    this['thumbnail'] = undefined;
+    //private
+    this['status'] = undefined;//int
+    this['status_info'] = undefined;//int
+    this['savekey'] = undefined;//int document id to save
+    this['userconnectionid'] = undefined;//string internal
+    this['docconnectionid'] = undefined;//string internal
+    this['doctparams'] = undefined;//int doctRenderer
+    this['useractionid'] = undefined;
+    this['forcesave'] = undefined;
+    this['userdata'] = undefined;
+    this['inline'] = undefined;//content disposition
+    this['password'] = undefined;
+    this['outputurls'] = undefined;
+    this['closeonerror'] = undefined;
+    this['serverVersion'] = undefined;
+    this['rediskey'] = undefined;
+    this['nobase64'] = true;
+    this['forgotten'] = undefined;
+    this['isbuilder'] = undefined;
+    this['status_info_in'] = undefined;
+    this['attempt'] = undefined;
+    this['withAuthorization'] = undefined;
+  }
+}
+InputCommand.prototype = {
+  getCommand: function() {
+    return this['c'];
+  },
+  setCommand: function(data) {
+    this['c'] = data;
+  },
+  getDocId: function() {
+    return this['id'];
+  },
+  setDocId: function(data) {
+    this['id'] = data;
+  },
+  getUserId: function() {
+    return this['userid'];
+  },
+  setUserId: function(data) {
+    this['userid'] = data;
+  },
+  getJwt: function() {
+    return this['jwt'];
+  },
+  getData: function() {
+    return this['data'];
+  },
+  setData: function(data) {
+    this['data'] = data;
+  },
+  getFormat: function() {
+    return this['format'];
+  },
+  setFormat: function(data) {
+    this['format'] = data;
+  },
+  getUrl: function() {
+    return this['url'];
+  },
+  setUrl: function(data) {
+    this['url'] = data;
+  },
+  getTitle: function() {
+    return this['title'];
+  },
+  setTitle: function(data) {
+    this['title'] = data;
+  },
+  getOutputFormat: function() {
+    return this['outputformat'];
+  },
+  setOutputFormat: function(data) {
+    this['outputformat'] = data;
+  },
+  getOutputPath: function() {
+    return this['outputpath'];
+  },
+  setOutputPath: function(data) {
+    this['outputpath'] = data;
+  },
+  getSaveType: function() {
+    return this['savetype'];
+  },
+  setSaveType: function(data) {
+    this['savetype'] = data;
+  },
+  getSaveIndex: function() {
+    return this['saveindex'];
+  },
+  setSaveIndex: function(data) {
+    this['saveindex'] = data;
+  },
+  getCodepage: function() {
+    return this['codepage'];
+  },
+  setCodepage: function(data) {
+    this['codepage'] = data;
+  },
+  getDelimiter: function() {
+    return this['delimiter'];
+  },
+  setDelimiter: function(data) {
+    this['delimiter'] = data;
+  },
+  getDelimiterChar: function() {
+    return this['delimiterChar'];
+  },
+  setDelimiterChar: function(data) {
+    this['delimiterChar'] = data;
+  },
+  getEmbeddedFonts: function() {
+    return this['embeddedfonts'];
+  },
+  setEmbeddedFonts: function(data) {
+    this['embeddedfonts'] = data;
+  },
+  getMailMergeSend: function() {
+    return this['mailmergesend'];
+  },
+  setMailMergeSend: function(data) {
+    this['mailmergesend'] = data;
+  },
+  getThumbnail: function() {
+    return this['thumbnail'];
+  },
+  setThumbnail: function(data) {
+    this['thumbnail'] = data;
+  },
+  getStatus: function() {
+    return this['status'];
+  },
+  setStatus: function(data) {
+    this['status'] = data;
+  },
+  getStatusInfo: function() {
+    return this['status_info'];
+  },
+  setStatusInfo: function(data) {
+    this['status_info'] = data;
+  },
+  getSaveKey: function() {
+    return this['savekey'];
+  },
+  setSaveKey: function(data) {
+    this['savekey'] = data;
+  },
+  getForgotten: function() {
+    return this['forgotten'];
+  },
+  setForgotten: function(data) {
+    this['forgotten'] = data;
+  },
+  getUserConnectionId: function() {
+    return this['userconnectionid'];
+  },
+  setUserConnectionId: function(data) {
+    this['userconnectionid'] = data;
+  },
+  getDocConnectionId: function() {
+    return this['docconnectionid'];
+  },
+  setDocConnectionId: function(data) {
+    this['docconnectionid'] = data;
+  },
+  getDoctParams: function() {
+    return this['doctparams'];
+  },
+  setDoctParams: function(data) {
+    this['doctparams'] = data;
+  },
+  getUserActionId: function() {
+    return this['useractionid'];
+  },
+  setUserActionId: function(data) {
+    this['useractionid'] = data;
+  },
+  getForceSave: function() {
+    return this['forcesave'];
+  },
+  setForceSave: function(data) {
+    this['forcesave'] = data;
+  },
+  getUserData: function() {
+    return this['userdata'];
+  },
+  setUserData: function(data) {
+    this['userdata'] = data;
+  },
+  getInline: function() {
+    return this['inline'];
+  },
+  setInline: function(data) {
+    this['inline'] = data;
+  },
+  getPassword: function() {
+    return this['password'];
+  },
+  setPassword: function(data) {
+    this['password'] = data;
+  },
+  setOutputUrls: function(data) {
+    this['outputurls'] = data;
+  },
+  getOutputUrls: function() {
+    return this['outputurls'];
+  },
+  getCloseOnError: function() {
+    return this['closeonerror'];
+  },
+  setCloseOnError: function(data) {
+    this['closeonerror'] = data;
+  },
+  getServerVersion: function() {
+    return this['serverVersion'];
+  },
+  setServerVersion: function(data) {
+    this['serverVersion'] = data;
+  },
+  getRedisKey: function() {
+    return this['rediskey'];
+  },
+  setRedisKey: function(data) {
+    this['rediskey'] = data;
+  },
+  getNoBase64: function() {
+    return this['nobase64'];
+  },
+  setNoBase64: function(data) {
+    this['nobase64'] = data;
+  },
+  getIsBuilder: function() {
+    return this['isbuilder'];
+  },
+  setIsBuilder: function(data) {
+    this['isbuilder'] = data;
+  },
+  getStatusInfoIn: function() {
+    return this['status_info_in'];
+  },
+  setStatusInfoIn: function(data) {
+    this['status_info_in'] = data;
+  },
+  getAttempt: function() {
+    return this['attempt'];
+  },
+  setAttempt: function(data) {
+    this['attempt'] = data;
+  },
+  getWithAuthorization: function() {
+    return this['withAuthorization'];
+  },
+  setWithAuthorization: function(data) {
+    this['withAuthorization'] = data;
+  }
+};
+
+function CForceSaveData(obj) {
+  if (obj) {
+    this['type'] = obj['type'];
+    this['time'] = obj['time'];
+    this['index'] = obj['index'];
+  } else {
+    this['type'] = null;
+    this['time'] = null;
+    this['index'] = null;
+  }
+}
+CForceSaveData.prototype.getType = function() {
+  return this['type']
+};
+CForceSaveData.prototype.setType = function(v) {
+  this['type'] = v;
+};
+CForceSaveData.prototype.getTime = function() {
+  return this['time']
+};
+CForceSaveData.prototype.setTime = function(v) {
+  this['time'] = v;
+};
+CForceSaveData.prototype.getIndex = function() {
+  return this['index']
+};
+CForceSaveData.prototype.setIndex = function(v) {
+  this['index'] = v;
+};
+
+function CThumbnailData(obj) {
+  if (obj) {
+    this['format'] = obj['format'];
+    this['aspect'] = obj['aspect'];
+    this['first'] = obj['first'];
+    this['width'] = obj['width'];
+    this['height'] = obj['height'];
+  } else {
+    this['format'] = null;
+    this['aspect'] = null;
+    this['first'] = null;
+    this['width'] = null;
+    this['height'] = null;
+  }
+}
+CThumbnailData.prototype.getFormat = function() {
+  return this['format']
+};
+CThumbnailData.prototype.setFormat = function(v) {
+  this['format'] = v;
+};
+CThumbnailData.prototype.getAspect = function() {
+  return this['aspect']
+};
+CThumbnailData.prototype.setAspect = function(v) {
+  this['aspect'] = v;
+};
+CThumbnailData.prototype.getFirst = function() {
+  return this['first']
+};
+CThumbnailData.prototype.setFirst = function(v) {
+  this['first'] = v;
+};
+CThumbnailData.prototype.getWidth = function() {
+  return this['width']
+};
+CThumbnailData.prototype.setWidth = function(v) {
+  this['width'] = v;
+};
+CThumbnailData.prototype.getHeight = function() {
+  return this['height']
+};
+CThumbnailData.prototype.setHeight = function(v) {
+  this['height'] = v;
+};
+
+function CMailMergeSendData(obj) {
+  if (obj) {
+    this['from'] = obj['from'];
+    this['to'] = obj['to'];
+    this['subject'] = obj['subject'];
+    this['mailFormat'] = obj['mailFormat'];
+    this['fileName'] = obj['fileName'];
+    this['message'] = obj['message'];
+    this['recordFrom'] = obj['recordFrom'];
+    this['recordTo'] = obj['recordTo'];
+    this['recordCount'] = obj['recordCount'];
+    this['recordErrorCount'] = obj['recordErrorCount'];
+    this['userId'] = obj['userId'];
+    this['url'] = obj['url'];
+    this['baseUrl'] = obj['baseUrl'];
+    this['jsonkey'] = obj['jsonkey'];
+	this['isJson'] = obj['isJson'];
+  } else {
+    this['from'] = null;
+    this['to'] = null;
+    this['subject'] = null;
+    this['mailFormat'] = null;
+    this['fileName'] = null;
+    this['message'] = null;
+    this['recordFrom'] = null;
+    this['recordTo'] = null;
+    this['recordCount'] = null;
+    this['recordErrorCount'] = null;
+    this['userId'] = null;
+    this['url'] = null;
+    this['baseUrl'] = null;
+    this['jsonkey'] = null;
+	this['isJson'] = null;
+  }
+}
+CMailMergeSendData.prototype.getFrom = function() {
+  return this['from']
+};
+CMailMergeSendData.prototype.setFrom = function(v) {
+  this['from'] = v;
+};
+CMailMergeSendData.prototype.getTo = function() {
+  return this['to']
+};
+CMailMergeSendData.prototype.setTo = function(v) {
+  this['to'] = v;
+};
+CMailMergeSendData.prototype.getSubject = function() {
+  return this['subject']
+};
+CMailMergeSendData.prototype.setSubject = function(v) {
+  this['subject'] = v;
+};
+CMailMergeSendData.prototype.getMailFormat = function() {
+  return this['mailFormat']
+};
+CMailMergeSendData.prototype.setMailFormat = function(v) {
+  this['mailFormat'] = v;
+};
+CMailMergeSendData.prototype.getFileName = function() {
+  return this['fileName']
+};
+CMailMergeSendData.prototype.setFileName = function(v) {
+  this['fileName'] = v;
+};
+CMailMergeSendData.prototype.getMessage = function() {
+  return this['message']
+};
+CMailMergeSendData.prototype.setMessage = function(v) {
+  this['message'] = v;
+};
+CMailMergeSendData.prototype.getRecordFrom = function() {
+  return this['recordFrom']
+};
+CMailMergeSendData.prototype.setRecordFrom = function(v) {
+  this['recordFrom'] = v;
+};
+CMailMergeSendData.prototype.getRecordTo = function() {
+  return this['recordTo']
+};
+CMailMergeSendData.prototype.setRecordTo = function(v) {
+  this['recordTo'] = v;
+};
+CMailMergeSendData.prototype.getRecordCount = function() {
+  return this['recordCount']
+};
+CMailMergeSendData.prototype.setRecordCount = function(v) {
+  this['recordCount'] = v;
+};
+CMailMergeSendData.prototype.getRecordErrorCount = function() {
+  return this['recordErrorCount']
+};
+CMailMergeSendData.prototype.setRecordErrorCount = function(v) {
+  this['recordErrorCount'] = v;
+};
+CMailMergeSendData.prototype.getUserId = function() {
+  return this['userId']
+};
+CMailMergeSendData.prototype.setUserId = function(v) {
+  this['userId'] = v;
+};
+CMailMergeSendData.prototype.getUrl = function() {
+  return this['url']
+};
+CMailMergeSendData.prototype.setUrl = function(v) {
+  this['url'] = v;
+};
+CMailMergeSendData.prototype.getBaseUrl = function() {
+  return this['baseUrl']
+};
+CMailMergeSendData.prototype.setBaseUrl = function(v) {
+  this['baseUrl'] = v;
+};
+CMailMergeSendData.prototype.getJsonKey = function() {
+  return this['jsonkey']
+};
+CMailMergeSendData.prototype.setJsonKey = function(v) {
+  this['jsonkey'] = v;
+};
+CMailMergeSendData.prototype.getIsJsonKey = function() {
+  return this['isJson']
+};
+CMailMergeSendData.prototype.setIsJsonKey = function(v) {
+  this['isJson'] = v;
+};
+function TaskQueueData(data) {
+  if (data) {
+    this['cmd'] = new InputCommand(data['cmd']);
+    this['toFile'] = data['toFile'];
+    this['fromOrigin'] = data['fromOrigin'];
+    this['fromSettings'] = data['fromSettings'];
+    this['fromChanges'] = data['fromChanges'];
+    this['paid'] = data['paid'];
+
+    this['dataKey'] = data['dataKey'];
+    this['visibilityTimeout'] = data['visibilityTimeout'];
+  } else {
+    this['cmd'] = undefined;
+    this['toFile'] = undefined;
+    this['fromOrigin'] = undefined;
+    this['fromSettings'] = undefined;
+    this['fromChanges'] = undefined;
+    this['paid'] = undefined;
+
+    this['dataKey'] = undefined;
+    this['visibilityTimeout'] = undefined;
+  }
+}
+TaskQueueData.prototype = {
+  getCmd : function() {
+    return this['cmd'];
+  },
+  setCmd : function(data) {
+    return this['cmd'] = data;
+  },
+  getToFile : function() {
+    return this['toFile'];
+  },
+  setToFile : function(data) {
+    return this['toFile'] = data;
+  },
+  getFromOrigin : function() {
+    return this['fromOrigin'];
+  },
+  setFromOrigin : function(data) {
+    return this['fromOrigin'] = data;
+  },
+  getFromSettings : function() {
+    return this['fromSettings'];
+  },
+  setFromSettings : function(data) {
+    return this['fromSettings'] = data;
+  },
+  getFromChanges : function() {
+    return this['fromChanges'];
+  },
+  setFromChanges : function(data) {
+    return this['fromChanges'] = data;
+  },
+  getPaid : function() {
+    return this['paid'];
+  },
+  setPaid : function(data) {
+    return this['paid'] = data;
+  },
+  getDataKey : function() {
+    return this['dataKey'];
+  },
+  setDataKey : function(data) {
+    return this['dataKey'] = data;
+  },
+  getVisibilityTimeout : function() {
+    return this['visibilityTimeout'];
+  },
+  setVisibilityTimeout : function(data) {
+    return this['visibilityTimeout'] = data;
+  }
+};
+
+function OutputSfcData() {
+  this['key'] = undefined;
+  this['status'] = undefined;
+  this['url'] = undefined;
+  this['changesurl'] = undefined;
+  this['history'] = undefined;
+  this['users'] = undefined;
+  this['actions'] = undefined;
+  this['mailMerge'] = undefined;
+  this['userdata'] = undefined;
+  this['lastsave'] = undefined;
+  this['notmodified'] = undefined;
+  this['forcesavetype'] = undefined;
+  this['encrypted'] = undefined;
+}
+OutputSfcData.prototype.getKey = function() {
+  return this['key'];
+};
+OutputSfcData.prototype.setKey = function(data) {
+  return this['key'] = data;
+};
+OutputSfcData.prototype.getStatus = function() {
+  return this['status'];
+};
+OutputSfcData.prototype.setStatus = function(data) {
+  return this['status'] = data;
+};
+OutputSfcData.prototype.getUrl = function() {
+  return this['url'];
+};
+OutputSfcData.prototype.setUrl = function(data) {
+  return this['url'] = data;
+};
+OutputSfcData.prototype.getChangeUrl = function() {
+  return this['changesurl'];
+};
+OutputSfcData.prototype.setChangeUrl = function(data) {
+  return this['changesurl'] = data;
+};
+OutputSfcData.prototype.getChangeHistory = function() {
+  return this['history'];
+};
+OutputSfcData.prototype.setChangeHistory = function(data) {
+  return this['history'] = data;
+};
+OutputSfcData.prototype.getUsers = function() {
+  return this['users'];
+};
+OutputSfcData.prototype.setUsers = function(data) {
+  return this['users'] = data;
+};
+OutputSfcData.prototype.getMailMerge = function() {
+  return this['mailMerge'];
+};
+OutputSfcData.prototype.setMailMerge = function(data) {
+  return this['mailMerge'] = data;
+};
+OutputSfcData.prototype.getActions = function() {
+  return this['actions'];
+};
+OutputSfcData.prototype.setActions = function(data) {
+  return this['actions'] = data;
+};
+OutputSfcData.prototype.getUserData= function() {
+  return this['userdata'];
+};
+OutputSfcData.prototype.setUserData = function(data) {
+  return this['userdata'] = data;
+};
+OutputSfcData.prototype.getLastSave = function() {
+  return this['lastsave']
+};
+OutputSfcData.prototype.setLastSave = function(v) {
+  this['lastsave'] = v;
+};
+OutputSfcData.prototype.getNotModified = function() {
+  return this['notmodified']
+};
+OutputSfcData.prototype.setNotModified = function(v) {
+  this['notmodified'] = v;
+};
+OutputSfcData.prototype.getForceSaveType = function() {
+  return this['forcesavetype']
+};
+OutputSfcData.prototype.setForceSaveType = function(v) {
+  this['forcesavetype'] = v;
+};
+OutputSfcData.prototype.getEncrypted = function() {
+  return this['encrypted']
+};
+OutputSfcData.prototype.setEncrypted = function(v) {
+  this['encrypted'] = v;
+};
+
+function OutputMailMerge(mailMergeSendData) {
+  if (mailMergeSendData) {
+    this['from'] = mailMergeSendData.getFrom();
+    this['message'] = mailMergeSendData.getMessage();
+    this['subject'] = mailMergeSendData.getSubject();
+    this['title'] = mailMergeSendData.getFileName();
+    const mailFormat = mailMergeSendData.getMailFormat();
+    switch (mailFormat) {
+      case constants.AVS_OFFICESTUDIO_FILE_OTHER_HTMLZIP :
+        this['type'] = 0;
+        break;
+      case constants.AVS_OFFICESTUDIO_FILE_DOCUMENT_DOCX :
+        this['type'] = 1;
+        break;
+      case constants.AVS_OFFICESTUDIO_FILE_CROSSPLATFORM_PDF :
+        this['type'] = 2;
+        break;
+      default :
+        this['type'] = 0;
+        break;
+    }
+    this['recordCount'] = mailMergeSendData.getRecordCount();
+    this['recordErrorCount'] = mailMergeSendData.getRecordErrorCount();
+    this['to'] = null;
+    this['recordIndex'] = null;
+  } else {
+    this['from'] = null;
+    this['message'] = null;
+    this['subject'] = null;
+    this['title'] = null;
+    this['to'] = null;
+    this['type'] = null;
+    this['recordCount'] = null;
+    this['recordIndex'] = null;
+    this['recordErrorCount'] = null;
+  }
+}
+OutputMailMerge.prototype.getRecordIndex = function() {
+  return this['recordIndex'];
+};
+OutputMailMerge.prototype.setRecordIndex = function(data) {
+  return this['recordIndex'] = data;
+};
+OutputMailMerge.prototype.getRecordErrorCount = function() {
+  return this['recordErrorCount'];
+};
+OutputMailMerge.prototype.setRecordErrorCount = function(data) {
+  return this['recordErrorCount'] = data;
+};
+OutputMailMerge.prototype.getTo = function() {
+  return this['to'];
+};
+OutputMailMerge.prototype.setTo = function(data) {
+  return this['to'] = data;
+};
+function OutputAction(type, userid) {
+  this['type'] = type;
+  this['userid'] = userid;
+}
+const c_oPublishType = {
+  drop : 0,
+  releaseLock : 1,
+  participantsState : 2,
+  message : 3,
+  getLock : 4,
+  changes : 5,
+  auth : 6,
+  receiveTask : 7,
+  warning: 8,
+  cursor: 9,
+  shutdown: 10,
+  meta: 11,
+  forceSave: 12,
+  closeConnection: 13,
+  changesNotify: 14
+};
+const c_oAscCsvDelimiter = {
+  None: 0,
+  Tab: 1,
+  Semicolon: 2,
+  Colon: 3,
+  Comma: 4,
+  Space: 5
+};
+const c_oAscEncodings = [
+  [ 0,    28596, "ISO-8859-6",       "Arabic (ISO 8859-6)" ],
+  [ 1,    720,   "DOS-720",          "Arabic (OEM 720)" ],
+  [ 2,    1256,  "windows-1256",     "Arabic (Windows)" ],
+
+  [ 3,    28594, "ISO-8859-4",       "Baltic (ISO 8859-4)" ],
+  [ 4,    28603, "ISO-8859-13",      "Baltic (ISO 8859-13)" ],
+  [ 5,    775,   "IBM775",           "Baltic (OEM 775)" ],
+  [ 6,    1257,  "windows-1257",     "Baltic (Windows)" ],
+
+  [ 7,    28604, "ISO-8859-14",      "Celtic (ISO 8859-14)" ],
+
+  [ 8,    28595, "ISO-8859-5",       "Cyrillic (ISO 8859-5)" ],
+  [ 9,    20866, "KOI8-R",           "Cyrillic (KOI8-R)" ],
+  [ 10,   21866, "KOI8-U",           "Cyrillic (KOI8-U)" ],
+  [ 11,   10007, "x-mac-cyrillic",   "Cyrillic (Mac)" ],
+  [ 12,   855,   "IBM855",           "Cyrillic (OEM 855)" ],
+  [ 13,   866,   "cp866",            "Cyrillic (OEM 866)" ],
+  [ 14,   1251,  "windows-1251",     "Cyrillic (Windows)" ],
+
+  [ 15,   852,   "IBM852",           "Central European (OEM 852)" ],
+  [ 16,   1250,  "windows-1250",     "Central European (Windows)" ],
+
+  [ 17,   950,   "Big5",             "Chinese (Big5 Traditional)" ],
+  [ 18,   936,   "GB2312",           "Central (GB2312 Simplified)" ],
+
+  [ 19,   28592, "ISO-8859-2",       "Eastern European (ISO 8859-2)" ],
+
+  [ 20,   28597, "ISO-8859-7",       "Greek (ISO 8859-7)" ],
+  [ 21,   737,   "IBM737",           "Greek (OEM 737)" ],
+  [ 22,   869,   "IBM869",           "Greek (OEM 869)" ],
+  [ 23,   1253,  "windows-1253",     "Greek (Windows)" ],
+
+  [ 24,   28598, "ISO-8859-8",       "Hebrew (ISO 8859-8)" ],
+  [ 25,   862,   "DOS-862",          "Hebrew (OEM 862)" ],
+  [ 26,   1255,  "windows-1255",     "Hebrew (Windows)" ],
+
+  [ 27,   932,   "Shift_JIS",        "Japanese (Shift-JIS)" ],
+
+  [ 28,   949,   "KS_C_5601-1987",   "Korean (Windows)" ],
+  [ 29,   51949, "EUC-KR",           "Korean (EUC)" ],
+
+  [ 30,   861,   "IBM861",           "North European (Icelandic OEM 861)" ],
+  [ 31,   865,   "IBM865",           "North European (Nordic OEM 865)" ],
+
+  [ 32,   874,   "windows-874",      "Thai (TIS-620)" ],
+
+  [ 33,   28593, "ISO-8859-3",       "Turkish (ISO 8859-3)" ],
+  [ 34,   28599, "ISO-8859-9",       "Turkish (ISO 8859-9)" ],
+  [ 35,   857,   "IBM857",           "Turkish (OEM 857)" ],
+  [ 36,   1254,  "windows-1254",     "Turkish (Windows)" ],
+
+  [ 37,   28591, "ISO-8859-1",       "Western European (ISO-8859-1)" ],
+  [ 38,   28605, "ISO-8859-15",      "Western European (ISO-8859-15)" ],
+  [ 39,   850,   "IBM850",           "Western European (OEM 850)" ],
+  [ 40,   858,   "IBM858",           "Western European (OEM 858)" ],
+  [ 41,   860,   "IBM860",           "Western European (OEM 860 : Portuguese)" ],
+  [ 42,   863,   "IBM863",           "Western European (OEM 863 : French)" ],
+  [ 43,   437,   "IBM437",           "Western European (OEM-US)" ],
+  [ 44,   1252,  "windows-1252",     "Western European (Windows)" ],
+
+  [ 45,   1258,  "windows-1258",     "Vietnamese (Windows)" ],
+
+  [ 46,   65001, "UTF-8",            "Unicode (UTF-8)" ],
+  [ 47,   65000, "UTF-7",            "Unicode (UTF-7)" ],
+
+  [ 48,   1200, "UTF-16",            "Unicode (UTF-16)" ],
+  [ 49,   1201, "UTF-16BE",          "Unicode (UTF-16 Big Endian)" ],
+
+  [ 50,   12000, "UTF-32",           "Unicode (UTF-32)" ],
+  [ 51,   12001, "UTF-32BE",         "Unicode (UTF-32 Big Endian)" ]
+];
+const c_oAscEncodingsMap = {"437": 43, "720": 1, "737": 21, "775": 5, "850": 39, "852": 15, "855": 12, "857": 35, "858": 40, "860": 41, "861": 30, "862": 25, "863": 42, "865": 31, "866": 13, "869": 22, "874": 32, "932": 27, "936": 18, "949": 28, "950": 17, "1200": 48, "1201": 49, "1250": 16, "1251": 14, "1252": 44, "1253": 23, "1254": 36, "1255": 26, "1256": 2, "1257": 6, "1258": 45, "10007": 11, "12000": 50, "12001": 51, "20866": 9, "21866": 10, "28591": 37, "28592": 19, "28593": 33, "28594": 3, "28595": 8, "28596": 0, "28597": 20, "28598": 24, "28599": 34, "28603": 4, "28604": 7, "28605": 38, "51949": 29, "65000": 47, "65001": 46}
+const c_oAscCodePageUtf8 = 46;//65001
+const c_oAscUserAction = {
+  Out: 0,
+  In: 1
+};
+const c_oAscServerCommandErrors = {
+  NoError: 0,
+  DocumentIdError: 1,
+  ParseError: 2,
+  UnknownError: 3,
+  NotModified: 4,
+  UnknownCommand: 5,
+  Token: 6,
+  TokenExpire: 7
+};
+const c_oAscForceSaveTypes = {
+  Command: 0,
+  Button: 1,
+  Timeout: 2
+};
+const c_oAscUrlTypes = {
+  Session: 0,
+  Temporary: 1
+};
+const c_oAscSecretType = {
+  Browser: 0,
+  Inbox: 1,
+  Outbox: 2,
+  Session: 3
+};
+const c_oAscQueueType = {
+  rabbitmq: 'rabbitmq',
+  activemq: 'activemq'
+};
+
+const buildVersion = '4.1.2';
+const buildNumber = 37;
+
+exports.TaskQueueData = TaskQueueData;
+exports.CMailMergeSendData = CMailMergeSendData;
+exports.CThumbnailData = CThumbnailData;
+exports.CForceSaveData = CForceSaveData;
+exports.InputCommand = InputCommand;
+exports.OutputSfcData = OutputSfcData;
+exports.OutputMailMerge = OutputMailMerge;
+exports.OutputAction = OutputAction;
+exports.c_oPublishType = c_oPublishType;
+exports.c_oAscCsvDelimiter = c_oAscCsvDelimiter;
+exports.c_oAscEncodings = c_oAscEncodings;
+exports.c_oAscEncodingsMap = c_oAscEncodingsMap;
+exports.c_oAscCodePageUtf8 = c_oAscCodePageUtf8;
+exports.c_oAscUserAction = c_oAscUserAction;
+exports.c_oAscServerCommandErrors = c_oAscServerCommandErrors;
+exports.c_oAscForceSaveTypes = c_oAscForceSaveTypes;
+exports.c_oAscUrlTypes = c_oAscUrlTypes;
+exports.c_oAscSecretType = c_oAscSecretType;
+exports.c_oAscQueueType = c_oAscQueueType;
+exports.buildVersion = buildVersion;
+exports.buildNumber = buildNumber;