/*
 * (c) Copyright Ascensio System SIA 2010-2017
 *
 * This program is a free software product. You can redistribute it and/or
 * modify it under the terms of the GNU Affero General Public License (AGPL)
 * version 3 as published by the Free Software Foundation. In accordance with
 * Section 7(a) of the GNU AGPL its Section 15 shall be amended to the effect
 * that Ascensio System SIA expressly excludes the warranty of non-infringement
 * of any third-party rights.
 *
 * This program is distributed WITHOUT ANY WARRANTY; without even the implied
 * warranty of MERCHANTABILITY or FITNESS FOR A PARTICULAR  PURPOSE. For
 * details, see the GNU AGPL at: http://www.gnu.org/licenses/agpl-3.0.html
 *
 * You can contact Ascensio System SIA at Lubanas st. 125a-25, Riga, Latvia,
 * EU, LV-1021.
 *
 * The  interactive user interfaces in modified source and object code versions
 * of the Program must display Appropriate Legal Notices, as required under
 * Section 5 of the GNU AGPL version 3.
 *
 * Pursuant to Section 7(b) of the License you must retain the original Product
 * logo when distributing the program. Pursuant to Section 7(e) we decline to
 * grant you any rights under trademark law for use of our trademarks.
 *
 * All the Product's GUI elements, including illustrations and icon sets, as
 * well as technical writing content are licensed under the terms of the
 * Creative Commons Attribution-ShareAlike 4.0 International. See the License
 * terms at http://creativecommons.org/licenses/by-sa/4.0/legalcode
 *
 */

'use strict';
var config = require('config');
var utils = require('./utils');
var logger = require('./logger');

var storage = require('./' + config.get('storage.name'));
function getStoragePath(strPath) {
  return strPath.replace(/\\/g, '/');
}
exports.getObject = function(strPath) {
  return storage.getObject(getStoragePath(strPath));
};
exports.putObject = function(strPath, buffer, contentLength) {
  return storage.putObject(getStoragePath(strPath), buffer, contentLength);
};
exports.uploadObject = function(strPath, filePath) {
  return storage.uploadObject(strPath, filePath);
};
exports.copyObject = function(sourceKey, destinationKey) {
  return storage.copyObject(sourceKey, destinationKey);
};
exports.listObjects = function(strPath) {
  return storage.listObjects(getStoragePath(strPath)).catch(function(e) {
    logger.error('storage.listObjects:\r\n%s', e.stack);
    return [];
  });
};
exports.deleteObject = function(strPath) {
  return storage.deleteObject(getStoragePath(strPath));
};
exports.deleteObjects = function(strPaths) {
  var StoragePaths = strPaths.map(function(curValue) {
    return getStoragePath(curValue);
  });
  return storage.deleteObjects(StoragePaths);
};
exports.deletePath = function(strPath) {
  return exports.listObjects(getStoragePath(strPath)).then(function(list) {
    return exports.deleteObjects(list);
  });
};
exports.getSignedUrl = function(baseUrl, strPath, urlType, optFilename, opt_type) {
  return storage.getSignedUrl(baseUrl, getStoragePath(strPath), urlType, optFilename, opt_type);
};
exports.getSignedUrls = function(baseUrl, strPath, urlType) {
  return exports.listObjects(getStoragePath(strPath)).then(function(list) {
    return Promise.all(list.map(function(curValue) {
      return exports.getSignedUrl(baseUrl, curValue, urlType);
    })).then(function(urls) {
      var outputMap = {};
      for (var i = 0; i < list.length && i < urls.length; ++i) {
        outputMap[exports.getRelativePath(strPath, list[i])] = urls[i];
      }
      return outputMap;
    });
  });
};
<<<<<<< HEAD
exports.getSignedUrlsByArray = function(baseUrl, list, optPath, urlType) {
  return Promise.all(list.map(function(curValue) {
    return exports.getSignedUrl(baseUrl, curValue, urlType);
  })).then(function(urls) {
=======
exports.getSignedUrlsArrayByArray = function(baseUrl, list, optUrlExpires, opt_type) {
  return Promise.all(list.map(function(curValue) {
    return exports.getSignedUrl(baseUrl, curValue, optUrlExpires, undefined, opt_type);
  }));
};
exports.getSignedUrlsByArray = function(baseUrl, list, optPath, optUrlExpires) {
  return exports.getSignedUrlsArrayByArray(baseUrl, list, optUrlExpires).then(function(urls) {
>>>>>>> 1b069e2d
    var outputMap = {};
    for (var i = 0; i < list.length && i < urls.length; ++i) {
      if (optPath) {
        outputMap[exports.getRelativePath(optPath, list[i])] = urls[i];
      } else {
        outputMap[list[i]] = urls[i];
      }
    }
    return outputMap;
  });
};
exports.getRelativePath = function(strBase, strPath) {
  return strPath.substring(strBase.length + 1);
};
<|MERGE_RESOLUTION|>--- conflicted
+++ resolved
@@ -1,117 +1,110 @@
-/*
- * (c) Copyright Ascensio System SIA 2010-2017
- *
- * This program is a free software product. You can redistribute it and/or
- * modify it under the terms of the GNU Affero General Public License (AGPL)
- * version 3 as published by the Free Software Foundation. In accordance with
- * Section 7(a) of the GNU AGPL its Section 15 shall be amended to the effect
- * that Ascensio System SIA expressly excludes the warranty of non-infringement
- * of any third-party rights.
- *
- * This program is distributed WITHOUT ANY WARRANTY; without even the implied
- * warranty of MERCHANTABILITY or FITNESS FOR A PARTICULAR  PURPOSE. For
- * details, see the GNU AGPL at: http://www.gnu.org/licenses/agpl-3.0.html
- *
- * You can contact Ascensio System SIA at Lubanas st. 125a-25, Riga, Latvia,
- * EU, LV-1021.
- *
- * The  interactive user interfaces in modified source and object code versions
- * of the Program must display Appropriate Legal Notices, as required under
- * Section 5 of the GNU AGPL version 3.
- *
- * Pursuant to Section 7(b) of the License you must retain the original Product
- * logo when distributing the program. Pursuant to Section 7(e) we decline to
- * grant you any rights under trademark law for use of our trademarks.
- *
- * All the Product's GUI elements, including illustrations and icon sets, as
- * well as technical writing content are licensed under the terms of the
- * Creative Commons Attribution-ShareAlike 4.0 International. See the License
- * terms at http://creativecommons.org/licenses/by-sa/4.0/legalcode
- *
- */
-
-'use strict';
-var config = require('config');
-var utils = require('./utils');
-var logger = require('./logger');
-
-var storage = require('./' + config.get('storage.name'));
-function getStoragePath(strPath) {
-  return strPath.replace(/\\/g, '/');
-}
-exports.getObject = function(strPath) {
-  return storage.getObject(getStoragePath(strPath));
-};
-exports.putObject = function(strPath, buffer, contentLength) {
-  return storage.putObject(getStoragePath(strPath), buffer, contentLength);
-};
-exports.uploadObject = function(strPath, filePath) {
-  return storage.uploadObject(strPath, filePath);
-};
-exports.copyObject = function(sourceKey, destinationKey) {
-  return storage.copyObject(sourceKey, destinationKey);
-};
-exports.listObjects = function(strPath) {
-  return storage.listObjects(getStoragePath(strPath)).catch(function(e) {
-    logger.error('storage.listObjects:\r\n%s', e.stack);
-    return [];
-  });
-};
-exports.deleteObject = function(strPath) {
-  return storage.deleteObject(getStoragePath(strPath));
-};
-exports.deleteObjects = function(strPaths) {
-  var StoragePaths = strPaths.map(function(curValue) {
-    return getStoragePath(curValue);
-  });
-  return storage.deleteObjects(StoragePaths);
-};
-exports.deletePath = function(strPath) {
-  return exports.listObjects(getStoragePath(strPath)).then(function(list) {
-    return exports.deleteObjects(list);
-  });
-};
-exports.getSignedUrl = function(baseUrl, strPath, urlType, optFilename, opt_type) {
-  return storage.getSignedUrl(baseUrl, getStoragePath(strPath), urlType, optFilename, opt_type);
-};
-exports.getSignedUrls = function(baseUrl, strPath, urlType) {
-  return exports.listObjects(getStoragePath(strPath)).then(function(list) {
-    return Promise.all(list.map(function(curValue) {
-      return exports.getSignedUrl(baseUrl, curValue, urlType);
-    })).then(function(urls) {
-      var outputMap = {};
-      for (var i = 0; i < list.length && i < urls.length; ++i) {
-        outputMap[exports.getRelativePath(strPath, list[i])] = urls[i];
-      }
-      return outputMap;
-    });
-  });
-};
-<<<<<<< HEAD
-exports.getSignedUrlsByArray = function(baseUrl, list, optPath, urlType) {
-  return Promise.all(list.map(function(curValue) {
-    return exports.getSignedUrl(baseUrl, curValue, urlType);
-  })).then(function(urls) {
-=======
-exports.getSignedUrlsArrayByArray = function(baseUrl, list, optUrlExpires, opt_type) {
-  return Promise.all(list.map(function(curValue) {
-    return exports.getSignedUrl(baseUrl, curValue, optUrlExpires, undefined, opt_type);
-  }));
-};
-exports.getSignedUrlsByArray = function(baseUrl, list, optPath, optUrlExpires) {
-  return exports.getSignedUrlsArrayByArray(baseUrl, list, optUrlExpires).then(function(urls) {
->>>>>>> 1b069e2d
-    var outputMap = {};
-    for (var i = 0; i < list.length && i < urls.length; ++i) {
-      if (optPath) {
-        outputMap[exports.getRelativePath(optPath, list[i])] = urls[i];
-      } else {
-        outputMap[list[i]] = urls[i];
-      }
-    }
-    return outputMap;
-  });
-};
-exports.getRelativePath = function(strBase, strPath) {
-  return strPath.substring(strBase.length + 1);
-};
+/*
+ * (c) Copyright Ascensio System SIA 2010-2017
+ *
+ * This program is a free software product. You can redistribute it and/or
+ * modify it under the terms of the GNU Affero General Public License (AGPL)
+ * version 3 as published by the Free Software Foundation. In accordance with
+ * Section 7(a) of the GNU AGPL its Section 15 shall be amended to the effect
+ * that Ascensio System SIA expressly excludes the warranty of non-infringement
+ * of any third-party rights.
+ *
+ * This program is distributed WITHOUT ANY WARRANTY; without even the implied
+ * warranty of MERCHANTABILITY or FITNESS FOR A PARTICULAR  PURPOSE. For
+ * details, see the GNU AGPL at: http://www.gnu.org/licenses/agpl-3.0.html
+ *
+ * You can contact Ascensio System SIA at Lubanas st. 125a-25, Riga, Latvia,
+ * EU, LV-1021.
+ *
+ * The  interactive user interfaces in modified source and object code versions
+ * of the Program must display Appropriate Legal Notices, as required under
+ * Section 5 of the GNU AGPL version 3.
+ *
+ * Pursuant to Section 7(b) of the License you must retain the original Product
+ * logo when distributing the program. Pursuant to Section 7(e) we decline to
+ * grant you any rights under trademark law for use of our trademarks.
+ *
+ * All the Product's GUI elements, including illustrations and icon sets, as
+ * well as technical writing content are licensed under the terms of the
+ * Creative Commons Attribution-ShareAlike 4.0 International. See the License
+ * terms at http://creativecommons.org/licenses/by-sa/4.0/legalcode
+ *
+ */
+
+'use strict';
+var config = require('config');
+var utils = require('./utils');
+var logger = require('./logger');
+
+var storage = require('./' + config.get('storage.name'));
+function getStoragePath(strPath) {
+  return strPath.replace(/\\/g, '/');
+}
+exports.getObject = function(strPath) {
+  return storage.getObject(getStoragePath(strPath));
+};
+exports.putObject = function(strPath, buffer, contentLength) {
+  return storage.putObject(getStoragePath(strPath), buffer, contentLength);
+};
+exports.uploadObject = function(strPath, filePath) {
+  return storage.uploadObject(strPath, filePath);
+};
+exports.copyObject = function(sourceKey, destinationKey) {
+  return storage.copyObject(sourceKey, destinationKey);
+};
+exports.listObjects = function(strPath) {
+  return storage.listObjects(getStoragePath(strPath)).catch(function(e) {
+    logger.error('storage.listObjects:\r\n%s', e.stack);
+    return [];
+  });
+};
+exports.deleteObject = function(strPath) {
+  return storage.deleteObject(getStoragePath(strPath));
+};
+exports.deleteObjects = function(strPaths) {
+  var StoragePaths = strPaths.map(function(curValue) {
+    return getStoragePath(curValue);
+  });
+  return storage.deleteObjects(StoragePaths);
+};
+exports.deletePath = function(strPath) {
+  return exports.listObjects(getStoragePath(strPath)).then(function(list) {
+    return exports.deleteObjects(list);
+  });
+};
+exports.getSignedUrl = function(baseUrl, strPath, urlType, optFilename, opt_type) {
+  return storage.getSignedUrl(baseUrl, getStoragePath(strPath), urlType, optFilename, opt_type);
+};
+exports.getSignedUrls = function(baseUrl, strPath, urlType) {
+  return exports.listObjects(getStoragePath(strPath)).then(function(list) {
+    return Promise.all(list.map(function(curValue) {
+      return exports.getSignedUrl(baseUrl, curValue, urlType);
+    })).then(function(urls) {
+      var outputMap = {};
+      for (var i = 0; i < list.length && i < urls.length; ++i) {
+        outputMap[exports.getRelativePath(strPath, list[i])] = urls[i];
+      }
+      return outputMap;
+    });
+  });
+};
+exports.getSignedUrlsArrayByArray = function(baseUrl, list, urlType, opt_type) {
+  return Promise.all(list.map(function(curValue) {
+    return exports.getSignedUrl(baseUrl, curValue, urlType, undefined, opt_type);
+  }));
+};
+exports.getSignedUrlsByArray = function(baseUrl, list, optPath, urlType) {
+  return exports.getSignedUrlsArrayByArray(baseUrl, list, urlType).then(function(urls) {
+    var outputMap = {};
+    for (var i = 0; i < list.length && i < urls.length; ++i) {
+      if (optPath) {
+        outputMap[exports.getRelativePath(optPath, list[i])] = urls[i];
+      } else {
+        outputMap[list[i]] = urls[i];
+      }
+    }
+    return outputMap;
+  });
+};
+exports.getRelativePath = function(strBase, strPath) {
+  return strPath.substring(strBase.length + 1);
+};