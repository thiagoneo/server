--- conflicted
+++ resolved
@@ -41,16 +41,10 @@
         "dbUser": "root",
         "dbPass": "onlyoffice"
       },
-<<<<<<< HEAD
-=======
       "request-filtering-agent" : {
         "allowPrivateIPAddress": true,
         "allowMetaIPAddress": true
       },
-      "editor": {
-        "spellcheckerUrl": "http://127.0.0.1:8080"
-      },
->>>>>>> cd93ba1d
       "sockjs": {
         "sockjs_url": "/web-apps/vendor/sockjs/sockjs.min.js"
       }
